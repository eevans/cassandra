--- conflicted
+++ resolved
@@ -16,9 +16,12 @@
  * Expose number of threads blocked on submitting memtable to flush
    (CASSANDRA-2817)
  * add ability to return "endpoints" to nodetool (CASSANDRA-2776)
+ * Add support for multiple (comma-delimited) coordinator addresses
+   to ColumnFamilyInputFormat (CASSANDRA-2807)
  * fix potential NPE while scheduling read repair for range slice
    (CASSANDRA-2823)
  * Fix race in SystemTable.getCurrentLocalNodeId (CASSANDRA-2824)
+ * Correctly set default for replicate_on_write (CASSANDRA-2835)
 
 
 0.8.1
@@ -73,7 +76,6 @@
  * fix inconsistency window during bootstrap (CASSANDRA-833)
  * fix removing columns and subcolumns that are supressed by a row or
    supercolumn tombstone during replica resolution (CASSANDRA-2590)
-<<<<<<< HEAD
  * support sstable2json against snapshot sstables (CASSANDRA-2386)
  * remove active-pull schema requests (CASSANDRA-2715)
  * avoid marking entire list of sstables as actively being compacted
@@ -97,6 +99,8 @@
  * fix repair hanging if a neighbor has nothing to send (CASSANDRA-2797)
  * purge tombstone even if row is in only one sstable (CASSANDRA-2801)
  * Fix wrong purge of deleted cf during compaction (CASSANDRA-2786)
+ * fix race that could result in Hadoop writer failing to throw an
+   exception encountered after close() (CASSANDRA-2755)
 
 
 0.8.0-final
@@ -114,15 +118,6 @@
  * fix potential stack overflow during compaction (CASSANDRA-2626)
  * clone super columns to avoid modifying them during flush (CASSANDRA-2675)
  * reset underlying iterator in EchoedRow constructor (CASSANDRA-2653)
-=======
- * use threadsafe collections for StreamInSession and StreamOutSession
-   (CASSANDRA-2766, CASSANDRA-2792)
- * Expose number of threads blocked on submitting memtable to flush
-   (CASSANDRA-2817)
- * Fix potential NPE during read repair (CASSANDRA-2823)
- * fix race that could result in Hadoop writer failing to throw an
-   exception encountered after close() (CASSANDRA-2755)
->>>>>>> 57684e9a
 
 
 0.8.0-rc1
