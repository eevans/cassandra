<<<<<<< HEAD
2.1.1
 * (cqlsh) Error when tracing query (CASSANDRA-7613)
 * Avoid IOOBE when building SyntaxError message snippet (CASSANDRA-7569)
 * SSTableExport uses correct validator to create string representation of partition
   keys (CASSANDRA-7498)
 * Avoid NPEs when receiving type changes for an unknown keyspace (CASSANDRA-7689)
 * Add support for custom 2i validation (CASSANDRA-7575)
 * Pig support for hadoop CqlInputFormat (CASSANDRA-6454)
 * Add listen_interface and rpc_interface options (CASSANDRA-7417)
 * Improve schema merge performance (CASSANDRA-7444)
 * Adjust MT depth based on # of partition validating (CASSANDRA-5263)
 * Optimise NativeCell comparisons (CASSANDRA-6755)
 * Configurable client timeout for cqlsh (CASSANDRA-7516)
 * Include snippet of CQL query near syntax error in messages (CASSANDRA-7111)
Merged from 2.0:
=======
2.0.10
 * (cqlsh) cqlsh should automatically disable tracing when selecting
   from system_traces (CASSANDRA-7641)
>>>>>>> e7566609
 * (Hadoop) Add CqlOutputFormat (CASSANDRA-6927)
 * Don't depend on cassandra config for nodetool ring (CASSANDRA-7508)
 * (cqlsh) Fix failing cqlsh formatting tests (CASSANDRA-7703)
 * Fix IncompatibleClassChangeError from hadoop2 (CASSANDRA-7229)
 * Add 'nodetool sethintedhandoffthrottlekb' (CASSANDRA-7635)
 * (cqlsh) Add tab-completion for CREATE/DROP USER IF [NOT] EXISTS (CASSANDRA-7611)
 * Catch errors when the JVM pulls the rug out from GCInspector (CASSANDRA-5345)
 * cqlsh fails when version number parts are not int (CASSANDRA-7524)


2.1.0-rc6
 * Skip strict endpoint selection for ranges if RF == nodes (CASSANRA-7765)
 * Fix Thrift range filtering without 2ary index lookups (CASSANDRA-7741)
 * Add tracing entries about concurrent range requests (CASSANDRA-7599)
 * (cqlsh) Fix DESCRIBE for NTS keyspaces (CASSANDRA-7729)
 * Remove netty buffer ref-counting (CASSANDRA-7735)
 * Pass mutated cf to index updater for use by PRSI (CASSANDRA-7742)
 * Include stress yaml example in release and deb (CASSANDRA-7717)
 * workaround for netty issue causing corrupted data off the wire (CASSANDRA-7695)
 * cqlsh DESC CLUSTER fails retrieving ring information (CASSANDRA-7687)
 * Fix binding null values inside UDT (CASSANDRA-7685)
 * Fix UDT field selection with empty fields (CASSANDRA-7670)
 * Bogus deserialization of static cells from sstable (CASSANDRA-7684)
 * Fix NPE on compaction leftover cleanup for dropped table (CASSANDRA-7770)
Merged from 2.0:
 * Remove duplicates from StorageService.getJoiningNodes (CASSANDRA-7478)
 * Clone token map outside of hot gossip loops (CASSANDRA-7758)
 * Fix MS expiring map timeout for Paxos messages (CASSANDRA-7752)
 * Do not flush on truncate if durable_writes is false (CASSANDRA-7750)
 * Give CRR a default input_cql Statement (CASSANDRA-7226)
 * Better error message when adding a collection with the same name
   than a previously dropped one (CASSANDRA-6276)
 * Fix validation when adding static columns (CASSANDRA-7730)
 * (Thrift) fix range deletion of supercolumns (CASSANDRA-7733)
 * Fix potential AssertionError in RangeTombstoneList (CASSANDRA-7700)
 * Validate arguments of blobAs* functions (CASSANDRA-7707)
 * Fix potential AssertionError with 2ndary indexes (CASSANDRA-6612)
 * Avoid logging CompactionInterrupted at ERROR (CASSANDRA-7694)
 * Minor leak in sstable2jon (CASSANDRA-7709)
 * Add cassandra.auto_bootstrap system property (CASSANDRA-7650)
 * Update java driver (for hadoop) (CASSANDRA-7618)
 * Remove CqlPagingRecordReader/CqlPagingInputFormat (CASSANDRA-7570)
 * Support connecting to ipv6 jmx with nodetool (CASSANDRA-7669)


2.1.0-rc5
 * Reject counters inside user types (CASSANDRA-7672)
 * Switch to notification-based GCInspector (CASSANDRA-7638)
 * (cqlsh) Handle nulls in UDTs and tuples correctly (CASSANDRA-7656)
 * Don't use strict consistency when replacing (CASSANDRA-7568)
 * Fix min/max cell name collection on 2.0 SSTables with range
   tombstones (CASSANDRA-7593)
 * Tolerate min/max cell names of different lengths (CASSANDRA-7651)
 * Filter cached results correctly (CASSANDRA-7636)
 * Fix tracing on the new SEPExecutor (CASSANDRA-7644)
 * Remove shuffle and taketoken (CASSANDRA-7601)
 * Clean up Windows batch scripts (CASSANDRA-7619)
 * Fix native protocol drop user type notification (CASSANDRA-7571)
 * Give read access to system.schema_usertypes to all authenticated users
   (CASSANDRA-7578)
 * (cqlsh) Fix cqlsh display when zero rows are returned (CASSANDRA-7580)
 * Get java version correctly when JAVA_TOOL_OPTIONS is set (CASSANDRA-7572)
 * Fix NPE when dropping index from non-existent keyspace, AssertionError when
   dropping non-existent index with IF EXISTS (CASSANDRA-7590)
 * Fix sstablelevelresetter hang (CASSANDRA-7614)
 * (cqlsh) Fix deserialization of blobs (CASSANDRA-7603)
 * Use "keyspace updated" schema change message for UDT changes in v1 and
   v2 protocols (CASSANDRA-7617)
 * Fix tracing of range slices and secondary index lookups that are local
   to the coordinator (CASSANDRA-7599)
 * Set -Dcassandra.storagedir for all tool shell scripts (CASSANDRA-7587)
 * Don't swap max/min col names when mutating sstable metadata (CASSANDRA-7596)
 * (cqlsh) Correctly handle paged result sets (CASSANDRA-7625)
 * (cqlsh) Improve waiting for a trace to complete (CASSANDRA-7626)
 * Fix tracing of concurrent range slices and 2ary index queries (CASSANDRA-7626)
 * Fix scrub against collection type (CASSANDRA-7665)
Merged from 2.0:
 * Set gc_grace_seconds to seven days for system schema tables (CASSANDRA-7668)
 * SimpleSeedProvider no longer caches seeds forever (CASSANDRA-7663)
 * Always flush on truncate (CASSANDRA-7511)
 * Fix ReversedType(DateType) mapping to native protocol (CASSANDRA-7576)
 * Always merge ranges owned by a single node (CASSANDRA-6930)
 * Track max/min timestamps for range tombstones (CASSANDRA-7647)
 * Fix NPE when listing saved caches dir (CASSANDRA-7632)


2.1.0-rc4
 * Fix word count hadoop example (CASSANDRA-7200)
 * Updated memtable_cleanup_threshold and memtable_flush_writers defaults 
   (CASSANDRA-7551)
 * (Windows) fix startup when WMI memory query fails (CASSANDRA-7505)
 * Anti-compaction proceeds if any part of the repair failed (CASANDRA-7521)
 * Add missing table name to DROP INDEX responses and notifications (CASSANDRA-7539)
 * Bump CQL version to 3.2.0 and update CQL documentation (CASSANDRA-7527)
 * Fix configuration error message when running nodetool ring (CASSANDRA-7508)
 * Support conditional updates, tuple type, and the v3 protocol in cqlsh (CASSANDRA-7509)
 * Handle queries on multiple secondary index types (CASSANDRA-7525)
 * Fix cqlsh authentication with v3 native protocol (CASSANDRA-7564)
 * Fix NPE when unknown prepared statement ID is used (CASSANDRA-7454)
Merged from 2.0:
 * (Windows) force range-based repair to non-sequential mode (CASSANDRA-7541)
 * Fix range merging when DES scores are zero (CASSANDRA-7535)
 * Warn when SSL certificates have expired (CASSANDRA-7528)
 * Fix error when doing reversed queries with static columns (CASSANDRA-7490)
Merged from 1.2:
 * Set correct stream ID on responses when non-Exception Throwables
   are thrown while handling native protocol messages (CASSANDRA-7470)


2.1.0-rc3
 * Consider expiry when reconciling otherwise equal cells (CASSANDRA-7403)
 * Introduce CQL support for stress tool (CASSANDRA-6146)
 * Fix ClassCastException processing expired messages (CASSANDRA-7496)
 * Fix prepared marker for collections inside UDT (CASSANDRA-7472)
 * Remove left-over populate_io_cache_on_flush and replicate_on_write
   uses (CASSANDRA-7493)
 * (Windows) handle spaces in path names (CASSANDRA-7451)
 * Ensure writes have completed after dropping a table, before recycling
   commit log segments (CASSANDRA-7437)
 * Remove left-over rows_per_partition_to_cache (CASSANDRA-7493)
 * Fix error when CONTAINS is used with a bind marker (CASSANDRA-7502)
 * Properly reject unknown UDT field (CASSANDRA-7484)
Merged from 2.0:
 * Fix CC#collectTimeOrderedData() tombstone optimisations (CASSANDRA-7394)
 * Support DISTINCT for static columns and fix behaviour when DISTINC is
   not use (CASSANDRA-7305).
 * Workaround JVM NPE on JMX bind failure (CASSANDRA-7254)
 * Fix race in FileCacheService RemovalListener (CASSANDRA-7278)
 * Fix inconsistent use of consistencyForCommit that allowed LOCAL_QUORUM
   operations to incorrect become full QUORUM (CASSANDRA-7345)
 * Properly handle unrecognized opcodes and flags (CASSANDRA-7440)
 * (Hadoop) close CqlRecordWriter clients when finished (CASSANDRA-7459)
 * Commit disk failure policy (CASSANDRA-7429)
 * Make sure high level sstables get compacted (CASSANDRA-7414)
 * Fix AssertionError when using empty clustering columns and static columns
   (CASSANDRA-7455)
 * Add option to disable STCS in L0 (CASSANDRA-6621)
 * Upgrade to snappy-java 1.0.5.2 (CASSANDRA-7476)


2.1.0-rc2
 * Fix heap size calculation for CompoundSparseCellName and 
   CompoundSparseCellName.WithCollection (CASSANDRA-7421)
 * Allow counter mutations in UNLOGGED batches (CASSANDRA-7351)
 * Modify reconcile logic to always pick a tombstone over a counter cell
   (CASSANDRA-7346)
 * Avoid incremental compaction on Windows (CASSANDRA-7365)
 * Fix exception when querying a composite-keyed table with a collection index
   (CASSANDRA-7372)
 * Use node's host id in place of counter ids (CASSANDRA-7366)
 * Fix error when doing reversed queries with static columns (CASSANDRA-7490)
 * Backport CASSANDRA-6747 (CASSANDRA-7560)
 * Track max/min timestamps for range tombstones (CASSANDRA-7647)
 * Fix NPE when listing saved caches dir (CASSANDRA-7632)
Merged from 1.2:
 * Clone token map outside of hot gossip loops (CASSANDRA-7758)
 * Add stop method to EmbeddedCassandraService (CASSANDRA-7595)
 * Support connecting to ipv6 jmx with nodetool (CASSANDRA-7669)
 * Set gc_grace_seconds to seven days for system schema tables (CASSANDRA-7668)
 * SimpleSeedProvider no longer caches seeds forever (CASSANDRA-7663)
 * Set correct stream ID on responses when non-Exception Throwables
   are thrown while handling native protocol messages (CASSANDRA-7470)
 * Fix row size miscalculation in LazilyCompactedRow (CASSANDRA-7543)
 * Fix race in background compaction check (CASSANDRA-7745)


2.1.0-rc1
 * Revert flush directory (CASSANDRA-6357)
 * More efficient executor service for fast operations (CASSANDRA-4718)
 * Move less common tools into a new cassandra-tools package (CASSANDRA-7160)
 * Support more concurrent requests in native protocol (CASSANDRA-7231)
 * Add tab-completion to debian nodetool packaging (CASSANDRA-6421)
 * Change concurrent_compactors defaults (CASSANDRA-7139)
 * Add PowerShell Windows launch scripts (CASSANDRA-7001)
 * Make commitlog archive+restore more robust (CASSANDRA-6974)
 * Fix marking commitlogsegments clean (CASSANDRA-6959)
 * Add snapshot "manifest" describing files included (CASSANDRA-6326)
 * Parallel streaming for sstableloader (CASSANDRA-3668)
 * Fix bugs in supercolumns handling (CASSANDRA-7138)
 * Fix ClassClassException on composite dense tables (CASSANDRA-7112)
 * Cleanup and optimize collation and slice iterators (CASSANDRA-7107)
 * Upgrade NBHM lib (CASSANDRA-7128)
 * Optimize netty server (CASSANDRA-6861)
 * Fix repair hang when given CF does not exist (CASSANDRA-7189)
 * Allow c* to be shutdown in an embedded mode (CASSANDRA-5635)
 * Add server side batching to native transport (CASSANDRA-5663)
 * Make batchlog replay asynchronous (CASSANDRA-6134)
 * remove unused classes (CASSANDRA-7197)
 * Limit user types to the keyspace they are defined in (CASSANDRA-6643)
 * Add validate method to CollectionType (CASSANDRA-7208)
 * New serialization format for UDT values (CASSANDRA-7209, CASSANDRA-7261)
 * Fix nodetool netstats (CASSANDRA-7270)
 * Fix potential ClassCastException in HintedHandoffManager (CASSANDRA-7284)
 * Use prepared statements internally (CASSANDRA-6975)
 * Fix broken paging state with prepared statement (CASSANDRA-7120)
 * Fix IllegalArgumentException in CqlStorage (CASSANDRA-7287)
 * Allow nulls/non-existant fields in UDT (CASSANDRA-7206)
 * Backport Thrift MultiSliceRequest (CASSANDRA-7027)
 * Handle overlapping MultiSlices (CASSANDRA-7279)
 * Fix DataOutputTest on Windows (CASSANDRA-7265)
 * Embedded sets in user defined data-types are not updating (CASSANDRA-7267)
 * Add tuple type to CQL/native protocol (CASSANDRA-7248)
 * Fix CqlPagingRecordReader on tables with few rows (CASSANDRA-7322)
Merged from 2.0:
 * Copy compaction options to make sure they are reloaded (CASSANDRA-7290)
 * Add option to do more aggressive tombstone compactions (CASSANDRA-6563)
 * Don't try to compact already-compacting files in HHOM (CASSANDRA-7288)
 * Always reallocate buffers in HSHA (CASSANDRA-6285)
 * (Hadoop) support authentication in CqlRecordReader (CASSANDRA-7221)
 * (Hadoop) Close java driver Cluster in CQLRR.close (CASSANDRA-7228)
 * Warn when 'USING TIMESTAMP' is used on a CAS BATCH (CASSANDRA-7067)
 * return all cpu values from BackgroundActivityMonitor.readAndCompute (CASSANDRA-7183)
 * Correctly delete scheduled range xfers (CASSANDRA-7143)
 * return all cpu values from BackgroundActivityMonitor.readAndCompute (CASSANDRA-7183)  
 * reduce garbage creation in calculatePendingRanges (CASSANDRA-7191)
 * fix c* launch issues on Russian os's due to output of linux 'free' cmd (CASSANDRA-6162)
 * Fix disabling autocompaction (CASSANDRA-7187)
 * Fix potential NumberFormatException when deserializing IntegerType (CASSANDRA-7088)
 * cqlsh can't tab-complete disabling compaction (CASSANDRA-7185)
 * cqlsh: Accept and execute CQL statement(s) from command-line parameter (CASSANDRA-7172)
 * Fix IllegalStateException in CqlPagingRecordReader (CASSANDRA-7198)
 * Fix the InvertedIndex trigger example (CASSANDRA-7211)
 * Add --resolve-ip option to 'nodetool ring' (CASSANDRA-7210)
 * reduce garbage on codec flag deserialization (CASSANDRA-7244) 
 * Fix duplicated error messages on directory creation error at startup (CASSANDRA-5818)
 * Proper null handle for IF with map element access (CASSANDRA-7155)
 * Improve compaction visibility (CASSANDRA-7242)
 * Correctly delete scheduled range xfers (CASSANDRA-7143)
 * Make batchlog replica selection rack-aware (CASSANDRA-6551)
 * Fix CFMetaData#getColumnDefinitionFromColumnName() (CASSANDRA-7074)
 * Fix writetime/ttl functions for static columns (CASSANDRA-7081)
 * Suggest CTRL-C or semicolon after three blank lines in cqlsh (CASSANDRA-7142)
 * Fix 2ndary index queries with DESC clustering order (CASSANDRA-6950)
 * Invalid key cache entries on DROP (CASSANDRA-6525)
 * Fix flapping RecoveryManagerTest (CASSANDRA-7084)
 * Add missing iso8601 patterns for date strings (CASSANDRA-6973)
 * Support selecting multiple rows in a partition using IN (CASSANDRA-6875)
 * Add authentication support to shuffle (CASSANDRA-6484)
 * Swap local and global default read repair chances (CASSANDRA-7320)
 * Add conditional CREATE/DROP USER support (CASSANDRA-7264)
 * Cqlsh counts non-empty lines for "Blank lines" warning (CASSANDRA-7325)
Merged from 1.2:
 * Add Cloudstack snitch (CASSANDRA-7147)
 * Update system.peers correctly when relocating tokens (CASSANDRA-7126)
 * Add Google Compute Engine snitch (CASSANDRA-7132)
 * remove duplicate query for local tokens (CASSANDRA-7182)
 * exit CQLSH with error status code if script fails (CASSANDRA-6344)
 * Fix bug with some IN queries missig results (CASSANDRA-7105)
 * Fix availability validation for LOCAL_ONE CL (CASSANDRA-7319)
 * Hint streaming can cause decommission to fail (CASSANDRA-7219)


2.1.0-beta2
 * Increase default CL space to 8GB (CASSANDRA-7031)
 * Add range tombstones to read repair digests (CASSANDRA-6863)
 * Fix BTree.clear for large updates (CASSANDRA-6943)
 * Fail write instead of logging a warning when unable to append to CL
   (CASSANDRA-6764)
 * Eliminate possibility of CL segment appearing twice in active list 
   (CASSANDRA-6557)
 * Apply DONTNEED fadvise to commitlog segments (CASSANDRA-6759)
 * Switch CRC component to Adler and include it for compressed sstables 
   (CASSANDRA-4165)
 * Allow cassandra-stress to set compaction strategy options (CASSANDRA-6451)
 * Add broadcast_rpc_address option to cassandra.yaml (CASSANDRA-5899)
 * Auto reload GossipingPropertyFileSnitch config (CASSANDRA-5897)
 * Fix overflow of memtable_total_space_in_mb (CASSANDRA-6573)
 * Fix ABTC NPE and apply update function correctly (CASSANDRA-6692)
 * Allow nodetool to use a file or prompt for password (CASSANDRA-6660)
 * Fix AIOOBE when concurrently accessing ABSC (CASSANDRA-6742)
 * Fix assertion error in ALTER TYPE RENAME (CASSANDRA-6705)
 * Scrub should not always clear out repaired status (CASSANDRA-5351)
 * Improve handling of range tombstone for wide partitions (CASSANDRA-6446)
 * Fix ClassCastException for compact table with composites (CASSANDRA-6738)
 * Fix potentially repairing with wrong nodes (CASSANDRA-6808)
 * Change caching option syntax (CASSANDRA-6745)
 * Fix stress to do proper counter reads (CASSANDRA-6835)
 * Fix help message for stress counter_write (CASSANDRA-6824)
 * Fix stress smart Thrift client to pick servers correctly (CASSANDRA-6848)
 * Add logging levels (minimal, normal or verbose) to stress tool (CASSANDRA-6849)
 * Fix race condition in Batch CLE (CASSANDRA-6860)
 * Improve cleanup/scrub/upgradesstables failure handling (CASSANDRA-6774)
 * ByteBuffer write() methods for serializing sstables (CASSANDRA-6781)
 * Proper compare function for CollectionType (CASSANDRA-6783)
 * Update native server to Netty 4 (CASSANDRA-6236)
 * Fix off-by-one error in stress (CASSANDRA-6883)
 * Make OpOrder AutoCloseable (CASSANDRA-6901)
 * Remove sync repair JMX interface (CASSANDRA-6900)
 * Add multiple memory allocation options for memtables (CASSANDRA-6689, 6694)
 * Remove adjusted op rate from stress output (CASSANDRA-6921)
 * Add optimized CF.hasColumns() implementations (CASSANDRA-6941)
 * Serialize batchlog mutations with the version of the target node
   (CASSANDRA-6931)
 * Optimize CounterColumn#reconcile() (CASSANDRA-6953)
 * Properly remove 1.2 sstable support in 2.1 (CASSANDRA-6869)
 * Lock counter cells, not partitions (CASSANDRA-6880)
 * Track presence of legacy counter shards in sstables (CASSANDRA-6888)
 * Ensure safe resource cleanup when replacing sstables (CASSANDRA-6912)
 * Add failure handler to async callback (CASSANDRA-6747)
 * Fix AE when closing SSTable without releasing reference (CASSANDRA-7000)
 * Clean up IndexInfo on keyspace/table drops (CASSANDRA-6924)
 * Only snapshot relative SSTables when sequential repair (CASSANDRA-7024)
 * Require nodetool rebuild_index to specify index names (CASSANDRA-7038)
 * fix cassandra stress errors on reads with native protocol (CASSANDRA-7033)
 * Use OpOrder to guard sstable references for reads (CASSANDRA-6919)
 * Preemptive opening of compaction result (CASSANDRA-6916)
 * Multi-threaded scrub/cleanup/upgradesstables (CASSANDRA-5547)
 * Optimize cellname comparison (CASSANDRA-6934)
 * Native protocol v3 (CASSANDRA-6855)
 * Optimize Cell liveness checks and clean up Cell (CASSANDRA-7119)
 * Support consistent range movements (CASSANDRA-2434)
Merged from 2.0:
 * Avoid race-prone second "scrub" of system keyspace (CASSANDRA-6797)
 * Pool CqlRecordWriter clients by inetaddress rather than Range
   (CASSANDRA-6665)
 * Fix compaction_history timestamps (CASSANDRA-6784)
 * Compare scores of full replica ordering in DES (CASSANDRA-6683)
 * fix CME in SessionInfo updateProgress affecting netstats (CASSANDRA-6577)
 * Allow repairing between specific replicas (CASSANDRA-6440)
 * Allow per-dc enabling of hints (CASSANDRA-6157)
 * Add compatibility for Hadoop 0.2.x (CASSANDRA-5201)
 * Fix EstimatedHistogram races (CASSANDRA-6682)
 * Failure detector correctly converts initial value to nanos (CASSANDRA-6658)
 * Add nodetool taketoken to relocate vnodes (CASSANDRA-4445)
 * Expose bulk loading progress over JMX (CASSANDRA-4757)
 * Correctly handle null with IF conditions and TTL (CASSANDRA-6623)
 * Account for range/row tombstones in tombstone drop
   time histogram (CASSANDRA-6522)
 * Stop CommitLogSegment.close() from calling sync() (CASSANDRA-6652)
 * Make commitlog failure handling configurable (CASSANDRA-6364)
 * Avoid overlaps in LCS (CASSANDRA-6688)
 * Improve support for paginating over composites (CASSANDRA-4851)
 * Fix count(*) queries in a mixed cluster (CASSANDRA-6707)
 * Improve repair tasks(snapshot, differencing) concurrency (CASSANDRA-6566)
 * Fix replaying pre-2.0 commit logs (CASSANDRA-6714)
 * Add static columns to CQL3 (CASSANDRA-6561)
 * Optimize single partition batch statements (CASSANDRA-6737)
 * Disallow post-query re-ordering when paging (CASSANDRA-6722)
 * Fix potential paging bug with deleted columns (CASSANDRA-6748)
 * Fix NPE on BulkLoader caused by losing StreamEvent (CASSANDRA-6636)
 * Fix truncating compression metadata (CASSANDRA-6791)
 * Add CMSClassUnloadingEnabled JVM option (CASSANDRA-6541)
 * Catch memtable flush exceptions during shutdown (CASSANDRA-6735)
 * Fix upgradesstables NPE for non-CF-based indexes (CASSANDRA-6645)
 * Fix UPDATE updating PRIMARY KEY columns implicitly (CASSANDRA-6782)
 * Fix IllegalArgumentException when updating from 1.2 with SuperColumns
   (CASSANDRA-6733)
 * FBUtilities.singleton() should use the CF comparator (CASSANDRA-6778)
 * Fix CQLSStableWriter.addRow(Map<String, Object>) (CASSANDRA-6526)
 * Fix HSHA server introducing corrupt data (CASSANDRA-6285)
 * Fix CAS conditions for COMPACT STORAGE tables (CASSANDRA-6813)
 * Starting threads in OutboundTcpConnectionPool constructor causes race conditions (CASSANDRA-7177)
 * Allow overriding cassandra-rackdc.properties file (CASSANDRA-7072)
 * Set JMX RMI port to 7199 (CASSANDRA-7087)
 * Use LOCAL_QUORUM for data reads at LOCAL_SERIAL (CASSANDRA-6939)
 * Log a warning for large batches (CASSANDRA-6487)
 * Put nodes in hibernate when join_ring is false (CASSANDRA-6961)
 * Avoid early loading of non-system keyspaces before compaction-leftovers 
   cleanup at startup (CASSANDRA-6913)
 * Restrict Windows to parallel repairs (CASSANDRA-6907)
 * (Hadoop) Allow manually specifying start/end tokens in CFIF (CASSANDRA-6436)
 * Fix NPE in MeteredFlusher (CASSANDRA-6820)
 * Fix race processing range scan responses (CASSANDRA-6820)
 * Allow deleting snapshots from dropped keyspaces (CASSANDRA-6821)
 * Add uuid() function (CASSANDRA-6473)
 * Omit tombstones from schema digests (CASSANDRA-6862)
 * Include correct consistencyLevel in LWT timeout (CASSANDRA-6884)
 * Lower chances for losing new SSTables during nodetool refresh and
   ColumnFamilyStore.loadNewSSTables (CASSANDRA-6514)
 * Add support for DELETE ... IF EXISTS to CQL3 (CASSANDRA-5708)
 * Update hadoop_cql3_word_count example (CASSANDRA-6793)
 * Fix handling of RejectedExecution in sync Thrift server (CASSANDRA-6788)
 * Log more information when exceeding tombstone_warn_threshold (CASSANDRA-6865)
 * Fix truncate to not abort due to unreachable fat clients (CASSANDRA-6864)
 * Fix schema concurrency exceptions (CASSANDRA-6841)
 * Fix leaking validator FH in StreamWriter (CASSANDRA-6832)
 * Fix saving triggers to schema (CASSANDRA-6789)
 * Fix trigger mutations when base mutation list is immutable (CASSANDRA-6790)
 * Fix accounting in FileCacheService to allow re-using RAR (CASSANDRA-6838)
 * Fix static counter columns (CASSANDRA-6827)
 * Restore expiring->deleted (cell) compaction optimization (CASSANDRA-6844)
 * Fix CompactionManager.needsCleanup (CASSANDRA-6845)
 * Correctly compare BooleanType values other than 0 and 1 (CASSANDRA-6779)
 * Read message id as string from earlier versions (CASSANDRA-6840)
 * Properly use the Paxos consistency for (non-protocol) batch (CASSANDRA-6837)
 * Add paranoid disk failure option (CASSANDRA-6646)
 * Improve PerRowSecondaryIndex performance (CASSANDRA-6876)
 * Extend triggers to support CAS updates (CASSANDRA-6882)
 * Static columns with IF NOT EXISTS don't always work as expected (CASSANDRA-6873)
 * Fix paging with SELECT DISTINCT (CASSANDRA-6857)
 * Fix UnsupportedOperationException on CAS timeout (CASSANDRA-6923)
 * Improve MeteredFlusher handling of MF-unaffected column families
   (CASSANDRA-6867)
 * Add CqlRecordReader using native pagination (CASSANDRA-6311)
 * Add QueryHandler interface (CASSANDRA-6659)
 * Track liveRatio per-memtable, not per-CF (CASSANDRA-6945)
 * Make sure upgradesstables keeps sstable level (CASSANDRA-6958)
 * Fix LIMIT with static columns (CASSANDRA-6956)
 * Fix clash with CQL column name in thrift validation (CASSANDRA-6892)
 * Fix error with super columns in mixed 1.2-2.0 clusters (CASSANDRA-6966)
 * Fix bad skip of sstables on slice query with composite start/finish (CASSANDRA-6825)
 * Fix unintended update with conditional statement (CASSANDRA-6893)
 * Fix map element access in IF (CASSANDRA-6914)
 * Avoid costly range calculations for range queries on system keyspaces
   (CASSANDRA-6906)
 * Fix SSTable not released if stream session fails (CASSANDRA-6818)
 * Avoid build failure due to ANTLR timeout (CASSANDRA-6991)
 * Queries on compact tables can return more rows that requested (CASSANDRA-7052)
 * USING TIMESTAMP for batches does not work (CASSANDRA-7053)
 * Fix performance regression from CASSANDRA-5614 (CASSANDRA-6949)
 * Ensure that batchlog and hint timeouts do not produce hints (CASSANDRA-7058)
 * Merge groupable mutations in TriggerExecutor#execute() (CASSANDRA-7047)
 * Plug holes in resource release when wiring up StreamSession (CASSANDRA-7073)
 * Re-add parameter columns to tracing session (CASSANDRA-6942)
 * Preserves CQL metadata when updating table from thrift (CASSANDRA-6831)
Merged from 1.2:
 * Fix nodetool display with vnodes (CASSANDRA-7082)
 * Add UNLOGGED, COUNTER options to BATCH documentation (CASSANDRA-6816)
 * add extra SSL cipher suites (CASSANDRA-6613)
 * fix nodetool getsstables for blob PK (CASSANDRA-6803)
 * Fix BatchlogManager#deleteBatch() use of millisecond timestamps
   (CASSANDRA-6822)
 * Continue assassinating even if the endpoint vanishes (CASSANDRA-6787)
 * Schedule schema pulls on change (CASSANDRA-6971)
 * Non-droppable verbs shouldn't be dropped from OTC (CASSANDRA-6980)
 * Shutdown batchlog executor in SS#drain() (CASSANDRA-7025)
 * Fix batchlog to account for CF truncation records (CASSANDRA-6999)
 * Fix CQLSH parsing of functions and BLOB literals (CASSANDRA-7018)
 * Properly load trustore in the native protocol (CASSANDRA-6847)
 * Always clean up references in SerializingCache (CASSANDRA-6994)
 * Don't shut MessagingService down when replacing a node (CASSANDRA-6476)
 * fix npe when doing -Dcassandra.fd_initial_value_ms (CASSANDRA-6751)


2.1.0-beta1
 * Add flush directory distinct from compaction directories (CASSANDRA-6357)
 * Require JNA by default (CASSANDRA-6575)
 * add listsnapshots command to nodetool (CASSANDRA-5742)
 * Introduce AtomicBTreeColumns (CASSANDRA-6271, 6692)
 * Multithreaded commitlog (CASSANDRA-3578)
 * allocate fixed index summary memory pool and resample cold index summaries 
   to use less memory (CASSANDRA-5519)
 * Removed multithreaded compaction (CASSANDRA-6142)
 * Parallelize fetching rows for low-cardinality indexes (CASSANDRA-1337)
 * change logging from log4j to logback (CASSANDRA-5883)
 * switch to LZ4 compression for internode communication (CASSANDRA-5887)
 * Stop using Thrift-generated Index* classes internally (CASSANDRA-5971)
 * Remove 1.2 network compatibility code (CASSANDRA-5960)
 * Remove leveled json manifest migration code (CASSANDRA-5996)
 * Remove CFDefinition (CASSANDRA-6253)
 * Use AtomicIntegerFieldUpdater in RefCountedMemory (CASSANDRA-6278)
 * User-defined types for CQL3 (CASSANDRA-5590)
 * Use of o.a.c.metrics in nodetool (CASSANDRA-5871, 6406)
 * Batch read from OTC's queue and cleanup (CASSANDRA-1632)
 * Secondary index support for collections (CASSANDRA-4511, 6383)
 * SSTable metadata(Stats.db) format change (CASSANDRA-6356)
 * Push composites support in the storage engine
   (CASSANDRA-5417, CASSANDRA-6520)
 * Add snapshot space used to cfstats (CASSANDRA-6231)
 * Add cardinality estimator for key count estimation (CASSANDRA-5906)
 * CF id is changed to be non-deterministic. Data dir/key cache are created
   uniquely for CF id (CASSANDRA-5202)
 * New counters implementation (CASSANDRA-6504)
 * Replace UnsortedColumns, EmptyColumns, TreeMapBackedSortedColumns with new
   ArrayBackedSortedColumns (CASSANDRA-6630, CASSANDRA-6662, CASSANDRA-6690)
 * Add option to use row cache with a given amount of rows (CASSANDRA-5357)
 * Avoid repairing already repaired data (CASSANDRA-5351)
 * Reject counter updates with USING TTL/TIMESTAMP (CASSANDRA-6649)
 * Replace index_interval with min/max_index_interval (CASSANDRA-6379)
 * Lift limitation that order by columns must be selected for IN queries (CASSANDRA-4911)


2.0.5
 * Reduce garbage generated by bloom filter lookups (CASSANDRA-6609)
 * Add ks.cf names to tombstone logging (CASSANDRA-6597)
 * Use LOCAL_QUORUM for LWT operations at LOCAL_SERIAL (CASSANDRA-6495)
 * Wait for gossip to settle before accepting client connections (CASSANDRA-4288)
 * Delete unfinished compaction incrementally (CASSANDRA-6086)
 * Allow specifying custom secondary index options in CQL3 (CASSANDRA-6480)
 * Improve replica pinning for cache efficiency in DES (CASSANDRA-6485)
 * Fix LOCAL_SERIAL from thrift (CASSANDRA-6584)
 * Don't special case received counts in CAS timeout exceptions (CASSANDRA-6595)
 * Add support for 2.1 global counter shards (CASSANDRA-6505)
 * Fix NPE when streaming connection is not yet established (CASSANDRA-6210)
 * Avoid rare duplicate read repair triggering (CASSANDRA-6606)
 * Fix paging discardFirst (CASSANDRA-6555)
 * Fix ArrayIndexOutOfBoundsException in 2ndary index query (CASSANDRA-6470)
 * Release sstables upon rebuilding 2i (CASSANDRA-6635)
 * Add AbstractCompactionStrategy.startup() method (CASSANDRA-6637)
 * SSTableScanner may skip rows during cleanup (CASSANDRA-6638)
 * sstables from stalled repair sessions can resurrect deleted data (CASSANDRA-6503)
 * Switch stress to use ITransportFactory (CASSANDRA-6641)
 * Fix IllegalArgumentException during prepare (CASSANDRA-6592)
 * Fix possible loss of 2ndary index entries during compaction (CASSANDRA-6517)
 * Fix direct Memory on architectures that do not support unaligned long access
   (CASSANDRA-6628)
 * Let scrub optionally skip broken counter partitions (CASSANDRA-5930)
Merged from 1.2:
 * fsync compression metadata (CASSANDRA-6531)
 * Validate CF existence on execution for prepared statement (CASSANDRA-6535)
 * Add ability to throttle batchlog replay (CASSANDRA-6550)
 * Fix executing LOCAL_QUORUM with SimpleStrategy (CASSANDRA-6545)
 * Avoid StackOverflow when using large IN queries (CASSANDRA-6567)
 * Nodetool upgradesstables includes secondary indexes (CASSANDRA-6598)
 * Paginate batchlog replay (CASSANDRA-6569)
 * skip blocking on streaming during drain (CASSANDRA-6603)
 * Improve error message when schema doesn't match loaded sstable (CASSANDRA-6262)
 * Add properties to adjust FD initial value and max interval (CASSANDRA-4375)
 * Fix preparing with batch and delete from collection (CASSANDRA-6607)
 * Fix ABSC reverse iterator's remove() method (CASSANDRA-6629)
 * Handle host ID conflicts properly (CASSANDRA-6615)
 * Move handling of migration event source to solve bootstrap race. (CASSANDRA-6648)
 * Make sure compaction throughput value doesn't overflow with int math (CASSANDRA-6647)


2.0.4
 * Allow removing snapshots of no-longer-existing CFs (CASSANDRA-6418)
 * add StorageService.stopDaemon() (CASSANDRA-4268)
 * add IRE for invalid CF supplied to get_count (CASSANDRA-5701)
 * add client encryption support to sstableloader (CASSANDRA-6378)
 * Fix accept() loop for SSL sockets post-shutdown (CASSANDRA-6468)
 * Fix size-tiered compaction in LCS L0 (CASSANDRA-6496)
 * Fix assertion failure in filterColdSSTables (CASSANDRA-6483)
 * Fix row tombstones in larger-than-memory compactions (CASSANDRA-6008)
 * Fix cleanup ClassCastException (CASSANDRA-6462)
 * Reduce gossip memory use by interning VersionedValue strings (CASSANDRA-6410)
 * Allow specifying datacenters to participate in a repair (CASSANDRA-6218)
 * Fix divide-by-zero in PCI (CASSANDRA-6403)
 * Fix setting last compacted key in the wrong level for LCS (CASSANDRA-6284)
 * Add millisecond precision formats to the timestamp parser (CASSANDRA-6395)
 * Expose a total memtable size metric for a CF (CASSANDRA-6391)
 * cqlsh: handle symlinks properly (CASSANDRA-6425)
 * Fix potential infinite loop when paging query with IN (CASSANDRA-6464)
 * Fix assertion error in AbstractQueryPager.discardFirst (CASSANDRA-6447)
 * Fix streaming older SSTable yields unnecessary tombstones (CASSANDRA-6527)
Merged from 1.2:
 * Improved error message on bad properties in DDL queries (CASSANDRA-6453)
 * Randomize batchlog candidates selection (CASSANDRA-6481)
 * Fix thundering herd on endpoint cache invalidation (CASSANDRA-6345, 6485)
 * Improve batchlog write performance with vnodes (CASSANDRA-6488)
 * cqlsh: quote single quotes in strings inside collections (CASSANDRA-6172)
 * Improve gossip performance for typical messages (CASSANDRA-6409)
 * Throw IRE if a prepared statement has more markers than supported 
   (CASSANDRA-5598)
 * Expose Thread metrics for the native protocol server (CASSANDRA-6234)
 * Change snapshot response message verb to INTERNAL to avoid dropping it 
   (CASSANDRA-6415)
 * Warn when collection read has > 65K elements (CASSANDRA-5428)
 * Fix cache persistence when both row and key cache are enabled 
   (CASSANDRA-6413)
 * (Hadoop) add describe_local_ring (CASSANDRA-6268)
 * Fix handling of concurrent directory creation failure (CASSANDRA-6459)
 * Allow executing CREATE statements multiple times (CASSANDRA-6471)
 * Don't send confusing info with timeouts (CASSANDRA-6491)
 * Don't resubmit counter mutation runnables internally (CASSANDRA-6427)
 * Don't drop local mutations without a hint (CASSANDRA-6510)
 * Don't allow null max_hint_window_in_ms (CASSANDRA-6419)
 * Validate SliceRange start and finish lengths (CASSANDRA-6521)


2.0.3
 * Fix FD leak on slice read path (CASSANDRA-6275)
 * Cancel read meter task when closing SSTR (CASSANDRA-6358)
 * free off-heap IndexSummary during bulk (CASSANDRA-6359)
 * Recover from IOException in accept() thread (CASSANDRA-6349)
 * Improve Gossip tolerance of abnormally slow tasks (CASSANDRA-6338)
 * Fix trying to hint timed out counter writes (CASSANDRA-6322)
 * Allow restoring specific columnfamilies from archived CL (CASSANDRA-4809)
 * Avoid flushing compaction_history after each operation (CASSANDRA-6287)
 * Fix repair assertion error when tombstones expire (CASSANDRA-6277)
 * Skip loading corrupt key cache (CASSANDRA-6260)
 * Fixes for compacting larger-than-memory rows (CASSANDRA-6274)
 * Compact hottest sstables first and optionally omit coldest from
   compaction entirely (CASSANDRA-6109)
 * Fix modifying column_metadata from thrift (CASSANDRA-6182)
 * cqlsh: fix LIST USERS output (CASSANDRA-6242)
 * Add IRequestSink interface (CASSANDRA-6248)
 * Update memtable size while flushing (CASSANDRA-6249)
 * Provide hooks around CQL2/CQL3 statement execution (CASSANDRA-6252)
 * Require Permission.SELECT for CAS updates (CASSANDRA-6247)
 * New CQL-aware SSTableWriter (CASSANDRA-5894)
 * Reject CAS operation when the protocol v1 is used (CASSANDRA-6270)
 * Correctly throw error when frame too large (CASSANDRA-5981)
 * Fix serialization bug in PagedRange with 2ndary indexes (CASSANDRA-6299)
 * Fix CQL3 table validation in Thrift (CASSANDRA-6140)
 * Fix bug missing results with IN clauses (CASSANDRA-6327)
 * Fix paging with reversed slices (CASSANDRA-6343)
 * Set minTimestamp correctly to be able to drop expired sstables (CASSANDRA-6337)
 * Support NaN and Infinity as float literals (CASSANDRA-6003)
 * Remove RF from nodetool ring output (CASSANDRA-6289)
 * Fix attempting to flush empty rows (CASSANDRA-6374)
 * Fix potential out of bounds exception when paging (CASSANDRA-6333)
Merged from 1.2:
 * Optimize FD phi calculation (CASSANDRA-6386)
 * Improve initial FD phi estimate when starting up (CASSANDRA-6385)
 * Don't list CQL3 table in CLI describe even if named explicitely 
   (CASSANDRA-5750)
 * Invalidate row cache when dropping CF (CASSANDRA-6351)
 * add non-jamm path for cached statements (CASSANDRA-6293)
 * add windows bat files for shell commands (CASSANDRA-6145)
 * Require logging in for Thrift CQL2/3 statement preparation (CASSANDRA-6254)
 * restrict max_num_tokens to 1536 (CASSANDRA-6267)
 * Nodetool gets default JMX port from cassandra-env.sh (CASSANDRA-6273)
 * make calculatePendingRanges asynchronous (CASSANDRA-6244)
 * Remove blocking flushes in gossip thread (CASSANDRA-6297)
 * Fix potential socket leak in connectionpool creation (CASSANDRA-6308)
 * Allow LOCAL_ONE/LOCAL_QUORUM to work with SimpleStrategy (CASSANDRA-6238)
 * cqlsh: handle 'null' as session duration (CASSANDRA-6317)
 * Fix json2sstable handling of range tombstones (CASSANDRA-6316)
 * Fix missing one row in reverse query (CASSANDRA-6330)
 * Fix reading expired row value from row cache (CASSANDRA-6325)
 * Fix AssertionError when doing set element deletion (CASSANDRA-6341)
 * Make CL code for the native protocol match the one in C* 2.0
   (CASSANDRA-6347)
 * Disallow altering CQL3 table from thrift (CASSANDRA-6370)
 * Fix size computation of prepared statement (CASSANDRA-6369)


2.0.2
 * Update FailureDetector to use nanontime (CASSANDRA-4925)
 * Fix FileCacheService regressions (CASSANDRA-6149)
 * Never return WriteTimeout for CL.ANY (CASSANDRA-6132)
 * Fix race conditions in bulk loader (CASSANDRA-6129)
 * Add configurable metrics reporting (CASSANDRA-4430)
 * drop queries exceeding a configurable number of tombstones (CASSANDRA-6117)
 * Track and persist sstable read activity (CASSANDRA-5515)
 * Fixes for speculative retry (CASSANDRA-5932, CASSANDRA-6194)
 * Improve memory usage of metadata min/max column names (CASSANDRA-6077)
 * Fix thrift validation refusing row markers on CQL3 tables (CASSANDRA-6081)
 * Fix insertion of collections with CAS (CASSANDRA-6069)
 * Correctly send metadata on SELECT COUNT (CASSANDRA-6080)
 * Track clients' remote addresses in ClientState (CASSANDRA-6070)
 * Create snapshot dir if it does not exist when migrating
   leveled manifest (CASSANDRA-6093)
 * make sequential nodetool repair the default (CASSANDRA-5950)
 * Add more hooks for compaction strategy implementations (CASSANDRA-6111)
 * Fix potential NPE on composite 2ndary indexes (CASSANDRA-6098)
 * Delete can potentially be skipped in batch (CASSANDRA-6115)
 * Allow alter keyspace on system_traces (CASSANDRA-6016)
 * Disallow empty column names in cql (CASSANDRA-6136)
 * Use Java7 file-handling APIs and fix file moving on Windows (CASSANDRA-5383)
 * Save compaction history to system keyspace (CASSANDRA-5078)
 * Fix NPE if StorageService.getOperationMode() is executed before full startup (CASSANDRA-6166)
 * CQL3: support pre-epoch longs for TimestampType (CASSANDRA-6212)
 * Add reloadtriggers command to nodetool (CASSANDRA-4949)
 * cqlsh: ignore empty 'value alias' in DESCRIBE (CASSANDRA-6139)
 * Fix sstable loader (CASSANDRA-6205)
 * Reject bootstrapping if the node already exists in gossip (CASSANDRA-5571)
 * Fix NPE while loading paxos state (CASSANDRA-6211)
 * cqlsh: add SHOW SESSION <tracing-session> command (CASSANDRA-6228)
Merged from 1.2:
 * (Hadoop) Require CFRR batchSize to be at least 2 (CASSANDRA-6114)
 * Add a warning for small LCS sstable size (CASSANDRA-6191)
 * Add ability to list specific KS/CF combinations in nodetool cfstats (CASSANDRA-4191)
 * Mark CF clean if a mutation raced the drop and got it marked dirty (CASSANDRA-5946)
 * Add a LOCAL_ONE consistency level (CASSANDRA-6202)
 * Limit CQL prepared statement cache by size instead of count (CASSANDRA-6107)
 * Tracing should log write failure rather than raw exceptions (CASSANDRA-6133)
 * lock access to TM.endpointToHostIdMap (CASSANDRA-6103)
 * Allow estimated memtable size to exceed slab allocator size (CASSANDRA-6078)
 * Start MeteredFlusher earlier to prevent OOM during CL replay (CASSANDRA-6087)
 * Avoid sending Truncate command to fat clients (CASSANDRA-6088)
 * Allow where clause conditions to be in parenthesis (CASSANDRA-6037)
 * Do not open non-ssl storage port if encryption option is all (CASSANDRA-3916)
 * Move batchlog replay to its own executor (CASSANDRA-6079)
 * Add tombstone debug threshold and histogram (CASSANDRA-6042, 6057)
 * Enable tcp keepalive on incoming connections (CASSANDRA-4053)
 * Fix fat client schema pull NPE (CASSANDRA-6089)
 * Fix memtable flushing for indexed tables (CASSANDRA-6112)
 * Fix skipping columns with multiple slices (CASSANDRA-6119)
 * Expose connected thrift + native client counts (CASSANDRA-5084)
 * Optimize auth setup (CASSANDRA-6122)
 * Trace index selection (CASSANDRA-6001)
 * Update sstablesPerReadHistogram to use biased sampling (CASSANDRA-6164)
 * Log UnknownColumnfamilyException when closing socket (CASSANDRA-5725)
 * Properly error out on CREATE INDEX for counters table (CASSANDRA-6160)
 * Handle JMX notification failure for repair (CASSANDRA-6097)
 * (Hadoop) Fetch no more than 128 splits in parallel (CASSANDRA-6169)
 * stress: add username/password authentication support (CASSANDRA-6068)
 * Fix indexed queries with row cache enabled on parent table (CASSANDRA-5732)
 * Fix compaction race during columnfamily drop (CASSANDRA-5957)
 * Fix validation of empty column names for compact tables (CASSANDRA-6152)
 * Skip replaying mutations that pass CRC but fail to deserialize (CASSANDRA-6183)
 * Rework token replacement to use replace_address (CASSANDRA-5916)
 * Fix altering column types (CASSANDRA-6185)
 * cqlsh: fix CREATE/ALTER WITH completion (CASSANDRA-6196)
 * add windows bat files for shell commands (CASSANDRA-6145)
 * Fix potential stack overflow during range tombstones insertion (CASSANDRA-6181)
 * (Hadoop) Make LOCAL_ONE the default consistency level (CASSANDRA-6214)


2.0.1
 * Fix bug that could allow reading deleted data temporarily (CASSANDRA-6025)
 * Improve memory use defaults (CASSANDRA-6059)
 * Make ThriftServer more easlly extensible (CASSANDRA-6058)
 * Remove Hadoop dependency from ITransportFactory (CASSANDRA-6062)
 * add file_cache_size_in_mb setting (CASSANDRA-5661)
 * Improve error message when yaml contains invalid properties (CASSANDRA-5958)
 * Improve leveled compaction's ability to find non-overlapping L0 compactions
   to work on concurrently (CASSANDRA-5921)
 * Notify indexer of columns shadowed by range tombstones (CASSANDRA-5614)
 * Log Merkle tree stats (CASSANDRA-2698)
 * Switch from crc32 to adler32 for compressed sstable checksums (CASSANDRA-5862)
 * Improve offheap memcpy performance (CASSANDRA-5884)
 * Use a range aware scanner for cleanup (CASSANDRA-2524)
 * Cleanup doesn't need to inspect sstables that contain only local data
   (CASSANDRA-5722)
 * Add ability for CQL3 to list partition keys (CASSANDRA-4536)
 * Improve native protocol serialization (CASSANDRA-5664)
 * Upgrade Thrift to 0.9.1 (CASSANDRA-5923)
 * Require superuser status for adding triggers (CASSANDRA-5963)
 * Make standalone scrubber handle old and new style leveled manifest
   (CASSANDRA-6005)
 * Fix paxos bugs (CASSANDRA-6012, 6013, 6023)
 * Fix paged ranges with multiple replicas (CASSANDRA-6004)
 * Fix potential AssertionError during tracing (CASSANDRA-6041)
 * Fix NPE in sstablesplit (CASSANDRA-6027)
 * Migrate pre-2.0 key/value/column aliases to system.schema_columns
   (CASSANDRA-6009)
 * Paging filter empty rows too agressively (CASSANDRA-6040)
 * Support variadic parameters for IN clauses (CASSANDRA-4210)
 * cqlsh: return the result of CAS writes (CASSANDRA-5796)
 * Fix validation of IN clauses with 2ndary indexes (CASSANDRA-6050)
 * Support named bind variables in CQL (CASSANDRA-6033)
Merged from 1.2:
 * Allow cache-keys-to-save to be set at runtime (CASSANDRA-5980)
 * Avoid second-guessing out-of-space state (CASSANDRA-5605)
 * Tuning knobs for dealing with large blobs and many CFs (CASSANDRA-5982)
 * (Hadoop) Fix CQLRW for thrift tables (CASSANDRA-6002)
 * Fix possible divide-by-zero in HHOM (CASSANDRA-5990)
 * Allow local batchlog writes for CL.ANY (CASSANDRA-5967)
 * Upgrade metrics-core to version 2.2.0 (CASSANDRA-5947)
 * Fix CqlRecordWriter with composite keys (CASSANDRA-5949)
 * Add snitch, schema version, cluster, partitioner to JMX (CASSANDRA-5881)
 * Allow disabling SlabAllocator (CASSANDRA-5935)
 * Make user-defined compaction JMX blocking (CASSANDRA-4952)
 * Fix streaming does not transfer wrapped range (CASSANDRA-5948)
 * Fix loading index summary containing empty key (CASSANDRA-5965)
 * Correctly handle limits in CompositesSearcher (CASSANDRA-5975)
 * Pig: handle CQL collections (CASSANDRA-5867)
 * Pass the updated cf to the PRSI index() method (CASSANDRA-5999)
 * Allow empty CQL3 batches (as no-op) (CASSANDRA-5994)
 * Support null in CQL3 functions (CASSANDRA-5910)
 * Replace the deprecated MapMaker with CacheLoader (CASSANDRA-6007)
 * Add SSTableDeletingNotification to DataTracker (CASSANDRA-6010)
 * Fix snapshots in use get deleted during snapshot repair (CASSANDRA-6011)
 * Move hints and exception count to o.a.c.metrics (CASSANDRA-6017)
 * Fix memory leak in snapshot repair (CASSANDRA-6047)
 * Fix sstable2sjon for CQL3 tables (CASSANDRA-5852)


2.0.0
 * Fix thrift validation when inserting into CQL3 tables (CASSANDRA-5138)
 * Fix periodic memtable flushing behavior with clean memtables (CASSANDRA-5931)
 * Fix dateOf() function for pre-2.0 timestamp columns (CASSANDRA-5928)
 * Fix SSTable unintentionally loads BF when opened for batch (CASSANDRA-5938)
 * Add stream session progress to JMX (CASSANDRA-4757)
 * Fix NPE during CAS operation (CASSANDRA-5925)
Merged from 1.2:
 * Fix getBloomFilterDiskSpaceUsed for AlwaysPresentFilter (CASSANDRA-5900)
 * Don't announce schema version until we've loaded the changes locally
   (CASSANDRA-5904)
 * Fix to support off heap bloom filters size greater than 2 GB (CASSANDRA-5903)
 * Properly handle parsing huge map and set literals (CASSANDRA-5893)


2.0.0-rc2
 * enable vnodes by default (CASSANDRA-5869)
 * fix CAS contention timeout (CASSANDRA-5830)
 * fix HsHa to respect max frame size (CASSANDRA-4573)
 * Fix (some) 2i on composite components omissions (CASSANDRA-5851)
 * cqlsh: add DESCRIBE FULL SCHEMA variant (CASSANDRA-5880)
Merged from 1.2:
 * Correctly validate sparse composite cells in scrub (CASSANDRA-5855)
 * Add KeyCacheHitRate metric to CF metrics (CASSANDRA-5868)
 * cqlsh: add support for multiline comments (CASSANDRA-5798)
 * Handle CQL3 SELECT duplicate IN restrictions on clustering columns
   (CASSANDRA-5856)


2.0.0-rc1
 * improve DecimalSerializer performance (CASSANDRA-5837)
 * fix potential spurious wakeup in AsyncOneResponse (CASSANDRA-5690)
 * fix schema-related trigger issues (CASSANDRA-5774)
 * Better validation when accessing CQL3 table from thrift (CASSANDRA-5138)
 * Fix assertion error during repair (CASSANDRA-5801)
 * Fix range tombstone bug (CASSANDRA-5805)
 * DC-local CAS (CASSANDRA-5797)
 * Add a native_protocol_version column to the system.local table (CASSANRDA-5819)
 * Use index_interval from cassandra.yaml when upgraded (CASSANDRA-5822)
 * Fix buffer underflow on socket close (CASSANDRA-5792)
Merged from 1.2:
 * Fix reading DeletionTime from 1.1-format sstables (CASSANDRA-5814)
 * cqlsh: add collections support to COPY (CASSANDRA-5698)
 * retry important messages for any IOException (CASSANDRA-5804)
 * Allow empty IN relations in SELECT/UPDATE/DELETE statements (CASSANDRA-5626)
 * cqlsh: fix crashing on Windows due to libedit detection (CASSANDRA-5812)
 * fix bulk-loading compressed sstables (CASSANDRA-5820)
 * (Hadoop) fix quoting in CqlPagingRecordReader and CqlRecordWriter 
   (CASSANDRA-5824)
 * update default LCS sstable size to 160MB (CASSANDRA-5727)
 * Allow compacting 2Is via nodetool (CASSANDRA-5670)
 * Hex-encode non-String keys in OPP (CASSANDRA-5793)
 * nodetool history logging (CASSANDRA-5823)
 * (Hadoop) fix support for Thrift tables in CqlPagingRecordReader 
   (CASSANDRA-5752)
 * add "all time blocked" to StatusLogger output (CASSANDRA-5825)
 * Future-proof inter-major-version schema migrations (CASSANDRA-5845)
 * (Hadoop) add CqlPagingRecordReader support for ReversedType in Thrift table
   (CASSANDRA-5718)
 * Add -no-snapshot option to scrub (CASSANDRA-5891)
 * Fix to support off heap bloom filters size greater than 2 GB (CASSANDRA-5903)
 * Properly handle parsing huge map and set literals (CASSANDRA-5893)
 * Fix LCS L0 compaction may overlap in L1 (CASSANDRA-5907)
 * New sstablesplit tool to split large sstables offline (CASSANDRA-4766)
 * Fix potential deadlock in native protocol server (CASSANDRA-5926)
 * Disallow incompatible type change in CQL3 (CASSANDRA-5882)
Merged from 1.1:
 * Correctly validate sparse composite cells in scrub (CASSANDRA-5855)


2.0.0-beta2
 * Replace countPendingHints with Hints Created metric (CASSANDRA-5746)
 * Allow nodetool with no args, and with help to run without a server (CASSANDRA-5734)
 * Cleanup AbstractType/TypeSerializer classes (CASSANDRA-5744)
 * Remove unimplemented cli option schema-mwt (CASSANDRA-5754)
 * Support range tombstones in thrift (CASSANDRA-5435)
 * Normalize table-manipulating CQL3 statements' class names (CASSANDRA-5759)
 * cqlsh: add missing table options to DESCRIBE output (CASSANDRA-5749)
 * Fix assertion error during repair (CASSANDRA-5757)
 * Fix bulkloader (CASSANDRA-5542)
 * Add LZ4 compression to the native protocol (CASSANDRA-5765)
 * Fix bugs in the native protocol v2 (CASSANDRA-5770)
 * CAS on 'primary key only' table (CASSANDRA-5715)
 * Support streaming SSTables of old versions (CASSANDRA-5772)
 * Always respect protocol version in native protocol (CASSANDRA-5778)
 * Fix ConcurrentModificationException during streaming (CASSANDRA-5782)
 * Update deletion timestamp in Commit#updatesWithPaxosTime (CASSANDRA-5787)
 * Thrift cas() method crashes if input columns are not sorted (CASSANDRA-5786)
 * Order columns names correctly when querying for CAS (CASSANDRA-5788)
 * Fix streaming retry (CASSANDRA-5775)
Merged from 1.2:
 * if no seeds can be a reached a node won't start in a ring by itself (CASSANDRA-5768)
 * add cassandra.unsafesystem property (CASSANDRA-5704)
 * (Hadoop) quote identifiers in CqlPagingRecordReader (CASSANDRA-5763)
 * Add replace_node functionality for vnodes (CASSANDRA-5337)
 * Add timeout events to query traces (CASSANDRA-5520)
 * Fix serialization of the LEFT gossip value (CASSANDRA-5696)
 * Pig: support for cql3 tables (CASSANDRA-5234)
 * Fix skipping range tombstones with reverse queries (CASSANDRA-5712)
 * Expire entries out of ThriftSessionManager (CASSANDRA-5719)
 * Don't keep ancestor information in memory (CASSANDRA-5342)
 * Expose native protocol server status in nodetool info (CASSANDRA-5735)
 * Fix pathetic performance of range tombstones (CASSANDRA-5677)
 * Fix querying with an empty (impossible) range (CASSANDRA-5573)
 * cqlsh: handle CUSTOM 2i in DESCRIBE output (CASSANDRA-5760)
 * Fix minor bug in Range.intersects(Bound) (CASSANDRA-5771)
 * cqlsh: handle disabled compression in DESCRIBE output (CASSANDRA-5766)
 * Ensure all UP events are notified on the native protocol (CASSANDRA-5769)
 * Fix formatting of sstable2json with multiple -k arguments (CASSANDRA-5781)
 * Don't rely on row marker for queries in general to hide lost markers
   after TTL expires (CASSANDRA-5762)
 * Sort nodetool help output (CASSANDRA-5776)
 * Fix column expiring during 2 phases compaction (CASSANDRA-5799)
 * now() is being rejected in INSERTs when inside collections (CASSANDRA-5795)


2.0.0-beta1
 * Add support for indexing clustered columns (CASSANDRA-5125)
 * Removed on-heap row cache (CASSANDRA-5348)
 * use nanotime consistently for node-local timeouts (CASSANDRA-5581)
 * Avoid unnecessary second pass on name-based queries (CASSANDRA-5577)
 * Experimental triggers (CASSANDRA-1311)
 * JEMalloc support for off-heap allocation (CASSANDRA-3997)
 * Single-pass compaction (CASSANDRA-4180)
 * Removed token range bisection (CASSANDRA-5518)
 * Removed compatibility with pre-1.2.5 sstables and network messages
   (CASSANDRA-5511)
 * removed PBSPredictor (CASSANDRA-5455)
 * CAS support (CASSANDRA-5062, 5441, 5442, 5443, 5619, 5667)
 * Leveled compaction performs size-tiered compactions in L0 
   (CASSANDRA-5371, 5439)
 * Add yaml network topology snitch for mixed ec2/other envs (CASSANDRA-5339)
 * Log when a node is down longer than the hint window (CASSANDRA-4554)
 * Optimize tombstone creation for ExpiringColumns (CASSANDRA-4917)
 * Improve LeveledScanner work estimation (CASSANDRA-5250, 5407)
 * Replace compaction lock with runWithCompactionsDisabled (CASSANDRA-3430)
 * Change Message IDs to ints (CASSANDRA-5307)
 * Move sstable level information into the Stats component, removing the
   need for a separate Manifest file (CASSANDRA-4872)
 * avoid serializing to byte[] on commitlog append (CASSANDRA-5199)
 * make index_interval configurable per columnfamily (CASSANDRA-3961, CASSANDRA-5650)
 * add default_time_to_live (CASSANDRA-3974)
 * add memtable_flush_period_in_ms (CASSANDRA-4237)
 * replace supercolumns internally by composites (CASSANDRA-3237, 5123)
 * upgrade thrift to 0.9.0 (CASSANDRA-3719)
 * drop unnecessary keyspace parameter from user-defined compaction API 
   (CASSANDRA-5139)
 * more robust solution to incomplete compactions + counters (CASSANDRA-5151)
 * Change order of directory searching for c*.in.sh (CASSANDRA-3983)
 * Add tool to reset SSTable compaction level for LCS (CASSANDRA-5271)
 * Allow custom configuration loader (CASSANDRA-5045)
 * Remove memory emergency pressure valve logic (CASSANDRA-3534)
 * Reduce request latency with eager retry (CASSANDRA-4705)
 * cqlsh: Remove ASSUME command (CASSANDRA-5331)
 * Rebuild BF when loading sstables if bloom_filter_fp_chance
   has changed since compaction (CASSANDRA-5015)
 * remove row-level bloom filters (CASSANDRA-4885)
 * Change Kernel Page Cache skipping into row preheating (disabled by default)
   (CASSANDRA-4937)
 * Improve repair by deciding on a gcBefore before sending
   out TreeRequests (CASSANDRA-4932)
 * Add an official way to disable compactions (CASSANDRA-5074)
 * Reenable ALTER TABLE DROP with new semantics (CASSANDRA-3919)
 * Add binary protocol versioning (CASSANDRA-5436)
 * Swap THshaServer for TThreadedSelectorServer (CASSANDRA-5530)
 * Add alias support to SELECT statement (CASSANDRA-5075)
 * Don't create empty RowMutations in CommitLogReplayer (CASSANDRA-5541)
 * Use range tombstones when dropping cfs/columns from schema (CASSANDRA-5579)
 * cqlsh: drop CQL2/CQL3-beta support (CASSANDRA-5585)
 * Track max/min column names in sstables to be able to optimize slice
   queries (CASSANDRA-5514, CASSANDRA-5595, CASSANDRA-5600)
 * Binary protocol: allow batching already prepared statements (CASSANDRA-4693)
 * Allow preparing timestamp, ttl and limit in CQL3 queries (CASSANDRA-4450)
 * Support native link w/o JNA in Java7 (CASSANDRA-3734)
 * Use SASL authentication in binary protocol v2 (CASSANDRA-5545)
 * Replace Thrift HsHa with LMAX Disruptor based implementation (CASSANDRA-5582)
 * cqlsh: Add row count to SELECT output (CASSANDRA-5636)
 * Include a timestamp with all read commands to determine column expiration
   (CASSANDRA-5149)
 * Streaming 2.0 (CASSANDRA-5286, 5699)
 * Conditional create/drop ks/table/index statements in CQL3 (CASSANDRA-2737)
 * more pre-table creation property validation (CASSANDRA-5693)
 * Redesign repair messages (CASSANDRA-5426)
 * Fix ALTER RENAME post-5125 (CASSANDRA-5702)
 * Disallow renaming a 2ndary indexed column (CASSANDRA-5705)
 * Rename Table to Keyspace (CASSANDRA-5613)
 * Ensure changing column_index_size_in_kb on different nodes don't corrupt the
   sstable (CASSANDRA-5454)
 * Move resultset type information into prepare, not execute (CASSANDRA-5649)
 * Auto paging in binary protocol (CASSANDRA-4415, 5714)
 * Don't tie client side use of AbstractType to JDBC (CASSANDRA-4495)
 * Adds new TimestampType to replace DateType (CASSANDRA-5723, CASSANDRA-5729)
Merged from 1.2:
 * make starting native protocol server idempotent (CASSANDRA-5728)
 * Fix loading key cache when a saved entry is no longer valid (CASSANDRA-5706)
 * Fix serialization of the LEFT gossip value (CASSANDRA-5696)
 * cqlsh: Don't show 'null' in place of empty values (CASSANDRA-5675)
 * Race condition in detecting version on a mixed 1.1/1.2 cluster
   (CASSANDRA-5692)
 * Fix skipping range tombstones with reverse queries (CASSANDRA-5712)
 * Expire entries out of ThriftSessionManager (CASSANRDA-5719)
 * Don't keep ancestor information in memory (CASSANDRA-5342)
 * cqlsh: fix handling of semicolons inside BATCH queries (CASSANDRA-5697)


1.2.6
 * Fix tracing when operation completes before all responses arrive 
   (CASSANDRA-5668)
 * Fix cross-DC mutation forwarding (CASSANDRA-5632)
 * Reduce SSTableLoader memory usage (CASSANDRA-5555)
 * Scale hinted_handoff_throttle_in_kb to cluster size (CASSANDRA-5272)
 * (Hadoop) Add CQL3 input/output formats (CASSANDRA-4421, 5622)
 * (Hadoop) Fix InputKeyRange in CFIF (CASSANDRA-5536)
 * Fix dealing with ridiculously large max sstable sizes in LCS (CASSANDRA-5589)
 * Ignore pre-truncate hints (CASSANDRA-4655)
 * Move System.exit on OOM into a separate thread (CASSANDRA-5273)
 * Write row markers when serializing schema (CASSANDRA-5572)
 * Check only SSTables for the requested range when streaming (CASSANDRA-5569)
 * Improve batchlog replay behavior and hint ttl handling (CASSANDRA-5314)
 * Exclude localTimestamp from validation for tombstones (CASSANDRA-5398)
 * cqlsh: add custom prompt support (CASSANDRA-5539)
 * Reuse prepared statements in hot auth queries (CASSANDRA-5594)
 * cqlsh: add vertical output option (see EXPAND) (CASSANDRA-5597)
 * Add a rate limit option to stress (CASSANDRA-5004)
 * have BulkLoader ignore snapshots directories (CASSANDRA-5587) 
 * fix SnitchProperties logging context (CASSANDRA-5602)
 * Expose whether jna is enabled and memory is locked via JMX (CASSANDRA-5508)
 * cqlsh: fix COPY FROM with ReversedType (CASSANDRA-5610)
 * Allow creating CUSTOM indexes on collections (CASSANDRA-5615)
 * Evaluate now() function at execution time (CASSANDRA-5616)
 * Expose detailed read repair metrics (CASSANDRA-5618)
 * Correct blob literal + ReversedType parsing (CASSANDRA-5629)
 * Allow GPFS to prefer the internal IP like EC2MRS (CASSANDRA-5630)
 * fix help text for -tspw cassandra-cli (CASSANDRA-5643)
 * don't throw away initial causes exceptions for internode encryption issues 
   (CASSANDRA-5644)
 * Fix message spelling errors for cql select statements (CASSANDRA-5647)
 * Suppress custom exceptions thru jmx (CASSANDRA-5652)
 * Update CREATE CUSTOM INDEX syntax (CASSANDRA-5639)
 * Fix PermissionDetails.equals() method (CASSANDRA-5655)
 * Never allow partition key ranges in CQL3 without token() (CASSANDRA-5666)
 * Gossiper incorrectly drops AppState for an upgrading node (CASSANDRA-5660)
 * Connection thrashing during multi-region ec2 during upgrade, due to 
   messaging version (CASSANDRA-5669)
 * Avoid over reconnecting in EC2MRS (CASSANDRA-5678)
 * Fix ReadResponseSerializer.serializedSize() for digest reads (CASSANDRA-5476)
 * allow sstable2json on 2i CFs (CASSANDRA-5694)
Merged from 1.1:
 * Remove buggy thrift max message length option (CASSANDRA-5529)
 * Fix NPE in Pig's widerow mode (CASSANDRA-5488)
 * Add split size parameter to Pig and disable split combination (CASSANDRA-5544)


1.2.5
 * make BytesToken.toString only return hex bytes (CASSANDRA-5566)
 * Ensure that submitBackground enqueues at least one task (CASSANDRA-5554)
 * fix 2i updates with identical values and timestamps (CASSANDRA-5540)
 * fix compaction throttling bursty-ness (CASSANDRA-4316)
 * reduce memory consumption of IndexSummary (CASSANDRA-5506)
 * remove per-row column name bloom filters (CASSANDRA-5492)
 * Include fatal errors in trace events (CASSANDRA-5447)
 * Ensure that PerRowSecondaryIndex is notified of row-level deletes
   (CASSANDRA-5445)
 * Allow empty blob literals in CQL3 (CASSANDRA-5452)
 * Fix streaming RangeTombstones at column index boundary (CASSANDRA-5418)
 * Fix preparing statements when current keyspace is not set (CASSANDRA-5468)
 * Fix SemanticVersion.isSupportedBy minor/patch handling (CASSANDRA-5496)
 * Don't provide oldCfId for post-1.1 system cfs (CASSANDRA-5490)
 * Fix primary range ignores replication strategy (CASSANDRA-5424)
 * Fix shutdown of binary protocol server (CASSANDRA-5507)
 * Fix repair -snapshot not working (CASSANDRA-5512)
 * Set isRunning flag later in binary protocol server (CASSANDRA-5467)
 * Fix use of CQL3 functions with descending clustering order (CASSANDRA-5472)
 * Disallow renaming columns one at a time for thrift table in CQL3
   (CASSANDRA-5531)
 * cqlsh: add CLUSTERING ORDER BY support to DESCRIBE (CASSANDRA-5528)
 * Add custom secondary index support to CQL3 (CASSANDRA-5484)
 * Fix repair hanging silently on unexpected error (CASSANDRA-5229)
 * Fix Ec2Snitch regression introduced by CASSANDRA-5171 (CASSANDRA-5432)
 * Add nodetool enablebackup/disablebackup (CASSANDRA-5556)
 * cqlsh: fix DESCRIBE after case insensitive USE (CASSANDRA-5567)
Merged from 1.1
 * Add retry mechanism to OTC for non-droppable_verbs (CASSANDRA-5393)
 * Use allocator information to improve memtable memory usage estimate
   (CASSANDRA-5497)
 * Fix trying to load deleted row into row cache on startup (CASSANDRA-4463)
 * fsync leveled manifest to avoid corruption (CASSANDRA-5535)
 * Fix Bound intersection computation (CASSANDRA-5551)
 * sstablescrub now respects max memory size in cassandra.in.sh (CASSANDRA-5562)


1.2.4
 * Ensure that PerRowSecondaryIndex updates see the most recent values
   (CASSANDRA-5397)
 * avoid duplicate index entries ind PrecompactedRow and 
   ParallelCompactionIterable (CASSANDRA-5395)
 * remove the index entry on oldColumn when new column is a tombstone 
   (CASSANDRA-5395)
 * Change default stream throughput from 400 to 200 mbps (CASSANDRA-5036)
 * Gossiper logs DOWN for symmetry with UP (CASSANDRA-5187)
 * Fix mixing prepared statements between keyspaces (CASSANDRA-5352)
 * Fix consistency level during bootstrap - strike 3 (CASSANDRA-5354)
 * Fix transposed arguments in AlreadyExistsException (CASSANDRA-5362)
 * Improve asynchronous hint delivery (CASSANDRA-5179)
 * Fix Guava dependency version (12.0 -> 13.0.1) for Maven (CASSANDRA-5364)
 * Validate that provided CQL3 collection value are < 64K (CASSANDRA-5355)
 * Make upgradeSSTable skip current version sstables by default (CASSANDRA-5366)
 * Optimize min/max timestamp collection (CASSANDRA-5373)
 * Invalid streamId in cql binary protocol when using invalid CL 
   (CASSANDRA-5164)
 * Fix validation for IN where clauses with collections (CASSANDRA-5376)
 * Copy resultSet on count query to avoid ConcurrentModificationException 
   (CASSANDRA-5382)
 * Correctly typecheck in CQL3 even with ReversedType (CASSANDRA-5386)
 * Fix streaming compressed files when using encryption (CASSANDRA-5391)
 * cassandra-all 1.2.0 pom missing netty dependency (CASSANDRA-5392)
 * Fix writetime/ttl functions on null values (CASSANDRA-5341)
 * Fix NPE during cql3 select with token() (CASSANDRA-5404)
 * IndexHelper.skipBloomFilters won't skip non-SHA filters (CASSANDRA-5385)
 * cqlsh: Print maps ordered by key, sort sets (CASSANDRA-5413)
 * Add null syntax support in CQL3 for inserts (CASSANDRA-3783)
 * Allow unauthenticated set_keyspace() calls (CASSANDRA-5423)
 * Fix potential incremental backups race (CASSANDRA-5410)
 * Fix prepared BATCH statements with batch-level timestamps (CASSANDRA-5415)
 * Allow overriding superuser setup delay (CASSANDRA-5430)
 * cassandra-shuffle with JMX usernames and passwords (CASSANDRA-5431)
Merged from 1.1:
 * cli: Quote ks and cf names in schema output when needed (CASSANDRA-5052)
 * Fix bad default for min/max timestamp in SSTableMetadata (CASSANDRA-5372)
 * Fix cf name extraction from manifest in Directories.migrateFile() 
   (CASSANDRA-5242)
 * Support pluggable internode authentication (CASSANDRA-5401)


1.2.3
 * add check for sstable overlap within a level on startup (CASSANDRA-5327)
 * replace ipv6 colons in jmx object names (CASSANDRA-5298, 5328)
 * Avoid allocating SSTableBoundedScanner during repair when the range does 
   not intersect the sstable (CASSANDRA-5249)
 * Don't lowercase property map keys (this breaks NTS) (CASSANDRA-5292)
 * Fix composite comparator with super columns (CASSANDRA-5287)
 * Fix insufficient validation of UPDATE queries against counter cfs
   (CASSANDRA-5300)
 * Fix PropertyFileSnitch default DC/Rack behavior (CASSANDRA-5285)
 * Handle null values when executing prepared statement (CASSANDRA-5081)
 * Add netty to pom dependencies (CASSANDRA-5181)
 * Include type arguments in Thrift CQLPreparedResult (CASSANDRA-5311)
 * Fix compaction not removing columns when bf_fp_ratio is 1 (CASSANDRA-5182)
 * cli: Warn about missing CQL3 tables in schema descriptions (CASSANDRA-5309)
 * Re-enable unknown option in replication/compaction strategies option for
   backward compatibility (CASSANDRA-4795)
 * Add binary protocol support to stress (CASSANDRA-4993)
 * cqlsh: Fix COPY FROM value quoting and null handling (CASSANDRA-5305)
 * Fix repair -pr for vnodes (CASSANDRA-5329)
 * Relax CL for auth queries for non-default users (CASSANDRA-5310)
 * Fix AssertionError during repair (CASSANDRA-5245)
 * Don't announce migrations to pre-1.2 nodes (CASSANDRA-5334)
Merged from 1.1:
 * Update offline scrub for 1.0 -> 1.1 directory structure (CASSANDRA-5195)
 * add tmp flag to Descriptor hashcode (CASSANDRA-4021)
 * fix logging of "Found table data in data directories" when only system tables
   are present (CASSANDRA-5289)
 * cli: Add JMX authentication support (CASSANDRA-5080)
 * nodetool: ability to repair specific range (CASSANDRA-5280)
 * Fix possible assertion triggered in SliceFromReadCommand (CASSANDRA-5284)
 * cqlsh: Add inet type support on Windows (ipv4-only) (CASSANDRA-4801)
 * Fix race when initializing ColumnFamilyStore (CASSANDRA-5350)
 * Add UseTLAB JVM flag (CASSANDRA-5361)


1.2.2
 * fix potential for multiple concurrent compactions of the same sstables
   (CASSANDRA-5256)
 * avoid no-op caching of byte[] on commitlog append (CASSANDRA-5199)
 * fix symlinks under data dir not working (CASSANDRA-5185)
 * fix bug in compact storage metadata handling (CASSANDRA-5189)
 * Validate login for USE queries (CASSANDRA-5207)
 * cli: remove default username and password (CASSANDRA-5208)
 * configure populate_io_cache_on_flush per-CF (CASSANDRA-4694)
 * allow configuration of internode socket buffer (CASSANDRA-3378)
 * Make sstable directory picking blacklist-aware again (CASSANDRA-5193)
 * Correctly expire gossip states for edge cases (CASSANDRA-5216)
 * Improve handling of directory creation failures (CASSANDRA-5196)
 * Expose secondary indicies to the rest of nodetool (CASSANDRA-4464)
 * Binary protocol: avoid sending notification for 0.0.0.0 (CASSANDRA-5227)
 * add UseCondCardMark XX jvm settings on jdk 1.7 (CASSANDRA-4366)
 * CQL3 refactor to allow conversion function (CASSANDRA-5226)
 * Fix drop of sstables in some circumstance (CASSANDRA-5232)
 * Implement caching of authorization results (CASSANDRA-4295)
 * Add support for LZ4 compression (CASSANDRA-5038)
 * Fix missing columns in wide rows queries (CASSANDRA-5225)
 * Simplify auth setup and make system_auth ks alterable (CASSANDRA-5112)
 * Stop compactions from hanging during bootstrap (CASSANDRA-5244)
 * fix compressed streaming sending extra chunk (CASSANDRA-5105)
 * Add CQL3-based implementations of IAuthenticator and IAuthorizer
   (CASSANDRA-4898)
 * Fix timestamp-based tomstone removal logic (CASSANDRA-5248)
 * cli: Add JMX authentication support (CASSANDRA-5080)
 * Fix forceFlush behavior (CASSANDRA-5241)
 * cqlsh: Add username autocompletion (CASSANDRA-5231)
 * Fix CQL3 composite partition key error (CASSANDRA-5240)
 * Allow IN clause on last clustering key (CASSANDRA-5230)
Merged from 1.1:
 * fix start key/end token validation for wide row iteration (CASSANDRA-5168)
 * add ConfigHelper support for Thrift frame and max message sizes (CASSANDRA-5188)
 * fix nodetool repair not fail on node down (CASSANDRA-5203)
 * always collect tombstone hints (CASSANDRA-5068)
 * Fix error when sourcing file in cqlsh (CASSANDRA-5235)


1.2.1
 * stream undelivered hints on decommission (CASSANDRA-5128)
 * GossipingPropertyFileSnitch loads saved dc/rack info if needed (CASSANDRA-5133)
 * drain should flush system CFs too (CASSANDRA-4446)
 * add inter_dc_tcp_nodelay setting (CASSANDRA-5148)
 * re-allow wrapping ranges for start_token/end_token range pairitspwng (CASSANDRA-5106)
 * fix validation compaction of empty rows (CASSANDRA-5136)
 * nodetool methods to enable/disable hint storage/delivery (CASSANDRA-4750)
 * disallow bloom filter false positive chance of 0 (CASSANDRA-5013)
 * add threadpool size adjustment methods to JMXEnabledThreadPoolExecutor and 
   CompactionManagerMBean (CASSANDRA-5044)
 * fix hinting for dropped local writes (CASSANDRA-4753)
 * off-heap cache doesn't need mutable column container (CASSANDRA-5057)
 * apply disk_failure_policy to bad disks on initial directory creation 
   (CASSANDRA-4847)
 * Optimize name-based queries to use ArrayBackedSortedColumns (CASSANDRA-5043)
 * Fall back to old manifest if most recent is unparseable (CASSANDRA-5041)
 * pool [Compressed]RandomAccessReader objects on the partitioned read path
   (CASSANDRA-4942)
 * Add debug logging to list filenames processed by Directories.migrateFile 
   method (CASSANDRA-4939)
 * Expose black-listed directories via JMX (CASSANDRA-4848)
 * Log compaction merge counts (CASSANDRA-4894)
 * Minimize byte array allocation by AbstractData{Input,Output} (CASSANDRA-5090)
 * Add SSL support for the binary protocol (CASSANDRA-5031)
 * Allow non-schema system ks modification for shuffle to work (CASSANDRA-5097)
 * cqlsh: Add default limit to SELECT statements (CASSANDRA-4972)
 * cqlsh: fix DESCRIBE for 1.1 cfs in CQL3 (CASSANDRA-5101)
 * Correctly gossip with nodes >= 1.1.7 (CASSANDRA-5102)
 * Ensure CL guarantees on digest mismatch (CASSANDRA-5113)
 * Validate correctly selects on composite partition key (CASSANDRA-5122)
 * Fix exception when adding collection (CASSANDRA-5117)
 * Handle states for non-vnode clusters correctly (CASSANDRA-5127)
 * Refuse unrecognized replication and compaction strategy options (CASSANDRA-4795)
 * Pick the correct value validator in sstable2json for cql3 tables (CASSANDRA-5134)
 * Validate login for describe_keyspace, describe_keyspaces and set_keyspace
   (CASSANDRA-5144)
 * Fix inserting empty maps (CASSANDRA-5141)
 * Don't remove tokens from System table for node we know (CASSANDRA-5121)
 * fix streaming progress report for compresed files (CASSANDRA-5130)
 * Coverage analysis for low-CL queries (CASSANDRA-4858)
 * Stop interpreting dates as valid timeUUID value (CASSANDRA-4936)
 * Adds E notation for floating point numbers (CASSANDRA-4927)
 * Detect (and warn) unintentional use of the cql2 thrift methods when cql3 was
   intended (CASSANDRA-5172)
 * cli: Quote ks and cf names in schema output when needed (CASSANDRA-5052)
 * Fix cf name extraction from manifest in Directories.migrateFile() (CASSANDRA-5242)
 * Replace mistaken usage of commons-logging with slf4j (CASSANDRA-5464)
 * Ensure Jackson dependency matches lib (CASSANDRA-5126)
 * Expose droppable tombstone ratio stats over JMX (CASSANDRA-5159)
Merged from 1.1:
 * Simplify CompressedRandomAccessReader to work around JDK FD bug (CASSANDRA-5088)
 * Improve handling a changing target throttle rate mid-compaction (CASSANDRA-5087)
 * Pig: correctly decode row keys in widerow mode (CASSANDRA-5098)
 * nodetool repair command now prints progress (CASSANDRA-4767)
 * fix user defined compaction to run against 1.1 data directory (CASSANDRA-5118)
 * Fix CQL3 BATCH authorization caching (CASSANDRA-5145)
 * fix get_count returns incorrect value with TTL (CASSANDRA-5099)
 * better handling for mid-compaction failure (CASSANDRA-5137)
 * convert default marshallers list to map for better readability (CASSANDRA-5109)
 * fix ConcurrentModificationException in getBootstrapSource (CASSANDRA-5170)
 * fix sstable maxtimestamp for row deletes and pre-1.1.1 sstables (CASSANDRA-5153)
 * Fix thread growth on node removal (CASSANDRA-5175)
 * Make Ec2Region's datacenter name configurable (CASSANDRA-5155)


1.2.0
 * Disallow counters in collections (CASSANDRA-5082)
 * cqlsh: add unit tests (CASSANDRA-3920)
 * fix default bloom_filter_fp_chance for LeveledCompactionStrategy (CASSANDRA-5093)
Merged from 1.1:
 * add validation for get_range_slices with start_key and end_token (CASSANDRA-5089)


1.2.0-rc2
 * fix nodetool ownership display with vnodes (CASSANDRA-5065)
 * cqlsh: add DESCRIBE KEYSPACES command (CASSANDRA-5060)
 * Fix potential infinite loop when reloading CFS (CASSANDRA-5064)
 * Fix SimpleAuthorizer example (CASSANDRA-5072)
 * cqlsh: force CL.ONE for tracing and system.schema* queries (CASSANDRA-5070)
 * Includes cassandra-shuffle in the debian package (CASSANDRA-5058)
Merged from 1.1:
 * fix multithreaded compaction deadlock (CASSANDRA-4492)
 * fix temporarily missing schema after upgrade from pre-1.1.5 (CASSANDRA-5061)
 * Fix ALTER TABLE overriding compression options with defaults
   (CASSANDRA-4996, 5066)
 * fix specifying and altering crc_check_chance (CASSANDRA-5053)
 * fix Murmur3Partitioner ownership% calculation (CASSANDRA-5076)
 * Don't expire columns sooner than they should in 2ndary indexes (CASSANDRA-5079)


1.2-rc1
 * rename rpc_timeout settings to request_timeout (CASSANDRA-5027)
 * add BF with 0.1 FP to LCS by default (CASSANDRA-5029)
 * Fix preparing insert queries (CASSANDRA-5016)
 * Fix preparing queries with counter increment (CASSANDRA-5022)
 * Fix preparing updates with collections (CASSANDRA-5017)
 * Don't generate UUID based on other node address (CASSANDRA-5002)
 * Fix message when trying to alter a clustering key type (CASSANDRA-5012)
 * Update IAuthenticator to match the new IAuthorizer (CASSANDRA-5003)
 * Fix inserting only a key in CQL3 (CASSANDRA-5040)
 * Fix CQL3 token() function when used with strings (CASSANDRA-5050)
Merged from 1.1:
 * reduce log spam from invalid counter shards (CASSANDRA-5026)
 * Improve schema propagation performance (CASSANDRA-5025)
 * Fix for IndexHelper.IndexFor throws OOB Exception (CASSANDRA-5030)
 * cqlsh: make it possible to describe thrift CFs (CASSANDRA-4827)
 * cqlsh: fix timestamp formatting on some platforms (CASSANDRA-5046)


1.2-beta3
 * make consistency level configurable in cqlsh (CASSANDRA-4829)
 * fix cqlsh rendering of blob fields (CASSANDRA-4970)
 * fix cqlsh DESCRIBE command (CASSANDRA-4913)
 * save truncation position in system table (CASSANDRA-4906)
 * Move CompressionMetadata off-heap (CASSANDRA-4937)
 * allow CLI to GET cql3 columnfamily data (CASSANDRA-4924)
 * Fix rare race condition in getExpireTimeForEndpoint (CASSANDRA-4402)
 * acquire references to overlapping sstables during compaction so bloom filter
   doesn't get free'd prematurely (CASSANDRA-4934)
 * Don't share slice query filter in CQL3 SelectStatement (CASSANDRA-4928)
 * Separate tracing from Log4J (CASSANDRA-4861)
 * Exclude gcable tombstones from merkle-tree computation (CASSANDRA-4905)
 * Better printing of AbstractBounds for tracing (CASSANDRA-4931)
 * Optimize mostRecentTombstone check in CC.collectAllData (CASSANDRA-4883)
 * Change stream session ID to UUID to avoid collision from same node (CASSANDRA-4813)
 * Use Stats.db when bulk loading if present (CASSANDRA-4957)
 * Skip repair on system_trace and keyspaces with RF=1 (CASSANDRA-4956)
 * (cql3) Remove arbitrary SELECT limit (CASSANDRA-4918)
 * Correctly handle prepared operation on collections (CASSANDRA-4945)
 * Fix CQL3 LIMIT (CASSANDRA-4877)
 * Fix Stress for CQL3 (CASSANDRA-4979)
 * Remove cassandra specific exceptions from JMX interface (CASSANDRA-4893)
 * (CQL3) Force using ALLOW FILTERING on potentially inefficient queries (CASSANDRA-4915)
 * (cql3) Fix adding column when the table has collections (CASSANDRA-4982)
 * (cql3) Fix allowing collections with compact storage (CASSANDRA-4990)
 * (cql3) Refuse ttl/writetime function on collections (CASSANDRA-4992)
 * Replace IAuthority with new IAuthorizer (CASSANDRA-4874)
 * clqsh: fix KEY pseudocolumn escaping when describing Thrift tables
   in CQL3 mode (CASSANDRA-4955)
 * add basic authentication support for Pig CassandraStorage (CASSANDRA-3042)
 * fix CQL2 ALTER TABLE compaction_strategy_class altering (CASSANDRA-4965)
Merged from 1.1:
 * Fall back to old describe_splits if d_s_ex is not available (CASSANDRA-4803)
 * Improve error reporting when streaming ranges fail (CASSANDRA-5009)
 * Fix cqlsh timestamp formatting of timezone info (CASSANDRA-4746)
 * Fix assertion failure with leveled compaction (CASSANDRA-4799)
 * Check for null end_token in get_range_slice (CASSANDRA-4804)
 * Remove all remnants of removed nodes (CASSANDRA-4840)
 * Add aut-reloading of the log4j file in debian package (CASSANDRA-4855)
 * Fix estimated row cache entry size (CASSANDRA-4860)
 * reset getRangeSlice filter after finishing a row for get_paged_slice
   (CASSANDRA-4919)
 * expunge row cache post-truncate (CASSANDRA-4940)
 * Allow static CF definition with compact storage (CASSANDRA-4910)
 * Fix endless loop/compaction of schema_* CFs due to broken timestamps (CASSANDRA-4880)
 * Fix 'wrong class type' assertion in CounterColumn (CASSANDRA-4976)


1.2-beta2
 * fp rate of 1.0 disables BF entirely; LCS defaults to 1.0 (CASSANDRA-4876)
 * off-heap bloom filters for row keys (CASSANDRA_4865)
 * add extension point for sstable components (CASSANDRA-4049)
 * improve tracing output (CASSANDRA-4852, 4862)
 * make TRACE verb droppable (CASSANDRA-4672)
 * fix BulkLoader recognition of CQL3 columnfamilies (CASSANDRA-4755)
 * Sort commitlog segments for replay by id instead of mtime (CASSANDRA-4793)
 * Make hint delivery asynchronous (CASSANDRA-4761)
 * Pluggable Thrift transport factories for CLI and cqlsh (CASSANDRA-4609, 4610)
 * cassandra-cli: allow Double value type to be inserted to a column (CASSANDRA-4661)
 * Add ability to use custom TServerFactory implementations (CASSANDRA-4608)
 * optimize batchlog flushing to skip successful batches (CASSANDRA-4667)
 * include metadata for system keyspace itself in schema tables (CASSANDRA-4416)
 * add check to PropertyFileSnitch to verify presence of location for
   local node (CASSANDRA-4728)
 * add PBSPredictor consistency modeler (CASSANDRA-4261)
 * remove vestiges of Thrift unframed mode (CASSANDRA-4729)
 * optimize single-row PK lookups (CASSANDRA-4710)
 * adjust blockFor calculation to account for pending ranges due to node 
   movement (CASSANDRA-833)
 * Change CQL version to 3.0.0 and stop accepting 3.0.0-beta1 (CASSANDRA-4649)
 * (CQL3) Make prepared statement global instead of per connection 
   (CASSANDRA-4449)
 * Fix scrubbing of CQL3 created tables (CASSANDRA-4685)
 * (CQL3) Fix validation when using counter and regular columns in the same 
   table (CASSANDRA-4706)
 * Fix bug starting Cassandra with simple authentication (CASSANDRA-4648)
 * Add support for batchlog in CQL3 (CASSANDRA-4545, 4738)
 * Add support for multiple column family outputs in CFOF (CASSANDRA-4208)
 * Support repairing only the local DC nodes (CASSANDRA-4747)
 * Use rpc_address for binary protocol and change default port (CASSANDRA-4751)
 * Fix use of collections in prepared statements (CASSANDRA-4739)
 * Store more information into peers table (CASSANDRA-4351, 4814)
 * Configurable bucket size for size tiered compaction (CASSANDRA-4704)
 * Run leveled compaction in parallel (CASSANDRA-4310)
 * Fix potential NPE during CFS reload (CASSANDRA-4786)
 * Composite indexes may miss results (CASSANDRA-4796)
 * Move consistency level to the protocol level (CASSANDRA-4734, 4824)
 * Fix Subcolumn slice ends not respected (CASSANDRA-4826)
 * Fix Assertion error in cql3 select (CASSANDRA-4783)
 * Fix list prepend logic (CQL3) (CASSANDRA-4835)
 * Add booleans as literals in CQL3 (CASSANDRA-4776)
 * Allow renaming PK columns in CQL3 (CASSANDRA-4822)
 * Fix binary protocol NEW_NODE event (CASSANDRA-4679)
 * Fix potential infinite loop in tombstone compaction (CASSANDRA-4781)
 * Remove system tables accounting from schema (CASSANDRA-4850)
 * (cql3) Force provided columns in clustering key order in 
   'CLUSTERING ORDER BY' (CASSANDRA-4881)
 * Fix composite index bug (CASSANDRA-4884)
 * Fix short read protection for CQL3 (CASSANDRA-4882)
 * Add tracing support to the binary protocol (CASSANDRA-4699)
 * (cql3) Don't allow prepared marker inside collections (CASSANDRA-4890)
 * Re-allow order by on non-selected columns (CASSANDRA-4645)
 * Bug when composite index is created in a table having collections (CASSANDRA-4909)
 * log index scan subject in CompositesSearcher (CASSANDRA-4904)
Merged from 1.1:
 * add get[Row|Key]CacheEntries to CacheServiceMBean (CASSANDRA-4859)
 * fix get_paged_slice to wrap to next row correctly (CASSANDRA-4816)
 * fix indexing empty column values (CASSANDRA-4832)
 * allow JdbcDate to compose null Date objects (CASSANDRA-4830)
 * fix possible stackoverflow when compacting 1000s of sstables
   (CASSANDRA-4765)
 * fix wrong leveled compaction progress calculation (CASSANDRA-4807)
 * add a close() method to CRAR to prevent leaking file descriptors (CASSANDRA-4820)
 * fix potential infinite loop in get_count (CASSANDRA-4833)
 * fix compositeType.{get/from}String methods (CASSANDRA-4842)
 * (CQL) fix CREATE COLUMNFAMILY permissions check (CASSANDRA-4864)
 * Fix DynamicCompositeType same type comparison (CASSANDRA-4711)
 * Fix duplicate SSTable reference when stream session failed (CASSANDRA-3306)
 * Allow static CF definition with compact storage (CASSANDRA-4910)
 * Fix endless loop/compaction of schema_* CFs due to broken timestamps (CASSANDRA-4880)
 * Fix 'wrong class type' assertion in CounterColumn (CASSANDRA-4976)


1.2-beta1
 * add atomic_batch_mutate (CASSANDRA-4542, -4635)
 * increase default max_hint_window_in_ms to 3h (CASSANDRA-4632)
 * include message initiation time to replicas so they can more
   accurately drop timed-out requests (CASSANDRA-2858)
 * fix clientutil.jar dependencies (CASSANDRA-4566)
 * optimize WriteResponse (CASSANDRA-4548)
 * new metrics (CASSANDRA-4009)
 * redesign KEYS indexes to avoid read-before-write (CASSANDRA-2897)
 * debug tracing (CASSANDRA-1123)
 * parallelize row cache loading (CASSANDRA-4282)
 * Make compaction, flush JBOD-aware (CASSANDRA-4292)
 * run local range scans on the read stage (CASSANDRA-3687)
 * clean up ioexceptions (CASSANDRA-2116)
 * add disk_failure_policy (CASSANDRA-2118)
 * Introduce new json format with row level deletion (CASSANDRA-4054)
 * remove redundant "name" column from schema_keyspaces (CASSANDRA-4433)
 * improve "nodetool ring" handling of multi-dc clusters (CASSANDRA-3047)
 * update NTS calculateNaturalEndpoints to be O(N log N) (CASSANDRA-3881)
 * split up rpc timeout by operation type (CASSANDRA-2819)
 * rewrite key cache save/load to use only sequential i/o (CASSANDRA-3762)
 * update MS protocol with a version handshake + broadcast address id
   (CASSANDRA-4311)
 * multithreaded hint replay (CASSANDRA-4189)
 * add inter-node message compression (CASSANDRA-3127)
 * remove COPP (CASSANDRA-2479)
 * Track tombstone expiration and compact when tombstone content is
   higher than a configurable threshold, default 20% (CASSANDRA-3442, 4234)
 * update MurmurHash to version 3 (CASSANDRA-2975)
 * (CLI) track elapsed time for `delete' operation (CASSANDRA-4060)
 * (CLI) jline version is bumped to 1.0 to properly  support
   'delete' key function (CASSANDRA-4132)
 * Save IndexSummary into new SSTable 'Summary' component (CASSANDRA-2392, 4289)
 * Add support for range tombstones (CASSANDRA-3708)
 * Improve MessagingService efficiency (CASSANDRA-3617)
 * Avoid ID conflicts from concurrent schema changes (CASSANDRA-3794)
 * Set thrift HSHA server thread limit to unlimited by default (CASSANDRA-4277)
 * Avoids double serialization of CF id in RowMutation messages
   (CASSANDRA-4293)
 * stream compressed sstables directly with java nio (CASSANDRA-4297)
 * Support multiple ranges in SliceQueryFilter (CASSANDRA-3885)
 * Add column metadata to system column families (CASSANDRA-4018)
 * (cql3) Always use composite types by default (CASSANDRA-4329)
 * (cql3) Add support for set, map and list (CASSANDRA-3647)
 * Validate date type correctly (CASSANDRA-4441)
 * (cql3) Allow definitions with only a PK (CASSANDRA-4361)
 * (cql3) Add support for row key composites (CASSANDRA-4179)
 * improve DynamicEndpointSnitch by using reservoir sampling (CASSANDRA-4038)
 * (cql3) Add support for 2ndary indexes (CASSANDRA-3680)
 * (cql3) fix defining more than one PK to be invalid (CASSANDRA-4477)
 * remove schema agreement checking from all external APIs (Thrift, CQL and CQL3) (CASSANDRA-4487)
 * add Murmur3Partitioner and make it default for new installations (CASSANDRA-3772, 4621)
 * (cql3) update pseudo-map syntax to use map syntax (CASSANDRA-4497)
 * Finer grained exceptions hierarchy and provides error code with exceptions (CASSANDRA-3979)
 * Adds events push to binary protocol (CASSANDRA-4480)
 * Rewrite nodetool help (CASSANDRA-2293)
 * Make CQL3 the default for CQL (CASSANDRA-4640)
 * update stress tool to be able to use CQL3 (CASSANDRA-4406)
 * Accept all thrift update on CQL3 cf but don't expose their metadata (CASSANDRA-4377)
 * Replace Throttle with Guava's RateLimiter for HintedHandOff (CASSANDRA-4541)
 * fix counter add/get using CQL2 and CQL3 in stress tool (CASSANDRA-4633)
 * Add sstable count per level to cfstats (CASSANDRA-4537)
 * (cql3) Add ALTER KEYSPACE statement (CASSANDRA-4611)
 * (cql3) Allow defining default consistency levels (CASSANDRA-4448)
 * (cql3) Fix queries using LIMIT missing results (CASSANDRA-4579)
 * fix cross-version gossip messaging (CASSANDRA-4576)
 * added inet data type (CASSANDRA-4627)


1.1.6
 * Wait for writes on synchronous read digest mismatch (CASSANDRA-4792)
 * fix commitlog replay for nanotime-infected sstables (CASSANDRA-4782)
 * preflight check ttl for maximum of 20 years (CASSANDRA-4771)
 * (Pig) fix widerow input with single column rows (CASSANDRA-4789)
 * Fix HH to compact with correct gcBefore, which avoids wiping out
   undelivered hints (CASSANDRA-4772)
 * LCS will merge up to 32 L0 sstables as intended (CASSANDRA-4778)
 * NTS will default unconfigured DC replicas to zero (CASSANDRA-4675)
 * use default consistency level in counter validation if none is
   explicitly provide (CASSANDRA-4700)
 * Improve IAuthority interface by introducing fine-grained
   access permissions and grant/revoke commands (CASSANDRA-4490, 4644)
 * fix assumption error in CLI when updating/describing keyspace 
   (CASSANDRA-4322)
 * Adds offline sstablescrub to debian packaging (CASSANDRA-4642)
 * Automatic fixing of overlapping leveled sstables (CASSANDRA-4644)
 * fix error when using ORDER BY with extended selections (CASSANDRA-4689)
 * (CQL3) Fix validation for IN queries for non-PK cols (CASSANDRA-4709)
 * fix re-created keyspace disappering after 1.1.5 upgrade 
   (CASSANDRA-4698, 4752)
 * (CLI) display elapsed time in 2 fraction digits (CASSANDRA-3460)
 * add authentication support to sstableloader (CASSANDRA-4712)
 * Fix CQL3 'is reversed' logic (CASSANDRA-4716, 4759)
 * (CQL3) Don't return ReversedType in result set metadata (CASSANDRA-4717)
 * Backport adding AlterKeyspace statement (CASSANDRA-4611)
 * (CQL3) Correcty accept upper-case data types (CASSANDRA-4770)
 * Add binary protocol events for schema changes (CASSANDRA-4684)
Merged from 1.0:
 * Switch from NBHM to CHM in MessagingService's callback map, which
   prevents OOM in long-running instances (CASSANDRA-4708)


1.1.5
 * add SecondaryIndex.reload API (CASSANDRA-4581)
 * use millis + atomicint for commitlog segment creation instead of
   nanotime, which has issues under some hypervisors (CASSANDRA-4601)
 * fix FD leak in slice queries (CASSANDRA-4571)
 * avoid recursion in leveled compaction (CASSANDRA-4587)
 * increase stack size under Java7 to 180K
 * Log(info) schema changes (CASSANDRA-4547)
 * Change nodetool setcachecapcity to manipulate global caches (CASSANDRA-4563)
 * (cql3) fix setting compaction strategy (CASSANDRA-4597)
 * fix broken system.schema_* timestamps on system startup (CASSANDRA-4561)
 * fix wrong skip of cache saving (CASSANDRA-4533)
 * Avoid NPE when lost+found is in data dir (CASSANDRA-4572)
 * Respect five-minute flush moratorium after initial CL replay (CASSANDRA-4474)
 * Adds ntp as recommended in debian packaging (CASSANDRA-4606)
 * Configurable transport in CF Record{Reader|Writer} (CASSANDRA-4558)
 * (cql3) fix potential NPE with both equal and unequal restriction (CASSANDRA-4532)
 * (cql3) improves ORDER BY validation (CASSANDRA-4624)
 * Fix potential deadlock during counter writes (CASSANDRA-4578)
 * Fix cql error with ORDER BY when using IN (CASSANDRA-4612)
Merged from 1.0:
 * increase Xss to 160k to accomodate latest 1.6 JVMs (CASSANDRA-4602)
 * fix toString of hint destination tokens (CASSANDRA-4568)
 * Fix multiple values for CurrentLocal NodeID (CASSANDRA-4626)


1.1.4
 * fix offline scrub to catch >= out of order rows (CASSANDRA-4411)
 * fix cassandra-env.sh on RHEL and other non-dash-based systems 
   (CASSANDRA-4494)
Merged from 1.0:
 * (Hadoop) fix setting key length for old-style mapred api (CASSANDRA-4534)
 * (Hadoop) fix iterating through a resultset consisting entirely
   of tombstoned rows (CASSANDRA-4466)


1.1.3
 * (cqlsh) add COPY TO (CASSANDRA-4434)
 * munmap commitlog segments before rename (CASSANDRA-4337)
 * (JMX) rename getRangeKeySample to sampleKeyRange to avoid returning
   multi-MB results as an attribute (CASSANDRA-4452)
 * flush based on data size, not throughput; overwritten columns no 
   longer artificially inflate liveRatio (CASSANDRA-4399)
 * update default commitlog segment size to 32MB and total commitlog
   size to 32/1024 MB for 32/64 bit JVMs, respectively (CASSANDRA-4422)
 * avoid using global partitioner to estimate ranges in index sstables
   (CASSANDRA-4403)
 * restore pre-CASSANDRA-3862 approach to removing expired tombstones
   from row cache during compaction (CASSANDRA-4364)
 * (stress) support for CQL prepared statements (CASSANDRA-3633)
 * Correctly catch exception when Snappy cannot be loaded (CASSANDRA-4400)
 * (cql3) Support ORDER BY when IN condition is given in WHERE clause (CASSANDRA-4327)
 * (cql3) delete "component_index" column on DROP TABLE call (CASSANDRA-4420)
 * change nanoTime() to currentTimeInMillis() in schema related code (CASSANDRA-4432)
 * add a token generation tool (CASSANDRA-3709)
 * Fix LCS bug with sstable containing only 1 row (CASSANDRA-4411)
 * fix "Can't Modify Index Name" problem on CF update (CASSANDRA-4439)
 * Fix assertion error in getOverlappingSSTables during repair (CASSANDRA-4456)
 * fix nodetool's setcompactionthreshold command (CASSANDRA-4455)
 * Ensure compacted files are never used, to avoid counter overcount (CASSANDRA-4436)
Merged from 1.0:
 * Push the validation of secondary index values to the SecondaryIndexManager (CASSANDRA-4240)
 * allow dropping columns shadowed by not-yet-expired supercolumn or row
   tombstones in PrecompactedRow (CASSANDRA-4396)


1.1.2
 * Fix cleanup not deleting index entries (CASSANDRA-4379)
 * Use correct partitioner when saving + loading caches (CASSANDRA-4331)
 * Check schema before trying to export sstable (CASSANDRA-2760)
 * Raise a meaningful exception instead of NPE when PFS encounters
   an unconfigured node + no default (CASSANDRA-4349)
 * fix bug in sstable blacklisting with LCS (CASSANDRA-4343)
 * LCS no longer promotes tiny sstables out of L0 (CASSANDRA-4341)
 * skip tombstones during hint replay (CASSANDRA-4320)
 * fix NPE in compactionstats (CASSANDRA-4318)
 * enforce 1m min keycache for auto (CASSANDRA-4306)
 * Have DeletedColumn.isMFD always return true (CASSANDRA-4307)
 * (cql3) exeption message for ORDER BY constraints said primary filter can be
    an IN clause, which is misleading (CASSANDRA-4319)
 * (cql3) Reject (not yet supported) creation of 2ndardy indexes on tables with
   composite primary keys (CASSANDRA-4328)
 * Set JVM stack size to 160k for java 7 (CASSANDRA-4275)
 * cqlsh: add COPY command to load data from CSV flat files (CASSANDRA-4012)
 * CFMetaData.fromThrift to throw ConfigurationException upon error (CASSANDRA-4353)
 * Use CF comparator to sort indexed columns in SecondaryIndexManager
   (CASSANDRA-4365)
 * add strategy_options to the KSMetaData.toString() output (CASSANDRA-4248)
 * (cql3) fix range queries containing unqueried results (CASSANDRA-4372)
 * (cql3) allow updating column_alias types (CASSANDRA-4041)
 * (cql3) Fix deletion bug (CASSANDRA-4193)
 * Fix computation of overlapping sstable for leveled compaction (CASSANDRA-4321)
 * Improve scrub and allow to run it offline (CASSANDRA-4321)
 * Fix assertionError in StorageService.bulkLoad (CASSANDRA-4368)
 * (cqlsh) add option to authenticate to a keyspace at startup (CASSANDRA-4108)
 * (cqlsh) fix ASSUME functionality (CASSANDRA-4352)
 * Fix ColumnFamilyRecordReader to not return progress > 100% (CASSANDRA-3942)
Merged from 1.0:
 * Set gc_grace on index CF to 0 (CASSANDRA-4314)


1.1.1
 * add populate_io_cache_on_flush option (CASSANDRA-2635)
 * allow larger cache capacities than 2GB (CASSANDRA-4150)
 * add getsstables command to nodetool (CASSANDRA-4199)
 * apply parent CF compaction settings to secondary index CFs (CASSANDRA-4280)
 * preserve commitlog size cap when recycling segments at startup
   (CASSANDRA-4201)
 * (Hadoop) fix split generation regression (CASSANDRA-4259)
 * ignore min/max compactions settings in LCS, while preserving
   behavior that min=max=0 disables autocompaction (CASSANDRA-4233)
 * log number of rows read from saved cache (CASSANDRA-4249)
 * calculate exact size required for cleanup operations (CASSANDRA-1404)
 * avoid blocking additional writes during flush when the commitlog
   gets behind temporarily (CASSANDRA-1991)
 * enable caching on index CFs based on data CF cache setting (CASSANDRA-4197)
 * warn on invalid replication strategy creation options (CASSANDRA-4046)
 * remove [Freeable]Memory finalizers (CASSANDRA-4222)
 * include tombstone size in ColumnFamily.size, which can prevent OOM
   during sudden mass delete operations by yielding a nonzero liveRatio
   (CASSANDRA-3741)
 * Open 1 sstableScanner per level for leveled compaction (CASSANDRA-4142)
 * Optimize reads when row deletion timestamps allow us to restrict
   the set of sstables we check (CASSANDRA-4116)
 * add support for commitlog archiving and point-in-time recovery
   (CASSANDRA-3690)
 * avoid generating redundant compaction tasks during streaming
   (CASSANDRA-4174)
 * add -cf option to nodetool snapshot, and takeColumnFamilySnapshot to
   StorageService mbean (CASSANDRA-556)
 * optimize cleanup to drop entire sstables where possible (CASSANDRA-4079)
 * optimize truncate when autosnapshot is disabled (CASSANDRA-4153)
 * update caches to use byte[] keys to reduce memory overhead (CASSANDRA-3966)
 * add column limit to cli (CASSANDRA-3012, 4098)
 * clean up and optimize DataOutputBuffer, used by CQL compression and
   CompositeType (CASSANDRA-4072)
 * optimize commitlog checksumming (CASSANDRA-3610)
 * identify and blacklist corrupted SSTables from future compactions 
   (CASSANDRA-2261)
 * Move CfDef and KsDef validation out of thrift (CASSANDRA-4037)
 * Expose API to repair a user provided range (CASSANDRA-3912)
 * Add way to force the cassandra-cli to refresh its schema (CASSANDRA-4052)
 * Avoid having replicate on write tasks stacking up at CL.ONE (CASSANDRA-2889)
 * (cql3) Backwards compatibility for composite comparators in non-cql3-aware
   clients (CASSANDRA-4093)
 * (cql3) Fix order by for reversed queries (CASSANDRA-4160)
 * (cql3) Add ReversedType support (CASSANDRA-4004)
 * (cql3) Add timeuuid type (CASSANDRA-4194)
 * (cql3) Minor fixes (CASSANDRA-4185)
 * (cql3) Fix prepared statement in BATCH (CASSANDRA-4202)
 * (cql3) Reduce the list of reserved keywords (CASSANDRA-4186)
 * (cql3) Move max/min compaction thresholds to compaction strategy options
   (CASSANDRA-4187)
 * Fix exception during move when localhost is the only source (CASSANDRA-4200)
 * (cql3) Allow paging through non-ordered partitioner results (CASSANDRA-3771)
 * (cql3) Fix drop index (CASSANDRA-4192)
 * (cql3) Don't return range ghosts anymore (CASSANDRA-3982)
 * fix re-creating Keyspaces/ColumnFamilies with the same name as dropped
   ones (CASSANDRA-4219)
 * fix SecondaryIndex LeveledManifest save upon snapshot (CASSANDRA-4230)
 * fix missing arrayOffset in FBUtilities.hash (CASSANDRA-4250)
 * (cql3) Add name of parameters in CqlResultSet (CASSANDRA-4242)
 * (cql3) Correctly validate order by queries (CASSANDRA-4246)
 * rename stress to cassandra-stress for saner packaging (CASSANDRA-4256)
 * Fix exception on colum metadata with non-string comparator (CASSANDRA-4269)
 * Check for unknown/invalid compression options (CASSANDRA-4266)
 * (cql3) Adds simple access to column timestamp and ttl (CASSANDRA-4217)
 * (cql3) Fix range queries with secondary indexes (CASSANDRA-4257)
 * Better error messages from improper input in cli (CASSANDRA-3865)
 * Try to stop all compaction upon Keyspace or ColumnFamily drop (CASSANDRA-4221)
 * (cql3) Allow keyspace properties to contain hyphens (CASSANDRA-4278)
 * (cql3) Correctly validate keyspace access in create table (CASSANDRA-4296)
 * Avoid deadlock in migration stage (CASSANDRA-3882)
 * Take supercolumn names and deletion info into account in memtable throughput
   (CASSANDRA-4264)
 * Add back backward compatibility for old style replication factor (CASSANDRA-4294)
 * Preserve compatibility with pre-1.1 index queries (CASSANDRA-4262)
Merged from 1.0:
 * Fix super columns bug where cache is not updated (CASSANDRA-4190)
 * fix maxTimestamp to include row tombstones (CASSANDRA-4116)
 * (CLI) properly handle quotes in create/update keyspace commands (CASSANDRA-4129)
 * Avoids possible deadlock during bootstrap (CASSANDRA-4159)
 * fix stress tool that hangs forever on timeout or error (CASSANDRA-4128)
 * stress tool to return appropriate exit code on failure (CASSANDRA-4188)
 * fix compaction NPE when out of disk space and assertions disabled
   (CASSANDRA-3985)
 * synchronize LCS getEstimatedTasks to avoid CME (CASSANDRA-4255)
 * ensure unique streaming session id's (CASSANDRA-4223)
 * kick off background compaction when min/max thresholds change 
   (CASSANDRA-4279)
 * improve ability of STCS.getBuckets to deal with 100s of 1000s of
   sstables, such as when convertinb back from LCS (CASSANDRA-4287)
 * Oversize integer in CQL throws NumberFormatException (CASSANDRA-4291)
 * fix 1.0.x node join to mixed version cluster, other nodes >= 1.1 (CASSANDRA-4195)
 * Fix LCS splitting sstable base on uncompressed size (CASSANDRA-4419)
 * Push the validation of secondary index values to the SecondaryIndexManager (CASSANDRA-4240)
 * Don't purge columns during upgradesstables (CASSANDRA-4462)
 * Make cqlsh work with piping (CASSANDRA-4113)
 * Validate arguments for nodetool decommission (CASSANDRA-4061)
 * Report thrift status in nodetool info (CASSANDRA-4010)


1.1.0-final
 * average a reduced liveRatio estimate with the previous one (CASSANDRA-4065)
 * Allow KS and CF names up to 48 characters (CASSANDRA-4157)
 * fix stress build (CASSANDRA-4140)
 * add time remaining estimate to nodetool compactionstats (CASSANDRA-4167)
 * (cql) fix NPE in cql3 ALTER TABLE (CASSANDRA-4163)
 * (cql) Add support for CL.TWO and CL.THREE in CQL (CASSANDRA-4156)
 * (cql) Fix type in CQL3 ALTER TABLE preventing update (CASSANDRA-4170)
 * (cql) Throw invalid exception from CQL3 on obsolete options (CASSANDRA-4171)
 * (cqlsh) fix recognizing uppercase SELECT keyword (CASSANDRA-4161)
 * Pig: wide row support (CASSANDRA-3909)
Merged from 1.0:
 * avoid streaming empty files with bulk loader if sstablewriter errors out
   (CASSANDRA-3946)


1.1-rc1
 * Include stress tool in binary builds (CASSANDRA-4103)
 * (Hadoop) fix wide row iteration when last row read was deleted
   (CASSANDRA-4154)
 * fix read_repair_chance to really default to 0.1 in the cli (CASSANDRA-4114)
 * Adds caching and bloomFilterFpChange to CQL options (CASSANDRA-4042)
 * Adds posibility to autoconfigure size of the KeyCache (CASSANDRA-4087)
 * fix KEYS index from skipping results (CASSANDRA-3996)
 * Remove sliced_buffer_size_in_kb dead option (CASSANDRA-4076)
 * make loadNewSStable preserve sstable version (CASSANDRA-4077)
 * Respect 1.0 cache settings as much as possible when upgrading 
   (CASSANDRA-4088)
 * relax path length requirement for sstable files when upgrading on 
   non-Windows platforms (CASSANDRA-4110)
 * fix terminination of the stress.java when errors were encountered
   (CASSANDRA-4128)
 * Move CfDef and KsDef validation out of thrift (CASSANDRA-4037)
 * Fix get_paged_slice (CASSANDRA-4136)
 * CQL3: Support slice with exclusive start and stop (CASSANDRA-3785)
Merged from 1.0:
 * support PropertyFileSnitch in bulk loader (CASSANDRA-4145)
 * add auto_snapshot option allowing disabling snapshot before drop/truncate
   (CASSANDRA-3710)
 * allow short snitch names (CASSANDRA-4130)


1.1-beta2
 * rename loaded sstables to avoid conflicts with local snapshots
   (CASSANDRA-3967)
 * start hint replay as soon as FD notifies that the target is back up
   (CASSANDRA-3958)
 * avoid unproductive deserializing of cached rows during compaction
   (CASSANDRA-3921)
 * fix concurrency issues with CQL keyspace creation (CASSANDRA-3903)
 * Show Effective Owership via Nodetool ring <keyspace> (CASSANDRA-3412)
 * Update ORDER BY syntax for CQL3 (CASSANDRA-3925)
 * Fix BulkRecordWriter to not throw NPE if reducer gets no map data from Hadoop (CASSANDRA-3944)
 * Fix bug with counters in super columns (CASSANDRA-3821)
 * Remove deprecated merge_shard_chance (CASSANDRA-3940)
 * add a convenient way to reset a node's schema (CASSANDRA-2963)
 * fix for intermittent SchemaDisagreementException (CASSANDRA-3884)
 * CLI `list <CF>` to limit number of columns and their order (CASSANDRA-3012)
 * ignore deprecated KsDef/CfDef/ColumnDef fields in native schema (CASSANDRA-3963)
 * CLI to report when unsupported column_metadata pair was given (CASSANDRA-3959)
 * reincarnate removed and deprecated KsDef/CfDef attributes (CASSANDRA-3953)
 * Fix race between writes and read for cache (CASSANDRA-3862)
 * perform static initialization of StorageProxy on start-up (CASSANDRA-3797)
 * support trickling fsync() on writes (CASSANDRA-3950)
 * expose counters for unavailable/timeout exceptions given to thrift clients (CASSANDRA-3671)
 * avoid quadratic startup time in LeveledManifest (CASSANDRA-3952)
 * Add type information to new schema_ columnfamilies and remove thrift
   serialization for schema (CASSANDRA-3792)
 * add missing column validator options to the CLI help (CASSANDRA-3926)
 * skip reading saved key cache if CF's caching strategy is NONE or ROWS_ONLY (CASSANDRA-3954)
 * Unify migration code (CASSANDRA-4017)
Merged from 1.0:
 * cqlsh: guess correct version of Python for Arch Linux (CASSANDRA-4090)
 * (CLI) properly handle quotes in create/update keyspace commands (CASSANDRA-4129)
 * Avoids possible deadlock during bootstrap (CASSANDRA-4159)
 * fix stress tool that hangs forever on timeout or error (CASSANDRA-4128)
 * Fix super columns bug where cache is not updated (CASSANDRA-4190)
 * stress tool to return appropriate exit code on failure (CASSANDRA-4188)


1.0.9
 * improve index sampling performance (CASSANDRA-4023)
 * always compact away deleted hints immediately after handoff (CASSANDRA-3955)
 * delete hints from dropped ColumnFamilies on handoff instead of
   erroring out (CASSANDRA-3975)
 * add CompositeType ref to the CLI doc for create/update column family (CASSANDRA-3980)
 * Pig: support Counter ColumnFamilies (CASSANDRA-3973)
 * Pig: Composite column support (CASSANDRA-3684)
 * Avoid NPE during repair when a keyspace has no CFs (CASSANDRA-3988)
 * Fix division-by-zero error on get_slice (CASSANDRA-4000)
 * don't change manifest level for cleanup, scrub, and upgradesstables
   operations under LeveledCompactionStrategy (CASSANDRA-3989, 4112)
 * fix race leading to super columns assertion failure (CASSANDRA-3957)
 * fix NPE on invalid CQL delete command (CASSANDRA-3755)
 * allow custom types in CLI's assume command (CASSANDRA-4081)
 * fix totalBytes count for parallel compactions (CASSANDRA-3758)
 * fix intermittent NPE in get_slice (CASSANDRA-4095)
 * remove unnecessary asserts in native code interfaces (CASSANDRA-4096)
 * Validate blank keys in CQL to avoid assertion errors (CASSANDRA-3612)
 * cqlsh: fix bad decoding of some column names (CASSANDRA-4003)
 * cqlsh: fix incorrect padding with unicode chars (CASSANDRA-4033)
 * Fix EC2 snitch incorrectly reporting region (CASSANDRA-4026)
 * Shut down thrift during decommission (CASSANDRA-4086)
 * Expose nodetool cfhistograms for 2ndary indexes (CASSANDRA-4063)
Merged from 0.8:
 * Fix ConcurrentModificationException in gossiper (CASSANDRA-4019)


1.1-beta1
 * (cqlsh)
   + add SOURCE and CAPTURE commands, and --file option (CASSANDRA-3479)
   + add ALTER COLUMNFAMILY WITH (CASSANDRA-3523)
   + bundle Python dependencies with Cassandra (CASSANDRA-3507)
   + added to Debian package (CASSANDRA-3458)
   + display byte data instead of erroring out on decode failure 
     (CASSANDRA-3874)
 * add nodetool rebuild_index (CASSANDRA-3583)
 * add nodetool rangekeysample (CASSANDRA-2917)
 * Fix streaming too much data during move operations (CASSANDRA-3639)
 * Nodetool and CLI connect to localhost by default (CASSANDRA-3568)
 * Reduce memory used by primary index sample (CASSANDRA-3743)
 * (Hadoop) separate input/output configurations (CASSANDRA-3197, 3765)
 * avoid returning internal Cassandra classes over JMX (CASSANDRA-2805)
 * add row-level isolation via SnapTree (CASSANDRA-2893)
 * Optimize key count estimation when opening sstable on startup
   (CASSANDRA-2988)
 * multi-dc replication optimization supporting CL > ONE (CASSANDRA-3577)
 * add command to stop compactions (CASSANDRA-1740, 3566, 3582)
 * multithreaded streaming (CASSANDRA-3494)
 * removed in-tree redhat spec (CASSANDRA-3567)
 * "defragment" rows for name-based queries under STCS, again (CASSANDRA-2503)
 * Recycle commitlog segments for improved performance 
   (CASSANDRA-3411, 3543, 3557, 3615)
 * update size-tiered compaction to prioritize small tiers (CASSANDRA-2407)
 * add message expiration logic to OutboundTcpConnection (CASSANDRA-3005)
 * off-heap cache to use sun.misc.Unsafe instead of JNA (CASSANDRA-3271)
 * EACH_QUORUM is only supported for writes (CASSANDRA-3272)
 * replace compactionlock use in schema migration by checking CFS.isValid
   (CASSANDRA-3116)
 * recognize that "SELECT first ... *" isn't really "SELECT *" (CASSANDRA-3445)
 * Use faster bytes comparison (CASSANDRA-3434)
 * Bulk loader is no longer a fat client, (HADOOP) bulk load output format
   (CASSANDRA-3045)
 * (Hadoop) add support for KeyRange.filter
 * remove assumption that keys and token are in bijection
   (CASSANDRA-1034, 3574, 3604)
 * always remove endpoints from delevery queue in HH (CASSANDRA-3546)
 * fix race between cf flush and its 2ndary indexes flush (CASSANDRA-3547)
 * fix potential race in AES when a repair fails (CASSANDRA-3548)
 * Remove columns shadowed by a deleted container even when we cannot purge
   (CASSANDRA-3538)
 * Improve memtable slice iteration performance (CASSANDRA-3545)
 * more efficient allocation of small bloom filters (CASSANDRA-3618)
 * Use separate writer thread in SSTableSimpleUnsortedWriter (CASSANDRA-3619)
 * fsync the directory after new sstable or commitlog segment are created (CASSANDRA-3250)
 * fix minor issues reported by FindBugs (CASSANDRA-3658)
 * global key/row caches (CASSANDRA-3143, 3849)
 * optimize memtable iteration during range scan (CASSANDRA-3638)
 * introduce 'crc_check_chance' in CompressionParameters to support
   a checksum percentage checking chance similarly to read-repair (CASSANDRA-3611)
 * a way to deactivate global key/row cache on per-CF basis (CASSANDRA-3667)
 * fix LeveledCompactionStrategy broken because of generation pre-allocation
   in LeveledManifest (CASSANDRA-3691)
 * finer-grained control over data directories (CASSANDRA-2749)
 * Fix ClassCastException during hinted handoff (CASSANDRA-3694)
 * Upgrade Thrift to 0.7 (CASSANDRA-3213)
 * Make stress.java insert operation to use microseconds (CASSANDRA-3725)
 * Allows (internally) doing a range query with a limit of columns instead of
   rows (CASSANDRA-3742)
 * Allow rangeSlice queries to be start/end inclusive/exclusive (CASSANDRA-3749)
 * Fix BulkLoader to support new SSTable layout and add stream
   throttling to prevent an NPE when there is no yaml config (CASSANDRA-3752)
 * Allow concurrent schema migrations (CASSANDRA-1391, 3832)
 * Add SnapshotCommand to trigger snapshot on remote node (CASSANDRA-3721)
 * Make CFMetaData conversions to/from thrift/native schema inverses
   (CASSANDRA_3559)
 * Add initial code for CQL 3.0-beta (CASSANDRA-2474, 3781, 3753)
 * Add wide row support for ColumnFamilyInputFormat (CASSANDRA-3264)
 * Allow extending CompositeType comparator (CASSANDRA-3657)
 * Avoids over-paging during get_count (CASSANDRA-3798)
 * Add new command to rebuild a node without (repair) merkle tree calculations
   (CASSANDRA-3483, 3922)
 * respect not only row cache capacity but caching mode when
   trying to read data (CASSANDRA-3812)
 * fix system tests (CASSANDRA-3827)
 * CQL support for altering row key type in ALTER TABLE (CASSANDRA-3781)
 * turn compression on by default (CASSANDRA-3871)
 * make hexToBytes refuse invalid input (CASSANDRA-2851)
 * Make secondary indexes CF inherit compression and compaction from their
   parent CF (CASSANDRA-3877)
 * Finish cleanup up tombstone purge code (CASSANDRA-3872)
 * Avoid NPE on aboarted stream-out sessions (CASSANDRA-3904)
 * BulkRecordWriter throws NPE for counter columns (CASSANDRA-3906)
 * Support compression using BulkWriter (CASSANDRA-3907)


1.0.8
 * fix race between cleanup and flush on secondary index CFSes (CASSANDRA-3712)
 * avoid including non-queried nodes in rangeslice read repair
   (CASSANDRA-3843)
 * Only snapshot CF being compacted for snapshot_before_compaction 
   (CASSANDRA-3803)
 * Log active compactions in StatusLogger (CASSANDRA-3703)
 * Compute more accurate compaction score per level (CASSANDRA-3790)
 * Return InvalidRequest when using a keyspace that doesn't exist
   (CASSANDRA-3764)
 * disallow user modification of System keyspace (CASSANDRA-3738)
 * allow using sstable2json on secondary index data (CASSANDRA-3738)
 * (cqlsh) add DESCRIBE COLUMNFAMILIES (CASSANDRA-3586)
 * (cqlsh) format blobs correctly and use colors to improve output
   readability (CASSANDRA-3726)
 * synchronize BiMap of bootstrapping tokens (CASSANDRA-3417)
 * show index options in CLI (CASSANDRA-3809)
 * add optional socket timeout for streaming (CASSANDRA-3838)
 * fix truncate not to leave behind non-CFS backed secondary indexes
   (CASSANDRA-3844)
 * make CLI `show schema` to use output stream directly instead
   of StringBuilder (CASSANDRA-3842)
 * remove the wait on hint future during write (CASSANDRA-3870)
 * (cqlsh) ignore missing CfDef opts (CASSANDRA-3933)
 * (cqlsh) look for cqlshlib relative to realpath (CASSANDRA-3767)
 * Fix short read protection (CASSANDRA-3934)
 * Make sure infered and actual schema match (CASSANDRA-3371)
 * Fix NPE during HH delivery (CASSANDRA-3677)
 * Don't put boostrapping node in 'hibernate' status (CASSANDRA-3737)
 * Fix double quotes in windows bat files (CASSANDRA-3744)
 * Fix bad validator lookup (CASSANDRA-3789)
 * Fix soft reset in EC2MultiRegionSnitch (CASSANDRA-3835)
 * Don't leave zombie connections with THSHA thrift server (CASSANDRA-3867)
 * (cqlsh) fix deserialization of data (CASSANDRA-3874)
 * Fix removetoken force causing an inconsistent state (CASSANDRA-3876)
 * Fix ahndling of some types with Pig (CASSANDRA-3886)
 * Don't allow to drop the system keyspace (CASSANDRA-3759)
 * Make Pig deletes disabled by default and configurable (CASSANDRA-3628)
Merged from 0.8:
 * (Pig) fix CassandraStorage to use correct comparator in Super ColumnFamily
   case (CASSANDRA-3251)
 * fix thread safety issues in commitlog replay, primarily affecting
   systems with many (100s) of CF definitions (CASSANDRA-3751)
 * Fix relevant tombstone ignored with super columns (CASSANDRA-3875)


1.0.7
 * fix regression in HH page size calculation (CASSANDRA-3624)
 * retry failed stream on IOException (CASSANDRA-3686)
 * allow configuring bloom_filter_fp_chance (CASSANDRA-3497)
 * attempt hint delivery every ten minutes, or when failure detector
   notifies us that a node is back up, whichever comes first.  hint
   handoff throttle delay default changed to 1ms, from 50 (CASSANDRA-3554)
 * add nodetool setstreamthroughput (CASSANDRA-3571)
 * fix assertion when dropping a columnfamily with no sstables (CASSANDRA-3614)
 * more efficient allocation of small bloom filters (CASSANDRA-3618)
 * CLibrary.createHardLinkWithExec() to check for errors (CASSANDRA-3101)
 * Avoid creating empty and non cleaned writer during compaction (CASSANDRA-3616)
 * stop thrift service in shutdown hook so we can quiesce MessagingService
   (CASSANDRA-3335)
 * (CQL) compaction_strategy_options and compression_parameters for
   CREATE COLUMNFAMILY statement (CASSANDRA-3374)
 * Reset min/max compaction threshold when creating size tiered compaction
   strategy (CASSANDRA-3666)
 * Don't ignore IOException during compaction (CASSANDRA-3655)
 * Fix assertion error for CF with gc_grace=0 (CASSANDRA-3579)
 * Shutdown ParallelCompaction reducer executor after use (CASSANDRA-3711)
 * Avoid < 0 value for pending tasks in leveled compaction (CASSANDRA-3693)
 * (Hadoop) Support TimeUUID in Pig CassandraStorage (CASSANDRA-3327)
 * Check schema is ready before continuing boostrapping (CASSANDRA-3629)
 * Catch overflows during parsing of chunk_length_kb (CASSANDRA-3644)
 * Improve stream protocol mismatch errors (CASSANDRA-3652)
 * Avoid multiple thread doing HH to the same target (CASSANDRA-3681)
 * Add JMX property for rp_timeout_in_ms (CASSANDRA-2940)
 * Allow DynamicCompositeType to compare component of different types
   (CASSANDRA-3625)
 * Flush non-cfs backed secondary indexes (CASSANDRA-3659)
 * Secondary Indexes should report memory consumption (CASSANDRA-3155)
 * fix for SelectStatement start/end key are not set correctly
   when a key alias is involved (CASSANDRA-3700)
 * fix CLI `show schema` command insert of an extra comma in
   column_metadata (CASSANDRA-3714)
Merged from 0.8:
 * avoid logging (harmless) exception when GC takes < 1ms (CASSANDRA-3656)
 * prevent new nodes from thinking down nodes are up forever (CASSANDRA-3626)
 * use correct list of replicas for LOCAL_QUORUM reads when read repair
   is disabled (CASSANDRA-3696)
 * block on flush before compacting hints (may prevent OOM) (CASSANDRA-3733)


1.0.6
 * (CQL) fix cqlsh support for replicate_on_write (CASSANDRA-3596)
 * fix adding to leveled manifest after streaming (CASSANDRA-3536)
 * filter out unavailable cipher suites when using encryption (CASSANDRA-3178)
 * (HADOOP) add old-style api support for CFIF and CFRR (CASSANDRA-2799)
 * Support TimeUUIDType column names in Stress.java tool (CASSANDRA-3541)
 * (CQL) INSERT/UPDATE/DELETE/TRUNCATE commands should allow CF names to
   be qualified by keyspace (CASSANDRA-3419)
 * always remove endpoints from delevery queue in HH (CASSANDRA-3546)
 * fix race between cf flush and its 2ndary indexes flush (CASSANDRA-3547)
 * fix potential race in AES when a repair fails (CASSANDRA-3548)
 * fix default value validation usage in CLI SET command (CASSANDRA-3553)
 * Optimize componentsFor method for compaction and startup time
   (CASSANDRA-3532)
 * (CQL) Proper ColumnFamily metadata validation on CREATE COLUMNFAMILY 
   (CASSANDRA-3565)
 * fix compression "chunk_length_kb" option to set correct kb value for 
   thrift/avro (CASSANDRA-3558)
 * fix missing response during range slice repair (CASSANDRA-3551)
 * 'describe ring' moved from CLI to nodetool and available through JMX (CASSANDRA-3220)
 * add back partitioner to sstable metadata (CASSANDRA-3540)
 * fix NPE in get_count for counters (CASSANDRA-3601)
Merged from 0.8:
 * remove invalid assertion that table was opened before dropping it
   (CASSANDRA-3580)
 * range and index scans now only send requests to enough replicas to
   satisfy requested CL + RR (CASSANDRA-3598)
 * use cannonical host for local node in nodetool info (CASSANDRA-3556)
 * remove nonlocal DC write optimization since it only worked with
   CL.ONE or CL.LOCAL_QUORUM (CASSANDRA-3577, 3585)
 * detect misuses of CounterColumnType (CASSANDRA-3422)
 * turn off string interning in json2sstable, take 2 (CASSANDRA-2189)
 * validate compression parameters on add/update of the ColumnFamily 
   (CASSANDRA-3573)
 * Check for 0.0.0.0 is incorrect in CFIF (CASSANDRA-3584)
 * Increase vm.max_map_count in debian packaging (CASSANDRA-3563)
 * gossiper will never add itself to saved endpoints (CASSANDRA-3485)


1.0.5
 * revert CASSANDRA-3407 (see CASSANDRA-3540)
 * fix assertion error while forwarding writes to local nodes (CASSANDRA-3539)


1.0.4
 * fix self-hinting of timed out read repair updates and make hinted handoff
   less prone to OOMing a coordinator (CASSANDRA-3440)
 * expose bloom filter sizes via JMX (CASSANDRA-3495)
 * enforce RP tokens 0..2**127 (CASSANDRA-3501)
 * canonicalize paths exposed through JMX (CASSANDRA-3504)
 * fix "liveSize" stat when sstables are removed (CASSANDRA-3496)
 * add bloom filter FP rates to nodetool cfstats (CASSANDRA-3347)
 * record partitioner in sstable metadata component (CASSANDRA-3407)
 * add new upgradesstables nodetool command (CASSANDRA-3406)
 * skip --debug requirement to see common exceptions in CLI (CASSANDRA-3508)
 * fix incorrect query results due to invalid max timestamp (CASSANDRA-3510)
 * make sstableloader recognize compressed sstables (CASSANDRA-3521)
 * avoids race in OutboundTcpConnection in multi-DC setups (CASSANDRA-3530)
 * use SETLOCAL in cassandra.bat (CASSANDRA-3506)
 * fix ConcurrentModificationException in Table.all() (CASSANDRA-3529)
Merged from 0.8:
 * fix concurrence issue in the FailureDetector (CASSANDRA-3519)
 * fix array out of bounds error in counter shard removal (CASSANDRA-3514)
 * avoid dropping tombstones when they might still be needed to shadow
   data in a different sstable (CASSANDRA-2786)


1.0.3
 * revert name-based query defragmentation aka CASSANDRA-2503 (CASSANDRA-3491)
 * fix invalidate-related test failures (CASSANDRA-3437)
 * add next-gen cqlsh to bin/ (CASSANDRA-3188, 3131, 3493)
 * (CQL) fix handling of rows with no columns (CASSANDRA-3424, 3473)
 * fix querying supercolumns by name returning only a subset of
   subcolumns or old subcolumn versions (CASSANDRA-3446)
 * automatically compute sha1 sum for uncompressed data files (CASSANDRA-3456)
 * fix reading metadata/statistics component for version < h (CASSANDRA-3474)
 * add sstable forward-compatibility (CASSANDRA-3478)
 * report compression ratio in CFSMBean (CASSANDRA-3393)
 * fix incorrect size exception during streaming of counters (CASSANDRA-3481)
 * (CQL) fix for counter decrement syntax (CASSANDRA-3418)
 * Fix race introduced by CASSANDRA-2503 (CASSANDRA-3482)
 * Fix incomplete deletion of delivered hints (CASSANDRA-3466)
 * Avoid rescheduling compactions when no compaction was executed 
   (CASSANDRA-3484)
 * fix handling of the chunk_length_kb compression options (CASSANDRA-3492)
Merged from 0.8:
 * fix updating CF row_cache_provider (CASSANDRA-3414)
 * CFMetaData.convertToThrift method to set RowCacheProvider (CASSANDRA-3405)
 * acquire compactionlock during truncate (CASSANDRA-3399)
 * fix displaying cfdef entries for super columnfamilies (CASSANDRA-3415)
 * Make counter shard merging thread safe (CASSANDRA-3178)
 * Revert CASSANDRA-2855
 * Fix bug preventing the use of efficient cross-DC writes (CASSANDRA-3472)
 * `describe ring` command for CLI (CASSANDRA-3220)
 * (Hadoop) skip empty rows when entire row is requested, redux (CASSANDRA-2855)


1.0.2
 * "defragment" rows for name-based queries under STCS (CASSANDRA-2503)
 * Add timing information to cassandra-cli GET/SET/LIST queries (CASSANDRA-3326)
 * Only create one CompressionMetadata object per sstable (CASSANDRA-3427)
 * cleanup usage of StorageService.setMode() (CASSANDRA-3388)
 * Avoid large array allocation for compressed chunk offsets (CASSANDRA-3432)
 * fix DecimalType bytebuffer marshalling (CASSANDRA-3421)
 * fix bug that caused first column in per row indexes to be ignored 
   (CASSANDRA-3441)
 * add JMX call to clean (failed) repair sessions (CASSANDRA-3316)
 * fix sstableloader reference acquisition bug (CASSANDRA-3438)
 * fix estimated row size regression (CASSANDRA-3451)
 * make sure we don't return more columns than asked (CASSANDRA-3303, 3395)
Merged from 0.8:
 * acquire compactionlock during truncate (CASSANDRA-3399)
 * fix displaying cfdef entries for super columnfamilies (CASSANDRA-3415)


1.0.1
 * acquire references during index build to prevent delete problems
   on Windows (CASSANDRA-3314)
 * describe_ring should include datacenter/topology information (CASSANDRA-2882)
 * Thrift sockets are not properly buffered (CASSANDRA-3261)
 * performance improvement for bytebufferutil compare function (CASSANDRA-3286)
 * add system.versions ColumnFamily (CASSANDRA-3140)
 * reduce network copies (CASSANDRA-3333, 3373)
 * limit nodetool to 32MB of heap (CASSANDRA-3124)
 * (CQL) update parser to accept "timestamp" instead of "date" (CASSANDRA-3149)
 * Fix CLI `show schema` to include "compression_options" (CASSANDRA-3368)
 * Snapshot to include manifest under LeveledCompactionStrategy (CASSANDRA-3359)
 * (CQL) SELECT query should allow CF name to be qualified by keyspace (CASSANDRA-3130)
 * (CQL) Fix internal application error specifying 'using consistency ...'
   in lower case (CASSANDRA-3366)
 * fix Deflate compression when compression actually makes the data bigger
   (CASSANDRA-3370)
 * optimize UUIDGen to avoid lock contention on InetAddress.getLocalHost 
   (CASSANDRA-3387)
 * tolerate index being dropped mid-mutation (CASSANDRA-3334, 3313)
 * CompactionManager is now responsible for checking for new candidates
   post-task execution, enabling more consistent leveled compaction 
   (CASSANDRA-3391)
 * Cache HSHA threads (CASSANDRA-3372)
 * use CF/KS names as snapshot prefix for drop + truncate operations
   (CASSANDRA-2997)
 * Break bloom filters up to avoid heap fragmentation (CASSANDRA-2466)
 * fix cassandra hanging on jsvc stop (CASSANDRA-3302)
 * Avoid leveled compaction getting blocked on errors (CASSANDRA-3408)
 * Make reloading the compaction strategy safe (CASSANDRA-3409)
 * ignore 0.8 hints even if compaction begins before we try to purge
   them (CASSANDRA-3385)
 * remove procrun (bin\daemon) from Cassandra source tree and 
   artifacts (CASSANDRA-3331)
 * make cassandra compile under JDK7 (CASSANDRA-3275)
 * remove dependency of clientutil.jar to FBUtilities (CASSANDRA-3299)
 * avoid truncation errors by using long math on long values (CASSANDRA-3364)
 * avoid clock drift on some Windows machine (CASSANDRA-3375)
 * display cache provider in cli 'describe keyspace' command (CASSANDRA-3384)
 * fix incomplete topology information in describe_ring (CASSANDRA-3403)
 * expire dead gossip states based on time (CASSANDRA-2961)
 * improve CompactionTask extensibility (CASSANDRA-3330)
 * Allow one leveled compaction task to kick off another (CASSANDRA-3363)
 * allow encryption only between datacenters (CASSANDRA-2802)
Merged from 0.8:
 * fix truncate allowing data to be replayed post-restart (CASSANDRA-3297)
 * make iwriter final in IndexWriter to avoid NPE (CASSANDRA-2863)
 * (CQL) update grammar to require key clause in DELETE statement
   (CASSANDRA-3349)
 * (CQL) allow numeric keyspace names in USE statement (CASSANDRA-3350)
 * (Hadoop) skip empty rows when slicing the entire row (CASSANDRA-2855)
 * Fix handling of tombstone by SSTableExport/Import (CASSANDRA-3357)
 * fix ColumnIndexer to use long offsets (CASSANDRA-3358)
 * Improved CLI exceptions (CASSANDRA-3312)
 * Fix handling of tombstone by SSTableExport/Import (CASSANDRA-3357)
 * Only count compaction as active (for throttling) when they have
   successfully acquired the compaction lock (CASSANDRA-3344)
 * Display CLI version string on startup (CASSANDRA-3196)
 * (Hadoop) make CFIF try rpc_address or fallback to listen_address
   (CASSANDRA-3214)
 * (Hadoop) accept comma delimited lists of initial thrift connections
   (CASSANDRA-3185)
 * ColumnFamily min_compaction_threshold should be >= 2 (CASSANDRA-3342)
 * (Pig) add 0.8+ types and key validation type in schema (CASSANDRA-3280)
 * Fix completely removing column metadata using CLI (CASSANDRA-3126)
 * CLI `describe cluster;` output should be on separate lines for separate versions
   (CASSANDRA-3170)
 * fix changing durable_writes keyspace option during CF creation
   (CASSANDRA-3292)
 * avoid locking on update when no indexes are involved (CASSANDRA-3386)
 * fix assertionError during repair with ordered partitioners (CASSANDRA-3369)
 * correctly serialize key_validation_class for avro (CASSANDRA-3391)
 * don't expire counter tombstone after streaming (CASSANDRA-3394)
 * prevent nodes that failed to join from hanging around forever 
   (CASSANDRA-3351)
 * remove incorrect optimization from slice read path (CASSANDRA-3390)
 * Fix race in AntiEntropyService (CASSANDRA-3400)


1.0.0-final
 * close scrubbed sstable fd before deleting it (CASSANDRA-3318)
 * fix bug preventing obsolete commitlog segments from being removed
   (CASSANDRA-3269)
 * tolerate whitespace in seed CDL (CASSANDRA-3263)
 * Change default heap thresholds to max(min(1/2 ram, 1G), min(1/4 ram, 8GB))
   (CASSANDRA-3295)
 * Fix broken CompressedRandomAccessReaderTest (CASSANDRA-3298)
 * (CQL) fix type information returned for wildcard queries (CASSANDRA-3311)
 * add estimated tasks to LeveledCompactionStrategy (CASSANDRA-3322)
 * avoid including compaction cache-warming in keycache stats (CASSANDRA-3325)
 * run compaction and hinted handoff threads at MIN_PRIORITY (CASSANDRA-3308)
 * default hsha thrift server to cpu core count in rpc pool (CASSANDRA-3329)
 * add bin\daemon to binary tarball for Windows service (CASSANDRA-3331)
 * Fix places where uncompressed size of sstables was use in place of the
   compressed one (CASSANDRA-3338)
 * Fix hsha thrift server (CASSANDRA-3346)
 * Make sure repair only stream needed sstables (CASSANDRA-3345)


1.0.0-rc2
 * Log a meaningful warning when a node receives a message for a repair session
   that doesn't exist anymore (CASSANDRA-3256)
 * test for NUMA policy support as well as numactl presence (CASSANDRA-3245)
 * Fix FD leak when internode encryption is enabled (CASSANDRA-3257)
 * Remove incorrect assertion in mergeIterator (CASSANDRA-3260)
 * FBUtilities.hexToBytes(String) to throw NumberFormatException when string
   contains non-hex characters (CASSANDRA-3231)
 * Keep SimpleSnitch proximity ordering unchanged from what the Strategy
   generates, as intended (CASSANDRA-3262)
 * remove Scrub from compactionstats when finished (CASSANDRA-3255)
 * fix counter entry in jdbc TypesMap (CASSANDRA-3268)
 * fix full queue scenario for ParallelCompactionIterator (CASSANDRA-3270)
 * fix bootstrap process (CASSANDRA-3285)
 * don't try delivering hints if when there isn't any (CASSANDRA-3176)
 * CLI documentation change for ColumnFamily `compression_options` (CASSANDRA-3282)
 * ignore any CF ids sent by client for adding CF/KS (CASSANDRA-3288)
 * remove obsolete hints on first startup (CASSANDRA-3291)
 * use correct ISortedColumns for time-optimized reads (CASSANDRA-3289)
 * Evict gossip state immediately when a token is taken over by a new IP 
   (CASSANDRA-3259)


1.0.0-rc1
 * Update CQL to generate microsecond timestamps by default (CASSANDRA-3227)
 * Fix counting CFMetadata towards Memtable liveRatio (CASSANDRA-3023)
 * Kill server on wrapped OOME such as from FileChannel.map (CASSANDRA-3201)
 * remove unnecessary copy when adding to row cache (CASSANDRA-3223)
 * Log message when a full repair operation completes (CASSANDRA-3207)
 * Fix streamOutSession keeping sstables references forever if the remote end
   dies (CASSANDRA-3216)
 * Remove dynamic_snitch boolean from example configuration (defaulting to 
   true) and set default badness threshold to 0.1 (CASSANDRA-3229)
 * Base choice of random or "balanced" token on bootstrap on whether
   schema definitions were found (CASSANDRA-3219)
 * Fixes for LeveledCompactionStrategy score computation, prioritization,
   scheduling, and performance (CASSANDRA-3224, 3234)
 * parallelize sstable open at server startup (CASSANDRA-2988)
 * fix handling of exceptions writing to OutboundTcpConnection (CASSANDRA-3235)
 * Allow using quotes in "USE <keyspace>;" CLI command (CASSANDRA-3208)
 * Don't allow any cache loading exceptions to halt startup (CASSANDRA-3218)
 * Fix sstableloader --ignores option (CASSANDRA-3247)
 * File descriptor limit increased in packaging (CASSANDRA-3206)
 * Fix deadlock in commit log during flush (CASSANDRA-3253) 


1.0.0-beta1
 * removed binarymemtable (CASSANDRA-2692)
 * add commitlog_total_space_in_mb to prevent fragmented logs (CASSANDRA-2427)
 * removed commitlog_rotation_threshold_in_mb configuration (CASSANDRA-2771)
 * make AbstractBounds.normalize de-overlapp overlapping ranges (CASSANDRA-2641)
 * replace CollatingIterator, ReducingIterator with MergeIterator 
   (CASSANDRA-2062)
 * Fixed the ability to set compaction strategy in cli using create column 
   family command (CASSANDRA-2778)
 * clean up tmp files after failed compaction (CASSANDRA-2468)
 * restrict repair streaming to specific columnfamilies (CASSANDRA-2280)
 * don't bother persisting columns shadowed by a row tombstone (CASSANDRA-2589)
 * reset CF and SC deletion times after gc_grace (CASSANDRA-2317)
 * optimize away seek when compacting wide rows (CASSANDRA-2879)
 * single-pass streaming (CASSANDRA-2677, 2906, 2916, 3003)
 * use reference counting for deleting sstables instead of relying on GC
   (CASSANDRA-2521, 3179)
 * store hints as serialized mutations instead of pointers to data row
   (CASSANDRA-2045)
 * store hints in the coordinator node instead of in the closest replica 
   (CASSANDRA-2914)
 * add row_cache_keys_to_save CF option (CASSANDRA-1966)
 * check column family validity in nodetool repair (CASSANDRA-2933)
 * use lazy initialization instead of class initialization in NodeId
   (CASSANDRA-2953)
 * add paging to get_count (CASSANDRA-2894)
 * fix "short reads" in [multi]get (CASSANDRA-2643, 3157, 3192)
 * add optional compression for sstables (CASSANDRA-47, 2994, 3001, 3128)
 * add scheduler JMX metrics (CASSANDRA-2962)
 * add block level checksum for compressed data (CASSANDRA-1717)
 * make column family backed column map pluggable and introduce unsynchronized
   ArrayList backed one to speedup reads (CASSANDRA-2843, 3165, 3205)
 * refactoring of the secondary index api (CASSANDRA-2982)
 * make CL > ONE reads wait for digest reconciliation before returning
   (CASSANDRA-2494)
 * fix missing logging for some exceptions (CASSANDRA-2061)
 * refactor and optimize ColumnFamilyStore.files(...) and Descriptor.fromFilename(String)
   and few other places responsible for work with SSTable files (CASSANDRA-3040)
 * Stop reading from sstables once we know we have the most recent columns,
   for query-by-name requests (CASSANDRA-2498)
 * Add query-by-column mode to stress.java (CASSANDRA-3064)
 * Add "install" command to cassandra.bat (CASSANDRA-292)
 * clean up KSMetadata, CFMetadata from unnecessary
   Thrift<->Avro conversion methods (CASSANDRA-3032)
 * Add timeouts to client request schedulers (CASSANDRA-3079, 3096)
 * Cli to use hashes rather than array of hashes for strategy options (CASSANDRA-3081)
 * LeveledCompactionStrategy (CASSANDRA-1608, 3085, 3110, 3087, 3145, 3154, 3182)
 * Improvements of the CLI `describe` command (CASSANDRA-2630)
 * reduce window where dropped CF sstables may not be deleted (CASSANDRA-2942)
 * Expose gossip/FD info to JMX (CASSANDRA-2806)
 * Fix streaming over SSL when compressed SSTable involved (CASSANDRA-3051)
 * Add support for pluggable secondary index implementations (CASSANDRA-3078)
 * remove compaction_thread_priority setting (CASSANDRA-3104)
 * generate hints for replicas that timeout, not just replicas that are known
   to be down before starting (CASSANDRA-2034)
 * Add throttling for internode streaming (CASSANDRA-3080)
 * make the repair of a range repair all replica (CASSANDRA-2610, 3194)
 * expose the ability to repair the first range (as returned by the
   partitioner) of a node (CASSANDRA-2606)
 * Streams Compression (CASSANDRA-3015)
 * add ability to use multiple threads during a single compaction
   (CASSANDRA-2901)
 * make AbstractBounds.normalize support overlapping ranges (CASSANDRA-2641)
 * fix of the CQL count() behavior (CASSANDRA-3068)
 * use TreeMap backed column families for the SSTable simple writers
   (CASSANDRA-3148)
 * fix inconsistency of the CLI syntax when {} should be used instead of [{}]
   (CASSANDRA-3119)
 * rename CQL type names to match expected SQL behavior (CASSANDRA-3149, 3031)
 * Arena-based allocation for memtables (CASSANDRA-2252, 3162, 3163, 3168)
 * Default RR chance to 0.1 (CASSANDRA-3169)
 * Add RowLevel support to secondary index API (CASSANDRA-3147)
 * Make SerializingCacheProvider the default if JNA is available (CASSANDRA-3183)
 * Fix backwards compatibilty for CQL memtable properties (CASSANDRA-3190)
 * Add five-minute delay before starting compactions on a restarted server
   (CASSANDRA-3181)
 * Reduce copies done for intra-host messages (CASSANDRA-1788, 3144)
 * support of compaction strategy option for stress.java (CASSANDRA-3204)
 * make memtable throughput and column count thresholds no-ops (CASSANDRA-2449)
 * Return schema information along with the resultSet in CQL (CASSANDRA-2734)
 * Add new DecimalType (CASSANDRA-2883)
 * Fix assertion error in RowRepairResolver (CASSANDRA-3156)
 * Reduce unnecessary high buffer sizes (CASSANDRA-3171)
 * Pluggable compaction strategy (CASSANDRA-1610)
 * Add new broadcast_address config option (CASSANDRA-2491)


0.8.7
 * Kill server on wrapped OOME such as from FileChannel.map (CASSANDRA-3201)
 * Allow using quotes in "USE <keyspace>;" CLI command (CASSANDRA-3208)
 * Log message when a full repair operation completes (CASSANDRA-3207)
 * Don't allow any cache loading exceptions to halt startup (CASSANDRA-3218)
 * Fix sstableloader --ignores option (CASSANDRA-3247)
 * File descriptor limit increased in packaging (CASSANDRA-3206)
 * Log a meaningfull warning when a node receive a message for a repair session
   that doesn't exist anymore (CASSANDRA-3256)
 * Fix FD leak when internode encryption is enabled (CASSANDRA-3257)
 * FBUtilities.hexToBytes(String) to throw NumberFormatException when string
   contains non-hex characters (CASSANDRA-3231)
 * Keep SimpleSnitch proximity ordering unchanged from what the Strategy
   generates, as intended (CASSANDRA-3262)
 * remove Scrub from compactionstats when finished (CASSANDRA-3255)
 * Fix tool .bat files when CASSANDRA_HOME contains spaces (CASSANDRA-3258)
 * Force flush of status table when removing/updating token (CASSANDRA-3243)
 * Evict gossip state immediately when a token is taken over by a new IP (CASSANDRA-3259)
 * Fix bug where the failure detector can take too long to mark a host
   down (CASSANDRA-3273)
 * (Hadoop) allow wrapping ranges in queries (CASSANDRA-3137)
 * (Hadoop) check all interfaces for a match with split location
   before falling back to random replica (CASSANDRA-3211)
 * (Hadoop) Make Pig storage handle implements LoadMetadata (CASSANDRA-2777)
 * (Hadoop) Fix exception during PIG 'dump' (CASSANDRA-2810)
 * Fix stress COUNTER_GET option (CASSANDRA-3301)
 * Fix missing fields in CLI `show schema` output (CASSANDRA-3304)
 * Nodetool no longer leaks threads and closes JMX connections (CASSANDRA-3309)
 * fix truncate allowing data to be replayed post-restart (CASSANDRA-3297)
 * Move SimpleAuthority and SimpleAuthenticator to examples (CASSANDRA-2922)
 * Fix handling of tombstone by SSTableExport/Import (CASSANDRA-3357)
 * Fix transposition in cfHistograms (CASSANDRA-3222)
 * Allow using number as DC name when creating keyspace in CQL (CASSANDRA-3239)
 * Force flush of system table after updating/removing a token (CASSANDRA-3243)


0.8.6
 * revert CASSANDRA-2388
 * change TokenRange.endpoints back to listen/broadcast address to match
   pre-1777 behavior, and add TokenRange.rpc_endpoints instead (CASSANDRA-3187)
 * avoid trying to watch cassandra-topology.properties when loaded from jar
   (CASSANDRA-3138)
 * prevent users from creating keyspaces with LocalStrategy replication
   (CASSANDRA-3139)
 * fix CLI `show schema;` to output correct keyspace definition statement
   (CASSANDRA-3129)
 * CustomTThreadPoolServer to log TTransportException at DEBUG level
   (CASSANDRA-3142)
 * allow topology sort to work with non-unique rack names between 
   datacenters (CASSANDRA-3152)
 * Improve caching of same-version Messages on digest and repair paths
   (CASSANDRA-3158)
 * Randomize choice of first replica for counter increment (CASSANDRA-2890)
 * Fix using read_repair_chance instead of merge_shard_change (CASSANDRA-3202)
 * Avoid streaming data to nodes that already have it, on move as well as
   decommission (CASSANDRA-3041)
 * Fix divide by zero error in GCInspector (CASSANDRA-3164)
 * allow quoting of the ColumnFamily name in CLI `create column family`
   statement (CASSANDRA-3195)
 * Fix rolling upgrade from 0.7 to 0.8 problem (CASSANDRA-3166)
 * Accomodate missing encryption_options in IncomingTcpConnection.stream
   (CASSANDRA-3212)


0.8.5
 * fix NPE when encryption_options is unspecified (CASSANDRA-3007)
 * include column name in validation failure exceptions (CASSANDRA-2849)
 * make sure truncate clears out the commitlog so replay won't re-
   populate with truncated data (CASSANDRA-2950)
 * fix NPE when debug logging is enabled and dropped CF is present
   in a commitlog segment (CASSANDRA-3021)
 * fix cassandra.bat when CASSANDRA_HOME contains spaces (CASSANDRA-2952)
 * fix to SSTableSimpleUnsortedWriter bufferSize calculation (CASSANDRA-3027)
 * make cleanup and normal compaction able to skip empty rows
   (rows containing nothing but expired tombstones) (CASSANDRA-3039)
 * work around native memory leak in com.sun.management.GarbageCollectorMXBean
   (CASSANDRA-2868)
 * validate that column names in column_metadata are not equal to key_alias
   on create/update of the ColumnFamily and CQL 'ALTER' statement (CASSANDRA-3036)
 * return an InvalidRequestException if an indexed column is assigned
   a value larger than 64KB (CASSANDRA-3057)
 * fix of numeric-only and string column names handling in CLI "drop index" 
   (CASSANDRA-3054)
 * prune index scan resultset back to original request for lazy
   resultset expansion case (CASSANDRA-2964)
 * (Hadoop) fail jobs when Cassandra node has failed but TaskTracker
   has not (CASSANDRA-2388)
 * fix dynamic snitch ignoring nodes when read_repair_chance is zero
   (CASSANDRA-2662)
 * avoid retaining references to dropped CFS objects in 
   CompactionManager.estimatedCompactions (CASSANDRA-2708)
 * expose rpc timeouts per host in MessagingServiceMBean (CASSANDRA-2941)
 * avoid including cwd in classpath for deb and rpm packages (CASSANDRA-2881)
 * remove gossip state when a new IP takes over a token (CASSANDRA-3071)
 * allow sstable2json to work on index sstable files (CASSANDRA-3059)
 * always hint counters (CASSANDRA-3099)
 * fix log4j initialization in EmbeddedCassandraService (CASSANDRA-2857)
 * remove gossip state when a new IP takes over a token (CASSANDRA-3071)
 * work around native memory leak in com.sun.management.GarbageCollectorMXBean
    (CASSANDRA-2868)
 * fix UnavailableException with writes at CL.EACH_QUORM (CASSANDRA-3084)
 * fix parsing of the Keyspace and ColumnFamily names in numeric
   and string representations in CLI (CASSANDRA-3075)
 * fix corner cases in Range.differenceToFetch (CASSANDRA-3084)
 * fix ip address String representation in the ring cache (CASSANDRA-3044)
 * fix ring cache compatibility when mixing pre-0.8.4 nodes with post-
   in the same cluster (CASSANDRA-3023)
 * make repair report failure when a node participating dies (instead of
   hanging forever) (CASSANDRA-2433)
 * fix handling of the empty byte buffer by ReversedType (CASSANDRA-3111)
 * Add validation that Keyspace names are case-insensitively unique (CASSANDRA-3066)
 * catch invalid key_validation_class before instantiating UpdateColumnFamily (CASSANDRA-3102)
 * make Range and Bounds objects client-safe (CASSANDRA-3108)
 * optionally skip log4j configuration (CASSANDRA-3061)
 * bundle sstableloader with the debian package (CASSANDRA-3113)
 * don't try to build secondary indexes when there is none (CASSANDRA-3123)
 * improve SSTableSimpleUnsortedWriter speed for large rows (CASSANDRA-3122)
 * handle keyspace arguments correctly in nodetool snapshot (CASSANDRA-3038)
 * Fix SSTableImportTest on windows (CASSANDRA-3043)
 * expose compactionThroughputMbPerSec through JMX (CASSANDRA-3117)
 * log keyspace and CF of large rows being compacted


0.8.4
 * change TokenRing.endpoints to be a list of rpc addresses instead of 
   listen/broadcast addresses (CASSANDRA-1777)
 * include files-to-be-streamed in StreamInSession.getSources (CASSANDRA-2972)
 * use JAVA env var in cassandra-env.sh (CASSANDRA-2785, 2992)
 * avoid doing read for no-op replicate-on-write at CL=1 (CASSANDRA-2892)
 * refuse counter write for CL.ANY (CASSANDRA-2990)
 * switch back to only logging recent dropped messages (CASSANDRA-3004)
 * always deserialize RowMutation for counters (CASSANDRA-3006)
 * ignore saved replication_factor strategy_option for NTS (CASSANDRA-3011)
 * make sure pre-truncate CL segments are discarded (CASSANDRA-2950)


0.8.3
 * add ability to drop local reads/writes that are going to timeout
   (CASSANDRA-2943)
 * revamp token removal process, keep gossip states for 3 days (CASSANDRA-2496)
 * don't accept extra args for 0-arg nodetool commands (CASSANDRA-2740)
 * log unavailableexception details at debug level (CASSANDRA-2856)
 * expose data_dir though jmx (CASSANDRA-2770)
 * don't include tmp files as sstable when create cfs (CASSANDRA-2929)
 * log Java classpath on startup (CASSANDRA-2895)
 * keep gossipped version in sync with actual on migration coordinator 
   (CASSANDRA-2946)
 * use lazy initialization instead of class initialization in NodeId
   (CASSANDRA-2953)
 * check column family validity in nodetool repair (CASSANDRA-2933)
 * speedup bytes to hex conversions dramatically (CASSANDRA-2850)
 * Flush memtables on shutdown when durable writes are disabled 
   (CASSANDRA-2958)
 * improved POSIX compatibility of start scripts (CASsANDRA-2965)
 * add counter support to Hadoop InputFormat (CASSANDRA-2981)
 * fix bug where dirty commitlog segments were removed (and avoid keeping 
   segments with no post-flush activity permanently dirty) (CASSANDRA-2829)
 * fix throwing exception with batch mutation of counter super columns
   (CASSANDRA-2949)
 * ignore system tables during repair (CASSANDRA-2979)
 * throw exception when NTS is given replication_factor as an option
   (CASSANDRA-2960)
 * fix assertion error during compaction of counter CFs (CASSANDRA-2968)
 * avoid trying to create index names, when no index exists (CASSANDRA-2867)
 * don't sample the system table when choosing a bootstrap token
   (CASSANDRA-2825)
 * gossiper notifies of local state changes (CASSANDRA-2948)
 * add asynchronous and half-sync/half-async (hsha) thrift servers 
   (CASSANDRA-1405)
 * fix potential use of free'd native memory in SerializingCache 
   (CASSANDRA-2951)
 * prune index scan resultset back to original request for lazy
   resultset expansion case (CASSANDRA-2964)
 * (Hadoop) fail jobs when Cassandra node has failed but TaskTracker
    has not (CASSANDRA-2388)


0.8.2
 * CQL: 
   - include only one row per unique key for IN queries (CASSANDRA-2717)
   - respect client timestamp on full row deletions (CASSANDRA-2912)
 * improve thread-safety in StreamOutSession (CASSANDRA-2792)
 * allow deleting a row and updating indexed columns in it in the
   same mutation (CASSANDRA-2773)
 * Expose number of threads blocked on submitting memtable to flush
   in JMX (CASSANDRA-2817)
 * add ability to return "endpoints" to nodetool (CASSANDRA-2776)
 * Add support for multiple (comma-delimited) coordinator addresses
   to ColumnFamilyInputFormat (CASSANDRA-2807)
 * fix potential NPE while scheduling read repair for range slice
   (CASSANDRA-2823)
 * Fix race in SystemTable.getCurrentLocalNodeId (CASSANDRA-2824)
 * Correctly set default for replicate_on_write (CASSANDRA-2835)
 * improve nodetool compactionstats formatting (CASSANDRA-2844)
 * fix index-building status display (CASSANDRA-2853)
 * fix CLI perpetuating obsolete KsDef.replication_factor (CASSANDRA-2846)
 * improve cli treatment of multiline comments (CASSANDRA-2852)
 * handle row tombstones correctly in EchoedRow (CASSANDRA-2786)
 * add MessagingService.get[Recently]DroppedMessages and
   StorageService.getExceptionCount (CASSANDRA-2804)
 * fix possibility of spurious UnavailableException for LOCAL_QUORUM
   reads with dynamic snitch + read repair disabled (CASSANDRA-2870)
 * add ant-optional as dependence for the debian package (CASSANDRA-2164)
 * add option to specify limit for get_slice in the CLI (CASSANDRA-2646)
 * decrease HH page size (CASSANDRA-2832)
 * reset cli keyspace after dropping the current one (CASSANDRA-2763)
 * add KeyRange option to Hadoop inputformat (CASSANDRA-1125)
 * fix protocol versioning (CASSANDRA-2818, 2860)
 * support spaces in path to log4j configuration (CASSANDRA-2383)
 * avoid including inferred types in CF update (CASSANDRA-2809)
 * fix JMX bulkload call (CASSANDRA-2908)
 * fix updating KS with durable_writes=false (CASSANDRA-2907)
 * add simplified facade to SSTableWriter for bulk loading use
   (CASSANDRA-2911)
 * fix re-using index CF sstable names after drop/recreate (CASSANDRA-2872)
 * prepend CF to default index names (CASSANDRA-2903)
 * fix hint replay (CASSANDRA-2928)
 * Properly synchronize repair's merkle tree computation (CASSANDRA-2816)


0.8.1
 * CQL:
   - support for insert, delete in BATCH (CASSANDRA-2537)
   - support for IN to SELECT, UPDATE (CASSANDRA-2553)
   - timestamp support for INSERT, UPDATE, and BATCH (CASSANDRA-2555)
   - TTL support (CASSANDRA-2476)
   - counter support (CASSANDRA-2473)
   - ALTER COLUMNFAMILY (CASSANDRA-1709)
   - DROP INDEX (CASSANDRA-2617)
   - add SCHEMA/TABLE as aliases for KS/CF (CASSANDRA-2743)
   - server handles wait-for-schema-agreement (CASSANDRA-2756)
   - key alias support (CASSANDRA-2480)
 * add support for comparator parameters and a generic ReverseType
   (CASSANDRA-2355)
 * add CompositeType and DynamicCompositeType (CASSANDRA-2231)
 * optimize batches containing multiple updates to the same row
   (CASSANDRA-2583)
 * adjust hinted handoff page size to avoid OOM with large columns 
   (CASSANDRA-2652)
 * mark BRAF buffer invalid post-flush so we don't re-flush partial
   buffers again, especially on CL writes (CASSANDRA-2660)
 * add DROP INDEX support to CLI (CASSANDRA-2616)
 * don't perform HH to client-mode [storageproxy] nodes (CASSANDRA-2668)
 * Improve forceDeserialize/getCompactedRow encapsulation (CASSANDRA-2659)
 * Don't write CounterUpdateColumn to disk in tests (CASSANDRA-2650)
 * Add sstable bulk loading utility (CASSANDRA-1278)
 * avoid replaying hints to dropped columnfamilies (CASSANDRA-2685)
 * add placeholders for missing rows in range query pseudo-RR (CASSANDRA-2680)
 * remove no-op HHOM.renameHints (CASSANDRA-2693)
 * clone super columns to avoid modifying them during flush (CASSANDRA-2675)
 * allow writes to bypass the commitlog for certain keyspaces (CASSANDRA-2683)
 * avoid NPE when bypassing commitlog during memtable flush (CASSANDRA-2781)
 * Added support for making bootstrap retry if nodes flap (CASSANDRA-2644)
 * Added statusthrift to nodetool to report if thrift server is running (CASSANDRA-2722)
 * Fixed rows being cached if they do not exist (CASSANDRA-2723)
 * Support passing tableName and cfName to RowCacheProviders (CASSANDRA-2702)
 * close scrub file handles (CASSANDRA-2669)
 * throttle migration replay (CASSANDRA-2714)
 * optimize column serializer creation (CASSANDRA-2716)
 * Added support for making bootstrap retry if nodes flap (CASSANDRA-2644)
 * Added statusthrift to nodetool to report if thrift server is running
   (CASSANDRA-2722)
 * Fixed rows being cached if they do not exist (CASSANDRA-2723)
 * fix truncate/compaction race (CASSANDRA-2673)
 * workaround large resultsets causing large allocation retention
   by nio sockets (CASSANDRA-2654)
 * fix nodetool ring use with Ec2Snitch (CASSANDRA-2733)
 * fix removing columns and subcolumns that are supressed by a row or
   supercolumn tombstone during replica resolution (CASSANDRA-2590)
 * support sstable2json against snapshot sstables (CASSANDRA-2386)
 * remove active-pull schema requests (CASSANDRA-2715)
 * avoid marking entire list of sstables as actively being compacted
   in multithreaded compaction (CASSANDRA-2765)
 * seek back after deserializing a row to update cache with (CASSANDRA-2752)
 * avoid skipping rows in scrub for counter column family (CASSANDRA-2759)
 * fix ConcurrentModificationException in repair when dealing with 0.7 node
   (CASSANDRA-2767)
 * use threadsafe collections for StreamInSession (CASSANDRA-2766)
 * avoid infinite loop when creating merkle tree (CASSANDRA-2758)
 * avoids unmarking compacting sstable prematurely in cleanup (CASSANDRA-2769)
 * fix NPE when the commit log is bypassed (CASSANDRA-2718)
 * don't throw an exception in SS.isRPCServerRunning (CASSANDRA-2721)
 * make stress.jar executable (CASSANDRA-2744)
 * add daemon mode to java stress (CASSANDRA-2267)
 * expose the DC and rack of a node through JMX and nodetool ring (CASSANDRA-2531)
 * fix cache mbean getSize (CASSANDRA-2781)
 * Add Date, Float, Double, and Boolean types (CASSANDRA-2530)
 * Add startup flag to renew counter node id (CASSANDRA-2788)
 * add jamm agent to cassandra.bat (CASSANDRA-2787)
 * fix repair hanging if a neighbor has nothing to send (CASSANDRA-2797)
 * purge tombstone even if row is in only one sstable (CASSANDRA-2801)
 * Fix wrong purge of deleted cf during compaction (CASSANDRA-2786)
 * fix race that could result in Hadoop writer failing to throw an
   exception encountered after close() (CASSANDRA-2755)
 * fix scan wrongly throwing assertion error (CASSANDRA-2653)
 * Always use even distribution for merkle tree with RandomPartitionner
   (CASSANDRA-2841)
 * fix describeOwnership for OPP (CASSANDRA-2800)
 * ensure that string tokens do not contain commas (CASSANDRA-2762)


0.8.0-final
 * fix CQL grammar warning and cqlsh regression from CASSANDRA-2622
 * add ant generate-cql-html target (CASSANDRA-2526)
 * update CQL consistency levels (CASSANDRA-2566)
 * debian packaging fixes (CASSANDRA-2481, 2647)
 * fix UUIDType, IntegerType for direct buffers (CASSANDRA-2682, 2684)
 * switch to native Thrift for Hadoop map/reduce (CASSANDRA-2667)
 * fix StackOverflowError when building from eclipse (CASSANDRA-2687)
 * only provide replication_factor to strategy_options "help" for
   SimpleStrategy, OldNetworkTopologyStrategy (CASSANDRA-2678, 2713)
 * fix exception adding validators to non-string columns (CASSANDRA-2696)
 * avoid instantiating DatabaseDescriptor in JDBC (CASSANDRA-2694)
 * fix potential stack overflow during compaction (CASSANDRA-2626)
 * clone super columns to avoid modifying them during flush (CASSANDRA-2675)
 * reset underlying iterator in EchoedRow constructor (CASSANDRA-2653)


0.8.0-rc1
 * faster flushes and compaction from fixing excessively pessimistic 
   rebuffering in BRAF (CASSANDRA-2581)
 * fix returning null column values in the python cql driver (CASSANDRA-2593)
 * fix merkle tree splitting exiting early (CASSANDRA-2605)
 * snapshot_before_compaction directory name fix (CASSANDRA-2598)
 * Disable compaction throttling during bootstrap (CASSANDRA-2612) 
 * fix CQL treatment of > and < operators in range slices (CASSANDRA-2592)
 * fix potential double-application of counter updates on commitlog replay
   by moving replay position from header to sstable metadata (CASSANDRA-2419)
 * JDBC CQL driver exposes getColumn for access to timestamp
 * JDBC ResultSetMetadata properties added to AbstractType
 * r/m clustertool (CASSANDRA-2607)
 * add support for presenting row key as a column in CQL result sets 
   (CASSANDRA-2622)
 * Don't allow {LOCAL|EACH}_QUORUM unless strategy is NTS (CASSANDRA-2627)
 * validate keyspace strategy_options during CQL create (CASSANDRA-2624)
 * fix empty Result with secondary index when limit=1 (CASSANDRA-2628)
 * Fix regression where bootstrapping a node with no schema fails
   (CASSANDRA-2625)
 * Allow removing LocationInfo sstables (CASSANDRA-2632)
 * avoid attempting to replay mutations from dropped keyspaces (CASSANDRA-2631)
 * avoid using cached position of a key when GT is requested (CASSANDRA-2633)
 * fix counting bloom filter true positives (CASSANDRA-2637)
 * initialize local ep state prior to gossip startup if needed (CASSANDRA-2638)
 * fix counter increment lost after restart (CASSANDRA-2642)
 * add quote-escaping via backslash to CLI (CASSANDRA-2623)
 * fix pig example script (CASSANDRA-2487)
 * fix dynamic snitch race in adding latencies (CASSANDRA-2618)
 * Start/stop cassandra after more important services such as mdadm in
   debian packaging (CASSANDRA-2481)


0.8.0-beta2
 * fix NPE compacting index CFs (CASSANDRA-2528)
 * Remove checking all column families on startup for compaction candidates 
   (CASSANDRA-2444)
 * validate CQL create keyspace options (CASSANDRA-2525)
 * fix nodetool setcompactionthroughput (CASSANDRA-2550)
 * move	gossip heartbeat back to its own thread (CASSANDRA-2554)
 * validate cql TRUNCATE columnfamily before truncating (CASSANDRA-2570)
 * fix batch_mutate for mixed standard-counter mutations (CASSANDRA-2457)
 * disallow making schema changes to system keyspace (CASSANDRA-2563)
 * fix sending mutation messages multiple times (CASSANDRA-2557)
 * fix incorrect use of NBHM.size in ReadCallback that could cause
   reads to time out even when responses were received (CASSANDRA-2552)
 * trigger read repair correctly for LOCAL_QUORUM reads (CASSANDRA-2556)
 * Allow configuring the number of compaction thread (CASSANDRA-2558)
 * forceUserDefinedCompaction will attempt to compact what it is given
   even if the pessimistic estimate is that there is not enough disk space;
   automatic compactions will only compact 2 or more sstables (CASSANDRA-2575)
 * refuse to apply migrations with older timestamps than the current 
   schema (CASSANDRA-2536)
 * remove unframed Thrift transport option
 * include indexes in snapshots (CASSANDRA-2596)
 * improve ignoring of obsolete mutations in index maintenance (CASSANDRA-2401)
 * recognize attempt to drop just the index while leaving the column
   definition alone (CASSANDRA-2619)
  

0.8.0-beta1
 * remove Avro RPC support (CASSANDRA-926)
 * support for columns that act as incr/decr counters 
   (CASSANDRA-1072, 1937, 1944, 1936, 2101, 2093, 2288, 2105, 2384, 2236, 2342,
   2454)
 * CQL (CASSANDRA-1703, 1704, 1705, 1706, 1707, 1708, 1710, 1711, 1940, 
   2124, 2302, 2277, 2493)
 * avoid double RowMutation serialization on write path (CASSANDRA-1800)
 * make NetworkTopologyStrategy the default (CASSANDRA-1960)
 * configurable internode encryption (CASSANDRA-1567, 2152)
 * human readable column names in sstable2json output (CASSANDRA-1933)
 * change default JMX port to 7199 (CASSANDRA-2027)
 * backwards compatible internal messaging (CASSANDRA-1015)
 * atomic switch of memtables and sstables (CASSANDRA-2284)
 * add pluggable SeedProvider (CASSANDRA-1669)
 * Fix clustertool to not throw exception when calling get_endpoints (CASSANDRA-2437)
 * upgrade to thrift 0.6 (CASSANDRA-2412) 
 * repair works on a token range instead of full ring (CASSANDRA-2324)
 * purge tombstones from row cache (CASSANDRA-2305)
 * push replication_factor into strategy_options (CASSANDRA-1263)
 * give snapshots the same name on each node (CASSANDRA-1791)
 * remove "nodetool loadbalance" (CASSANDRA-2448)
 * multithreaded compaction (CASSANDRA-2191)
 * compaction throttling (CASSANDRA-2156)
 * add key type information and alias (CASSANDRA-2311, 2396)
 * cli no longer divides read_repair_chance by 100 (CASSANDRA-2458)
 * made CompactionInfo.getTaskType return an enum (CASSANDRA-2482)
 * add a server-wide cap on measured memtable memory usage and aggressively
   flush to keep under that threshold (CASSANDRA-2006)
 * add unified UUIDType (CASSANDRA-2233)
 * add off-heap row cache support (CASSANDRA-1969)


0.7.5
 * improvements/fixes to PIG driver (CASSANDRA-1618, CASSANDRA-2387,
   CASSANDRA-2465, CASSANDRA-2484)
 * validate index names (CASSANDRA-1761)
 * reduce contention on Table.flusherLock (CASSANDRA-1954)
 * try harder to detect failures during streaming, cleaning up temporary
   files more reliably (CASSANDRA-2088)
 * shut down server for OOM on a Thrift thread (CASSANDRA-2269)
 * fix tombstone handling in repair and sstable2json (CASSANDRA-2279)
 * preserve version when streaming data from old sstables (CASSANDRA-2283)
 * don't start repair if a neighboring node is marked as dead (CASSANDRA-2290)
 * purge tombstones from row cache (CASSANDRA-2305)
 * Avoid seeking when sstable2json exports the entire file (CASSANDRA-2318)
 * clear Built flag in system table when dropping an index (CASSANDRA-2320)
 * don't allow arbitrary argument for stress.java (CASSANDRA-2323)
 * validate values for index predicates in get_indexed_slice (CASSANDRA-2328)
 * queue secondary indexes for flush before the parent (CASSANDRA-2330)
 * allow job configuration to set the CL used in Hadoop jobs (CASSANDRA-2331)
 * add memtable_flush_queue_size defaulting to 4 (CASSANDRA-2333)
 * Allow overriding of initial_token, storage_port and rpc_port from system
   properties (CASSANDRA-2343)
 * fix comparator used for non-indexed secondary expressions in index scan
   (CASSANDRA-2347)
 * ensure size calculation and write phase of large-row compaction use
   the same threshold for TTL expiration (CASSANDRA-2349)
 * fix race when iterating CFs during add/drop (CASSANDRA-2350)
 * add ConsistencyLevel command to CLI (CASSANDRA-2354)
 * allow negative numbers in the cli (CASSANDRA-2358)
 * hard code serialVersionUID for tokens class (CASSANDRA-2361)
 * fix potential infinite loop in ByteBufferUtil.inputStream (CASSANDRA-2365)
 * fix encoding bugs in HintedHandoffManager, SystemTable when default
   charset is not UTF8 (CASSANDRA-2367)
 * avoids having removed node reappearing in Gossip (CASSANDRA-2371)
 * fix incorrect truncation of long to int when reading columns via block
   index (CASSANDRA-2376)
 * fix NPE during stream session (CASSANDRA-2377)
 * fix race condition that could leave orphaned data files when dropping CF or
   KS (CASSANDRA-2381)
 * fsync statistics component on write (CASSANDRA-2382)
 * fix duplicate results from CFS.scan (CASSANDRA-2406)
 * add IntegerType to CLI help (CASSANDRA-2414)
 * avoid caching token-only decoratedkeys (CASSANDRA-2416)
 * convert mmap assertion to if/throw so scrub can catch it (CASSANDRA-2417)
 * don't overwrite gc log (CASSANDR-2418)
 * invalidate row cache for streamed row to avoid inconsitencies
   (CASSANDRA-2420)
 * avoid copies in range/index scans (CASSANDRA-2425)
 * make sure we don't wipe data during cleanup if the node has not join
   the ring (CASSANDRA-2428)
 * Try harder to close files after compaction (CASSANDRA-2431)
 * re-set bootstrapped flag after move finishes (CASSANDRA-2435)
 * display validation_class in CLI 'describe keyspace' (CASSANDRA-2442)
 * make cleanup compactions cleanup the row cache (CASSANDRA-2451)
 * add column fields validation to scrub (CASSANDRA-2460)
 * use 64KB flush buffer instead of in_memory_compaction_limit (CASSANDRA-2463)
 * fix backslash substitutions in CLI (CASSANDRA-2492)
 * disable cache saving for system CFS (CASSANDRA-2502)
 * fixes for verifying destination availability under hinted conditions
   so UE can be thrown intead of timing out (CASSANDRA-2514)
 * fix update of validation class in column metadata (CASSANDRA-2512)
 * support LOCAL_QUORUM, EACH_QUORUM CLs outside of NTS (CASSANDRA-2516)
 * preserve version when streaming data from old sstables (CASSANDRA-2283)
 * fix backslash substitutions in CLI (CASSANDRA-2492)
 * count a row deletion as one operation towards memtable threshold 
   (CASSANDRA-2519)
 * support LOCAL_QUORUM, EACH_QUORUM CLs outside of NTS (CASSANDRA-2516)


0.7.4
 * add nodetool join command (CASSANDRA-2160)
 * fix secondary indexes on pre-existing or streamed data (CASSANDRA-2244)
 * initialize endpoint in gossiper earlier (CASSANDRA-2228)
 * add ability to write to Cassandra from Pig (CASSANDRA-1828)
 * add rpc_[min|max]_threads (CASSANDRA-2176)
 * add CL.TWO, CL.THREE (CASSANDRA-2013)
 * avoid exporting an un-requested row in sstable2json, when exporting 
   a key that does not exist (CASSANDRA-2168)
 * add incremental_backups option (CASSANDRA-1872)
 * add configurable row limit to Pig loadfunc (CASSANDRA-2276)
 * validate column values in batches as well as single-Column inserts
   (CASSANDRA-2259)
 * move sample schema from cassandra.yaml to schema-sample.txt,
   a cli scripts (CASSANDRA-2007)
 * avoid writing empty rows when scrubbing tombstoned rows (CASSANDRA-2296)
 * fix assertion error in range and index scans for CL < ALL
   (CASSANDRA-2282)
 * fix commitlog replay when flush position refers to data that didn't
   get synced before server died (CASSANDRA-2285)
 * fix fd leak in sstable2json with non-mmap'd i/o (CASSANDRA-2304)
 * reduce memory use during streaming of multiple sstables (CASSANDRA-2301)
 * purge tombstoned rows from cache after GCGraceSeconds (CASSANDRA-2305)
 * allow zero replicas in a NTS datacenter (CASSANDRA-1924)
 * make range queries respect snitch for local replicas (CASSANDRA-2286)
 * fix HH delivery when column index is larger than 2GB (CASSANDRA-2297)
 * make 2ary indexes use parent CF flush thresholds during initial build
   (CASSANDRA-2294)
 * update memtable_throughput to be a long (CASSANDRA-2158)


0.7.3
 * Keep endpoint state until aVeryLongTime (CASSANDRA-2115)
 * lower-latency read repair (CASSANDRA-2069)
 * add hinted_handoff_throttle_delay_in_ms option (CASSANDRA-2161)
 * fixes for cache save/load (CASSANDRA-2172, -2174)
 * Handle whole-row deletions in CFOutputFormat (CASSANDRA-2014)
 * Make memtable_flush_writers flush in parallel (CASSANDRA-2178)
 * Add compaction_preheat_key_cache option (CASSANDRA-2175)
 * refactor stress.py to have only one copy of the format string 
   used for creating row keys (CASSANDRA-2108)
 * validate index names for \w+ (CASSANDRA-2196)
 * Fix Cassandra cli to respect timeout if schema does not settle 
   (CASSANDRA-2187)
 * fix for compaction and cleanup writing old-format data into new-version 
   sstable (CASSANDRA-2211, -2216)
 * add nodetool scrub (CASSANDRA-2217, -2240)
 * fix sstable2json large-row pagination (CASSANDRA-2188)
 * fix EOFing on requests for the last bytes in a file (CASSANDRA-2213)
 * fix BufferedRandomAccessFile bugs (CASSANDRA-2218, -2241)
 * check for memtable flush_after_mins exceeded every 10s (CASSANDRA-2183)
 * fix cache saving on Windows (CASSANDRA-2207)
 * add validateSchemaAgreement call + synchronization to schema
   modification operations (CASSANDRA-2222)
 * fix for reversed slice queries on large rows (CASSANDRA-2212)
 * fat clients were writing local data (CASSANDRA-2223)
 * set DEFAULT_MEMTABLE_LIFETIME_IN_MINS to 24h
 * improve detection and cleanup of partially-written sstables 
   (CASSANDRA-2206)
 * fix supercolumn de/serialization when subcolumn comparator is different
   from supercolumn's (CASSANDRA-2104)
 * fix starting up on Windows when CASSANDRA_HOME contains whitespace
   (CASSANDRA-2237)
 * add [get|set][row|key]cacheSavePeriod to JMX (CASSANDRA-2100)
 * fix Hadoop ColumnFamilyOutputFormat dropping of mutations
   when batch fills up (CASSANDRA-2255)
 * move file deletions off of scheduledtasks executor (CASSANDRA-2253)


0.7.2
 * copy DecoratedKey.key when inserting into caches to avoid retaining
   a reference to the underlying buffer (CASSANDRA-2102)
 * format subcolumn names with subcomparator (CASSANDRA-2136)
 * fix column bloom filter deserialization (CASSANDRA-2165)


0.7.1
 * refactor MessageDigest creation code. (CASSANDRA-2107)
 * buffer network stack to avoid inefficient small TCP messages while avoiding
   the nagle/delayed ack problem (CASSANDRA-1896)
 * check log4j configuration for changes every 10s (CASSANDRA-1525, 1907)
 * more-efficient cross-DC replication (CASSANDRA-1530, -2051, -2138)
 * avoid polluting page cache with commitlog or sstable writes
   and seq scan operations (CASSANDRA-1470)
 * add RMI authentication options to nodetool (CASSANDRA-1921)
 * make snitches configurable at runtime (CASSANDRA-1374)
 * retry hadoop split requests on connection failure (CASSANDRA-1927)
 * implement describeOwnership for BOP, COPP (CASSANDRA-1928)
 * make read repair behave as expected for ConsistencyLevel > ONE
   (CASSANDRA-982, 2038)
 * distributed test harness (CASSANDRA-1859, 1964)
 * reduce flush lock contention (CASSANDRA-1930)
 * optimize supercolumn deserialization (CASSANDRA-1891)
 * fix CFMetaData.apply to only compare objects of the same class 
   (CASSANDRA-1962)
 * allow specifying specific SSTables to compact from JMX (CASSANDRA-1963)
 * fix race condition in MessagingService.targets (CASSANDRA-1959, 2094, 2081)
 * refuse to open sstables from a future version (CASSANDRA-1935)
 * zero-copy reads (CASSANDRA-1714)
 * fix copy bounds for word Text in wordcount demo (CASSANDRA-1993)
 * fixes for contrib/javautils (CASSANDRA-1979)
 * check more frequently for memtable expiration (CASSANDRA-2000)
 * fix writing SSTable column count statistics (CASSANDRA-1976)
 * fix streaming of multiple CFs during bootstrap (CASSANDRA-1992)
 * explicitly set JVM GC new generation size with -Xmn (CASSANDRA-1968)
 * add short options for CLI flags (CASSANDRA-1565)
 * make keyspace argument to "describe keyspace" in CLI optional
   when authenticated to keyspace already (CASSANDRA-2029)
 * added option to specify -Dcassandra.join_ring=false on startup
   to allow "warm spare" nodes or performing JMX maintenance before
   joining the ring (CASSANDRA-526)
 * log migrations at INFO (CASSANDRA-2028)
 * add CLI verbose option in file mode (CASSANDRA-2030)
 * add single-line "--" comments to CLI (CASSANDRA-2032)
 * message serialization tests (CASSANDRA-1923)
 * switch from ivy to maven-ant-tasks (CASSANDRA-2017)
 * CLI attempts to block for new schema to propagate (CASSANDRA-2044)
 * fix potential overflow in nodetool cfstats (CASSANDRA-2057)
 * add JVM shutdownhook to sync commitlog (CASSANDRA-1919)
 * allow nodes to be up without being part of  normal traffic (CASSANDRA-1951)
 * fix CLI "show keyspaces" with null options on NTS (CASSANDRA-2049)
 * fix possible ByteBuffer race conditions (CASSANDRA-2066)
 * reduce garbage generated by MessagingService to prevent load spikes
   (CASSANDRA-2058)
 * fix math in RandomPartitioner.describeOwnership (CASSANDRA-2071)
 * fix deletion of sstable non-data components (CASSANDRA-2059)
 * avoid blocking gossip while deleting handoff hints (CASSANDRA-2073)
 * ignore messages from newer versions, keep track of nodes in gossip 
   regardless of version (CASSANDRA-1970)
 * cache writing moved to CompactionManager to reduce i/o contention and
   updated to use non-cache-polluting writes (CASSANDRA-2053)
 * page through large rows when exporting to JSON (CASSANDRA-2041)
 * add flush_largest_memtables_at and reduce_cache_sizes_at options
   (CASSANDRA-2142)
 * add cli 'describe cluster' command (CASSANDRA-2127)
 * add cli support for setting username/password at 'connect' command 
   (CASSANDRA-2111)
 * add -D option to Stress.java to allow reading hosts from a file 
   (CASSANDRA-2149)
 * bound hints CF throughput between 32M and 256M (CASSANDRA-2148)
 * continue starting when invalid saved cache entries are encountered
   (CASSANDRA-2076)
 * add max_hint_window_in_ms option (CASSANDRA-1459)


0.7.0-final
 * fix offsets to ByteBuffer.get (CASSANDRA-1939)


0.7.0-rc4
 * fix cli crash after backgrounding (CASSANDRA-1875)
 * count timeouts in storageproxy latencies, and include latency 
   histograms in StorageProxyMBean (CASSANDRA-1893)
 * fix CLI get recognition of supercolumns (CASSANDRA-1899)
 * enable keepalive on intra-cluster sockets (CASSANDRA-1766)
 * count timeouts towards dynamicsnitch latencies (CASSANDRA-1905)
 * Expose index-building status in JMX + cli schema description
   (CASSANDRA-1871)
 * allow [LOCAL|EACH]_QUORUM to be used with non-NetworkTopology 
   replication Strategies
 * increased amount of index locks for faster commitlog replay
 * collect secondary index tombstones immediately (CASSANDRA-1914)
 * revert commitlog changes from #1780 (CASSANDRA-1917)
 * change RandomPartitioner min token to -1 to avoid collision w/
   tokens on actual nodes (CASSANDRA-1901)
 * examine the right nibble when validating TimeUUID (CASSANDRA-1910)
 * include secondary indexes in cleanup (CASSANDRA-1916)
 * CFS.scrubDataDirectories should also cleanup invalid secondary indexes
   (CASSANDRA-1904)
 * ability to disable/enable gossip on nodes to force them down
   (CASSANDRA-1108)


0.7.0-rc3
 * expose getNaturalEndpoints in StorageServiceMBean taking byte[]
   key; RMI cannot serialize ByteBuffer (CASSANDRA-1833)
 * infer org.apache.cassandra.locator for replication strategy classes
   when not otherwise specified
 * validation that generates less garbage (CASSANDRA-1814)
 * add TTL support to CLI (CASSANDRA-1838)
 * cli defaults to bytestype for subcomparator when creating
   column families (CASSANDRA-1835)
 * unregister index MBeans when index is dropped (CASSANDRA-1843)
 * make ByteBufferUtil.clone thread-safe (CASSANDRA-1847)
 * change exception for read requests during bootstrap from 
   InvalidRequest to Unavailable (CASSANDRA-1862)
 * respect row-level tombstones post-flush in range scans
   (CASSANDRA-1837)
 * ReadResponseResolver check digests against each other (CASSANDRA-1830)
 * return InvalidRequest when remove of subcolumn without supercolumn
   is requested (CASSANDRA-1866)
 * flush before repair (CASSANDRA-1748)
 * SSTableExport validates key order (CASSANDRA-1884)
 * large row support for SSTableExport (CASSANDRA-1867)
 * Re-cache hot keys post-compaction without hitting disk (CASSANDRA-1878)
 * manage read repair in coordinator instead of data source, to
   provide latency information to dynamic snitch (CASSANDRA-1873)


0.7.0-rc2
 * fix live-column-count of slice ranges including tombstoned supercolumn 
   with live subcolumn (CASSANDRA-1591)
 * rename o.a.c.internal.AntientropyStage -> AntiEntropyStage,
   o.a.c.request.Request_responseStage -> RequestResponseStage,
   o.a.c.internal.Internal_responseStage -> InternalResponseStage
 * add AbstractType.fromString (CASSANDRA-1767)
 * require index_type to be present when specifying index_name
   on ColumnDef (CASSANDRA-1759)
 * fix add/remove index bugs in CFMetadata (CASSANDRA-1768)
 * rebuild Strategy during system_update_keyspace (CASSANDRA-1762)
 * cli updates prompt to ... in continuation lines (CASSANDRA-1770)
 * support multiple Mutations per key in hadoop ColumnFamilyOutputFormat
   (CASSANDRA-1774)
 * improvements to Debian init script (CASSANDRA-1772)
 * use local classloader to check for version.properties (CASSANDRA-1778)
 * Validate that column names in column_metadata are valid for the
   defined comparator, and decode properly in cli (CASSANDRA-1773)
 * use cross-platform newlines in cli (CASSANDRA-1786)
 * add ExpiringColumn support to sstable import/export (CASSANDRA-1754)
 * add flush for each append to periodic commitlog mode; added
   periodic_without_flush option to disable this (CASSANDRA-1780)
 * close file handle used for post-flush truncate (CASSANDRA-1790)
 * various code cleanup (CASSANDRA-1793, -1794, -1795)
 * fix range queries against wrapped range (CASSANDRA-1781)
 * fix consistencylevel calculations for NetworkTopologyStrategy
   (CASSANDRA-1804)
 * cli support index type enum names (CASSANDRA-1810)
 * improved validation of column_metadata (CASSANDRA-1813)
 * reads at ConsistencyLevel > 1 throw UnavailableException
   immediately if insufficient live nodes exist (CASSANDRA-1803)
 * copy bytebuffers for local writes to avoid retaining the entire
   Thrift frame (CASSANDRA-1801)
 * fix NPE adding index to column w/o prior metadata (CASSANDRA-1764)
 * reduce fat client timeout (CASSANDRA-1730)
 * fix botched merge of CASSANDRA-1316


0.7.0-rc1
 * fix compaction and flush races with schema updates (CASSANDRA-1715)
 * add clustertool, config-converter, sstablekeys, and schematool 
   Windows .bat files (CASSANDRA-1723)
 * reject range queries received during bootstrap (CASSANDRA-1739)
 * fix wrapping-range queries on non-minimum token (CASSANDRA-1700)
 * add nodetool cfhistogram (CASSANDRA-1698)
 * limit repaired ranges to what the nodes have in common (CASSANDRA-1674)
 * index scan treats missing columns as not matching secondary
   expressions (CASSANDRA-1745)
 * Fix misuse of DataOutputBuffer.getData in AntiEntropyService
   (CASSANDRA-1729)
 * detect and warn when obsolete version of JNA is present (CASSANDRA-1760)
 * reduce fat client timeout (CASSANDRA-1730)
 * cleanup smallest CFs first to increase free temp space for larger ones
   (CASSANDRA-1811)
 * Update windows .bat files to work outside of main Cassandra
   directory (CASSANDRA-1713)
 * fix read repair regression from 0.6.7 (CASSANDRA-1727)
 * more-efficient read repair (CASSANDRA-1719)
 * fix hinted handoff replay (CASSANDRA-1656)
 * log type of dropped messages (CASSANDRA-1677)
 * upgrade to SLF4J 1.6.1
 * fix ByteBuffer bug in ExpiringColumn.updateDigest (CASSANDRA-1679)
 * fix IntegerType.getString (CASSANDRA-1681)
 * make -Djava.net.preferIPv4Stack=true the default (CASSANDRA-628)
 * add INTERNAL_RESPONSE verb to differentiate from responses related
   to client requests (CASSANDRA-1685)
 * log tpstats when dropping messages (CASSANDRA-1660)
 * include unreachable nodes in describeSchemaVersions (CASSANDRA-1678)
 * Avoid dropping messages off the client request path (CASSANDRA-1676)
 * fix jna errno reporting (CASSANDRA-1694)
 * add friendlier error for UnknownHostException on startup (CASSANDRA-1697)
 * include jna dependency in RPM package (CASSANDRA-1690)
 * add --skip-keys option to stress.py (CASSANDRA-1696)
 * improve cli handling of non-string keys and column names 
   (CASSANDRA-1701, -1693)
 * r/m extra subcomparator line in cli keyspaces output (CASSANDRA-1712)
 * add read repair chance to cli "show keyspaces"
 * upgrade to ConcurrentLinkedHashMap 1.1 (CASSANDRA-975)
 * fix index scan routing (CASSANDRA-1722)
 * fix tombstoning of supercolumns in range queries (CASSANDRA-1734)
 * clear endpoint cache after updating keyspace metadata (CASSANDRA-1741)
 * fix wrapping-range queries on non-minimum token (CASSANDRA-1700)
 * truncate includes secondary indexes (CASSANDRA-1747)
 * retain reference to PendingFile sstables (CASSANDRA-1749)
 * fix sstableimport regression (CASSANDRA-1753)
 * fix for bootstrap when no non-system tables are defined (CASSANDRA-1732)
 * handle replica unavailability in index scan (CASSANDRA-1755)
 * fix service initialization order deadlock (CASSANDRA-1756)
 * multi-line cli commands (CASSANDRA-1742)
 * fix race between snapshot and compaction (CASSANDRA-1736)
 * add listEndpointsPendingHints, deleteHintsForEndpoint JMX methods 
   (CASSANDRA-1551)


0.7.0-beta3
 * add strategy options to describe_keyspace output (CASSANDRA-1560)
 * log warning when using randomly generated token (CASSANDRA-1552)
 * re-organize JMX into .db, .net, .internal, .request (CASSANDRA-1217)
 * allow nodes to change IPs between restarts (CASSANDRA-1518)
 * remember ring state between restarts by default (CASSANDRA-1518)
 * flush index built flag so we can read it before log replay (CASSANDRA-1541)
 * lock row cache updates to prevent race condition (CASSANDRA-1293)
 * remove assertion causing rare (and harmless) error messages in
   commitlog (CASSANDRA-1330)
 * fix moving nodes with no keyspaces defined (CASSANDRA-1574)
 * fix unbootstrap when no data is present in a transfer range (CASSANDRA-1573)
 * take advantage of AVRO-495 to simplify our avro IDL (CASSANDRA-1436)
 * extend authorization hierarchy to column family (CASSANDRA-1554)
 * deletion support in secondary indexes (CASSANDRA-1571)
 * meaningful error message for invalid replication strategy class 
   (CASSANDRA-1566)
 * allow keyspace creation with RF > N (CASSANDRA-1428)
 * improve cli error handling (CASSANDRA-1580)
 * add cache save/load ability (CASSANDRA-1417, 1606, 1647)
 * add StorageService.getDrainProgress (CASSANDRA-1588)
 * Disallow bootstrap to an in-use token (CASSANDRA-1561)
 * Allow dynamic secondary index creation and destruction (CASSANDRA-1532)
 * log auto-guessed memtable thresholds (CASSANDRA-1595)
 * add ColumnDef support to cli (CASSANDRA-1583)
 * reduce index sample time by 75% (CASSANDRA-1572)
 * add cli support for column, strategy metadata (CASSANDRA-1578, 1612)
 * add cli support for schema modification (CASSANDRA-1584)
 * delete temp files on failed compactions (CASSANDRA-1596)
 * avoid blocking for dead nodes during removetoken (CASSANDRA-1605)
 * remove ConsistencyLevel.ZERO (CASSANDRA-1607)
 * expose in-progress compaction type in jmx (CASSANDRA-1586)
 * removed IClock & related classes from internals (CASSANDRA-1502)
 * fix removing tokens from SystemTable on decommission and removetoken
   (CASSANDRA-1609)
 * include CF metadata in cli 'show keyspaces' (CASSANDRA-1613)
 * switch from Properties to HashMap in PropertyFileSnitch to
   avoid synchronization bottleneck (CASSANDRA-1481)
 * PropertyFileSnitch configuration file renamed to 
   cassandra-topology.properties
 * add cli support for get_range_slices (CASSANDRA-1088, CASSANDRA-1619)
 * Make memtable flush thresholds per-CF instead of global 
   (CASSANDRA-1007, 1637)
 * add cli support for binary data without CfDef hints (CASSANDRA-1603)
 * fix building SSTable statistics post-stream (CASSANDRA-1620)
 * fix potential infinite loop in 2ary index queries (CASSANDRA-1623)
 * allow creating NTS keyspaces with no replicas configured (CASSANDRA-1626)
 * add jmx histogram of sstables accessed per read (CASSANDRA-1624)
 * remove system_rename_column_family and system_rename_keyspace from the
   client API until races can be fixed (CASSANDRA-1630, CASSANDRA-1585)
 * add cli sanity tests (CASSANDRA-1582)
 * update GC settings in cassandra.bat (CASSANDRA-1636)
 * cli support for index queries (CASSANDRA-1635)
 * cli support for updating schema memtable settings (CASSANDRA-1634)
 * cli --file option (CASSANDRA-1616)
 * reduce automatically chosen memtable sizes by 50% (CASSANDRA-1641)
 * move endpoint cache from snitch to strategy (CASSANDRA-1643)
 * fix commitlog recovery deleting the newly-created segment as well as
   the old ones (CASSANDRA-1644)
 * upgrade to Thrift 0.5 (CASSANDRA-1367)
 * renamed CL.DCQUORUM to LOCAL_QUORUM and DCQUORUMSYNC to EACH_QUORUM
 * cli truncate support (CASSANDRA-1653)
 * update GC settings in cassandra.bat (CASSANDRA-1636)
 * avoid logging when a node's ip/token is gossipped back to it (CASSANDRA-1666)


0.7-beta2
 * always use UTF-8 for hint keys (CASSANDRA-1439)
 * remove cassandra.yaml dependency from Hadoop and Pig (CASSADRA-1322)
 * expose CfDef metadata in describe_keyspaces (CASSANDRA-1363)
 * restore use of mmap_index_only option (CASSANDRA-1241)
 * dropping a keyspace with no column families generated an error 
   (CASSANDRA-1378)
 * rename RackAwareStrategy to OldNetworkTopologyStrategy, RackUnawareStrategy 
   to SimpleStrategy, DatacenterShardStrategy to NetworkTopologyStrategy,
   AbstractRackAwareSnitch to AbstractNetworkTopologySnitch (CASSANDRA-1392)
 * merge StorageProxy.mutate, mutateBlocking (CASSANDRA-1396)
 * faster UUIDType, LongType comparisons (CASSANDRA-1386, 1393)
 * fix setting read_repair_chance from CLI addColumnFamily (CASSANDRA-1399)
 * fix updates to indexed columns (CASSANDRA-1373)
 * fix race condition leaving to FileNotFoundException (CASSANDRA-1382)
 * fix sharded lock hash on index write path (CASSANDRA-1402)
 * add support for GT/E, LT/E in subordinate index clauses (CASSANDRA-1401)
 * cfId counter got out of sync when CFs were added (CASSANDRA-1403)
 * less chatty schema updates (CASSANDRA-1389)
 * rename column family mbeans. 'type' will now include either 
   'IndexColumnFamilies' or 'ColumnFamilies' depending on the CFS type.
   (CASSANDRA-1385)
 * disallow invalid keyspace and column family names. This includes name that
   matches a '^\w+' regex. (CASSANDRA-1377)
 * use JNA, if present, to take snapshots (CASSANDRA-1371)
 * truncate hints if starting 0.7 for the first time (CASSANDRA-1414)
 * fix FD leak in single-row slicepredicate queries (CASSANDRA-1416)
 * allow index expressions against columns that are not part of the 
   SlicePredicate (CASSANDRA-1410)
 * config-converter properly handles snitches and framed support 
   (CASSANDRA-1420)
 * remove keyspace argument from multiget_count (CASSANDRA-1422)
 * allow specifying cassandra.yaml location as (local or remote) URL
   (CASSANDRA-1126)
 * fix using DynamicEndpointSnitch with NetworkTopologyStrategy
   (CASSANDRA-1429)
 * Add CfDef.default_validation_class (CASSANDRA-891)
 * fix EstimatedHistogram.max (CASSANDRA-1413)
 * quorum read optimization (CASSANDRA-1622)
 * handle zero-length (or missing) rows during HH paging (CASSANDRA-1432)
 * include secondary indexes during schema migrations (CASSANDRA-1406)
 * fix commitlog header race during schema change (CASSANDRA-1435)
 * fix ColumnFamilyStoreMBeanIterator to use new type name (CASSANDRA-1433)
 * correct filename generated by xml->yaml converter (CASSANDRA-1419)
 * add CMSInitiatingOccupancyFraction=75 and UseCMSInitiatingOccupancyOnly
   to default JVM options
 * decrease jvm heap for cassandra-cli (CASSANDRA-1446)
 * ability to modify keyspaces and column family definitions on a live cluster
   (CASSANDRA-1285)
 * support for Hadoop Streaming [non-jvm map/reduce via stdin/out]
   (CASSANDRA-1368)
 * Move persistent sstable stats from the system table to an sstable component
   (CASSANDRA-1430)
 * remove failed bootstrap attempt from pending ranges when gossip times
   it out after 1h (CASSANDRA-1463)
 * eager-create tcp connections to other cluster members (CASSANDRA-1465)
 * enumerate stages and derive stage from message type instead of 
   transmitting separately (CASSANDRA-1465)
 * apply reversed flag during collation from different data sources
   (CASSANDRA-1450)
 * make failure to remove commitlog segment non-fatal (CASSANDRA-1348)
 * correct ordering of drain operations so CL.recover is no longer 
   necessary (CASSANDRA-1408)
 * removed keyspace from describe_splits method (CASSANDRA-1425)
 * rename check_schema_agreement to describe_schema_versions
   (CASSANDRA-1478)
 * fix QUORUM calculation for RF > 3 (CASSANDRA-1487)
 * remove tombstones during non-major compactions when bloom filter
   verifies that row does not exist in other sstables (CASSANDRA-1074)
 * nodes that coordinated a loadbalance in the past could not be seen by
   newly added nodes (CASSANDRA-1467)
 * exposed endpoint states (gossip details) via jmx (CASSANDRA-1467)
 * ensure that compacted sstables are not included when new readers are
   instantiated (CASSANDRA-1477)
 * by default, calculate heap size and memtable thresholds at runtime (CASSANDRA-1469)
 * fix races dealing with adding/dropping keyspaces and column families in
   rapid succession (CASSANDRA-1477)
 * clean up of Streaming system (CASSANDRA-1503, 1504, 1506)
 * add options to configure Thrift socket keepalive and buffer sizes (CASSANDRA-1426)
 * make contrib CassandraServiceDataCleaner recursive (CASSANDRA-1509)
 * min, max compaction threshold are configurable and persistent 
   per-ColumnFamily (CASSANDRA-1468)
 * fix replaying the last mutation in a commitlog unnecessarily 
   (CASSANDRA-1512)
 * invoke getDefaultUncaughtExceptionHandler from DTPE with the original
   exception rather than the ExecutionException wrapper (CASSANDRA-1226)
 * remove Clock from the Thrift (and Avro) API (CASSANDRA-1501)
 * Close intra-node sockets when connection is broken (CASSANDRA-1528)
 * RPM packaging spec file (CASSANDRA-786)
 * weighted request scheduler (CASSANDRA-1485)
 * treat expired columns as deleted (CASSANDRA-1539)
 * make IndexInterval configurable (CASSANDRA-1488)
 * add describe_snitch to Thrift API (CASSANDRA-1490)
 * MD5 authenticator compares plain text submitted password with MD5'd
   saved property, instead of vice versa (CASSANDRA-1447)
 * JMX MessagingService pending and completed counts (CASSANDRA-1533)
 * fix race condition processing repair responses (CASSANDRA-1511)
 * make repair blocking (CASSANDRA-1511)
 * create EndpointSnitchInfo and MBean to expose rack and DC (CASSANDRA-1491)
 * added option to contrib/word_count to output results back to Cassandra
   (CASSANDRA-1342)
 * rewrite Hadoop ColumnFamilyRecordWriter to pool connections, retry to
   multiple Cassandra nodes, and smooth impact on the Cassandra cluster
   by using smaller batch sizes (CASSANDRA-1434)
 * fix setting gc_grace_seconds via CLI (CASSANDRA-1549)
 * support TTL'd index values (CASSANDRA-1536)
 * make removetoken work like decommission (CASSANDRA-1216)
 * make cli comparator-aware and improve quote rules (CASSANDRA-1523,-1524)
 * make nodetool compact and cleanup blocking (CASSANDRA-1449)
 * add memtable, cache information to GCInspector logs (CASSANDRA-1558)
 * enable/disable HintedHandoff via JMX (CASSANDRA-1550)
 * Ignore stray files in the commit log directory (CASSANDRA-1547)
 * Disallow bootstrap to an in-use token (CASSANDRA-1561)


0.7-beta1
 * sstable versioning (CASSANDRA-389)
 * switched to slf4j logging (CASSANDRA-625)
 * add (optional) expiration time for column (CASSANDRA-699)
 * access levels for authentication/authorization (CASSANDRA-900)
 * add ReadRepairChance to CF definition (CASSANDRA-930)
 * fix heisenbug in system tests, especially common on OS X (CASSANDRA-944)
 * convert to byte[] keys internally and all public APIs (CASSANDRA-767)
 * ability to alter schema definitions on a live cluster (CASSANDRA-44)
 * renamed configuration file to cassandra.xml, and log4j.properties to
   log4j-server.properties, which must now be loaded from
   the classpath (which is how our scripts in bin/ have always done it)
   (CASSANDRA-971)
 * change get_count to require a SlicePredicate. create multi_get_count
   (CASSANDRA-744)
 * re-organized endpointsnitch implementations and added SimpleSnitch
   (CASSANDRA-994)
 * Added preload_row_cache option (CASSANDRA-946)
 * add CRC to commitlog header (CASSANDRA-999)
 * removed deprecated batch_insert and get_range_slice methods (CASSANDRA-1065)
 * add truncate thrift method (CASSANDRA-531)
 * http mini-interface using mx4j (CASSANDRA-1068)
 * optimize away copy of sliced row on memtable read path (CASSANDRA-1046)
 * replace constant-size 2GB mmaped segments and special casing for index 
   entries spanning segment boundaries, with SegmentedFile that computes 
   segments that always contain entire entries/rows (CASSANDRA-1117)
 * avoid reading large rows into memory during compaction (CASSANDRA-16)
 * added hadoop OutputFormat (CASSANDRA-1101)
 * efficient Streaming (no more anticompaction) (CASSANDRA-579)
 * split commitlog header into separate file and add size checksum to
   mutations (CASSANDRA-1179)
 * avoid allocating a new byte[] for each mutation on replay (CASSANDRA-1219)
 * revise HH schema to be per-endpoint (CASSANDRA-1142)
 * add joining/leaving status to nodetool ring (CASSANDRA-1115)
 * allow multiple repair sessions per node (CASSANDRA-1190)
 * optimize away MessagingService for local range queries (CASSANDRA-1261)
 * make framed transport the default so malformed requests can't OOM the 
   server (CASSANDRA-475)
 * significantly faster reads from row cache (CASSANDRA-1267)
 * take advantage of row cache during range queries (CASSANDRA-1302)
 * make GCGraceSeconds a per-ColumnFamily value (CASSANDRA-1276)
 * keep persistent row size and column count statistics (CASSANDRA-1155)
 * add IntegerType (CASSANDRA-1282)
 * page within a single row during hinted handoff (CASSANDRA-1327)
 * push DatacenterShardStrategy configuration into keyspace definition,
   eliminating datacenter.properties. (CASSANDRA-1066)
 * optimize forward slices starting with '' and single-index-block name 
   queries by skipping the column index (CASSANDRA-1338)
 * streaming refactor (CASSANDRA-1189)
 * faster comparison for UUID types (CASSANDRA-1043)
 * secondary index support (CASSANDRA-749 and subtasks)
 * make compaction buckets deterministic (CASSANDRA-1265)


0.6.6
 * Allow using DynamicEndpointSnitch with RackAwareStrategy (CASSANDRA-1429)
 * remove the remaining vestiges of the unfinished DatacenterShardStrategy 
   (replaced by NetworkTopologyStrategy in 0.7)
   

0.6.5
 * fix key ordering in range query results with RandomPartitioner
   and ConsistencyLevel > ONE (CASSANDRA-1145)
 * fix for range query starting with the wrong token range (CASSANDRA-1042)
 * page within a single row during hinted handoff (CASSANDRA-1327)
 * fix compilation on non-sun JDKs (CASSANDRA-1061)
 * remove String.trim() call on row keys in batch mutations (CASSANDRA-1235)
 * Log summary of dropped messages instead of spamming log (CASSANDRA-1284)
 * add dynamic endpoint snitch (CASSANDRA-981)
 * fix streaming for keyspaces with hyphens in their name (CASSANDRA-1377)
 * fix errors in hard-coded bloom filter optKPerBucket by computing it
   algorithmically (CASSANDRA-1220
 * remove message deserialization stage, and uncap read/write stages
   so slow reads/writes don't block gossip processing (CASSANDRA-1358)
 * add jmx port configuration to Debian package (CASSANDRA-1202)
 * use mlockall via JNA, if present, to prevent Linux from swapping
   out parts of the JVM (CASSANDRA-1214)


0.6.4
 * avoid queuing multiple hint deliveries for the same endpoint
   (CASSANDRA-1229)
 * better performance for and stricter checking of UTF8 column names
   (CASSANDRA-1232)
 * extend option to lower compaction priority to hinted handoff
   as well (CASSANDRA-1260)
 * log errors in gossip instead of re-throwing (CASSANDRA-1289)
 * avoid aborting commitlog replay prematurely if a flushed-but-
   not-removed commitlog segment is encountered (CASSANDRA-1297)
 * fix duplicate rows being read during mapreduce (CASSANDRA-1142)
 * failure detection wasn't closing command sockets (CASSANDRA-1221)
 * cassandra-cli.bat works on windows (CASSANDRA-1236)
 * pre-emptively drop requests that cannot be processed within RPCTimeout
   (CASSANDRA-685)
 * add ack to Binary write verb and update CassandraBulkLoader
   to wait for acks for each row (CASSANDRA-1093)
 * added describe_partitioner Thrift method (CASSANDRA-1047)
 * Hadoop jobs no longer require the Cassandra storage-conf.xml
   (CASSANDRA-1280, CASSANDRA-1047)
 * log thread pool stats when GC is excessive (CASSANDRA-1275)
 * remove gossip message size limit (CASSANDRA-1138)
 * parallelize local and remote reads during multiget, and respect snitch 
   when determining whether to do local read for CL.ONE (CASSANDRA-1317)
 * fix read repair to use requested consistency level on digest mismatch,
   rather than assuming QUORUM (CASSANDRA-1316)
 * process digest mismatch re-reads in parallel (CASSANDRA-1323)
 * switch hints CF comparator to BytesType (CASSANDRA-1274)


0.6.3
 * retry to make streaming connections up to 8 times. (CASSANDRA-1019)
 * reject describe_ring() calls on invalid keyspaces (CASSANDRA-1111)
 * fix cache size calculation for size of 100% (CASSANDRA-1129)
 * fix cache capacity only being recalculated once (CASSANDRA-1129)
 * remove hourly scan of all hints on the off chance that the gossiper
   missed a status change; instead, expose deliverHintsToEndpoint to JMX
   so it can be done manually, if necessary (CASSANDRA-1141)
 * don't reject reads at CL.ALL (CASSANDRA-1152)
 * reject deletions to supercolumns in CFs containing only standard
   columns (CASSANDRA-1139)
 * avoid preserving login information after client disconnects
   (CASSANDRA-1057)
 * prefer sun jdk to openjdk in debian init script (CASSANDRA-1174)
 * detect partioner config changes between restarts and fail fast 
   (CASSANDRA-1146)
 * use generation time to resolve node token reassignment disagreements
   (CASSANDRA-1118)
 * restructure the startup ordering of Gossiper and MessageService to avoid
   timing anomalies (CASSANDRA-1160)
 * detect incomplete commit log hearders (CASSANDRA-1119)
 * force anti-entropy service to stream files on the stream stage to avoid
   sending streams out of order (CASSANDRA-1169)
 * remove inactive stream managers after AES streams files (CASSANDRA-1169)
 * allow removing entire row through batch_mutate Deletion (CASSANDRA-1027)
 * add JMX metrics for row-level bloom filter false positives (CASSANDRA-1212)
 * added a redhat init script to contrib (CASSANDRA-1201)
 * use midpoint when bootstrapping a new machine into range with not
   much data yet instead of random token (CASSANDRA-1112)
 * kill server on OOM in executor stage as well as Thrift (CASSANDRA-1226)
 * remove opportunistic repairs, when two machines with overlapping replica
   responsibilities happen to finish major compactions of the same CF near
   the same time.  repairs are now fully manual (CASSANDRA-1190)
 * add ability to lower compaction priority (default is no change from 0.6.2)
   (CASSANDRA-1181)


0.6.2
 * fix contrib/word_count build. (CASSANDRA-992)
 * split CommitLogExecutorService into BatchCommitLogExecutorService and 
   PeriodicCommitLogExecutorService (CASSANDRA-1014)
 * add latency histograms to CFSMBean (CASSANDRA-1024)
 * make resolving timestamp ties deterministic by using value bytes
   as a tiebreaker (CASSANDRA-1039)
 * Add option to turn off Hinted Handoff (CASSANDRA-894)
 * fix windows startup (CASSANDRA-948)
 * make concurrent_reads, concurrent_writes configurable at runtime via JMX
   (CASSANDRA-1060)
 * disable GCInspector on non-Sun JVMs (CASSANDRA-1061)
 * fix tombstone handling in sstable rows with no other data (CASSANDRA-1063)
 * fix size of row in spanned index entries (CASSANDRA-1056)
 * install json2sstable, sstable2json, and sstablekeys to Debian package
 * StreamingService.StreamDestinations wouldn't empty itself after streaming
   finished (CASSANDRA-1076)
 * added Collections.shuffle(splits) before returning the splits in 
   ColumnFamilyInputFormat (CASSANDRA-1096)
 * do not recalculate cache capacity post-compaction if it's been manually 
   modified (CASSANDRA-1079)
 * better defaults for flush sorter + writer executor queue sizes
   (CASSANDRA-1100)
 * windows scripts for SSTableImport/Export (CASSANDRA-1051)
 * windows script for nodetool (CASSANDRA-1113)
 * expose PhiConvictThreshold (CASSANDRA-1053)
 * make repair of RF==1 a no-op (CASSANDRA-1090)
 * improve default JVM GC options (CASSANDRA-1014)
 * fix SlicePredicate serialization inside Hadoop jobs (CASSANDRA-1049)
 * close Thrift sockets in Hadoop ColumnFamilyRecordReader (CASSANDRA-1081)


0.6.1
 * fix NPE in sstable2json when no excluded keys are given (CASSANDRA-934)
 * keep the replica set constant throughout the read repair process
   (CASSANDRA-937)
 * allow querying getAllRanges with empty token list (CASSANDRA-933)
 * fix command line arguments inversion in clustertool (CASSANDRA-942)
 * fix race condition that could trigger a false-positive assertion
   during post-flush discard of old commitlog segments (CASSANDRA-936)
 * fix neighbor calculation for anti-entropy repair (CASSANDRA-924)
 * perform repair even for small entropy differences (CASSANDRA-924)
 * Use hostnames in CFInputFormat to allow Hadoop's naive string-based
   locality comparisons to work (CASSANDRA-955)
 * cache read-only BufferedRandomAccessFile length to avoid
   3 system calls per invocation (CASSANDRA-950)
 * nodes with IPv6 (and no IPv4) addresses could not join cluster
   (CASSANDRA-969)
 * Retrieve the correct number of undeleted columns, if any, from
   a supercolumn in a row that had been deleted previously (CASSANDRA-920)
 * fix index scans that cross the 2GB mmap boundaries for both mmap
   and standard i/o modes (CASSANDRA-866)
 * expose drain via nodetool (CASSANDRA-978)


0.6.0-RC1
 * JMX drain to flush memtables and run through commit log (CASSANDRA-880)
 * Bootstrapping can skip ranges under the right conditions (CASSANDRA-902)
 * fix merging row versions in range_slice for CL > ONE (CASSANDRA-884)
 * default write ConsistencyLeven chaned from ZERO to ONE
 * fix for index entries spanning mmap buffer boundaries (CASSANDRA-857)
 * use lexical comparison if time part of TimeUUIDs are the same 
   (CASSANDRA-907)
 * bound read, mutation, and response stages to fix possible OOM
   during log replay (CASSANDRA-885)
 * Use microseconds-since-epoch (UTC) in cli, instead of milliseconds
 * Treat batch_mutate Deletion with null supercolumn as "apply this predicate 
   to top level supercolumns" (CASSANDRA-834)
 * Streaming destination nodes do not update their JMX status (CASSANDRA-916)
 * Fix internal RPC timeout calculation (CASSANDRA-911)
 * Added Pig loadfunc to contrib/pig (CASSANDRA-910)


0.6.0-beta3
 * fix compaction bucketing bug (CASSANDRA-814)
 * update windows batch file (CASSANDRA-824)
 * deprecate KeysCachedFraction configuration directive in favor
   of KeysCached; move to unified-per-CF key cache (CASSANDRA-801)
 * add invalidateRowCache to ColumnFamilyStoreMBean (CASSANDRA-761)
 * send Handoff hints to natural locations to reduce load on
   remaining nodes in a failure scenario (CASSANDRA-822)
 * Add RowWarningThresholdInMB configuration option to warn before very 
   large rows get big enough to threaten node stability, and -x option to
   be able to remove them with sstable2json if the warning is unheeded
   until it's too late (CASSANDRA-843)
 * Add logging of GC activity (CASSANDRA-813)
 * fix ConcurrentModificationException in commitlog discard (CASSANDRA-853)
 * Fix hardcoded row count in Hadoop RecordReader (CASSANDRA-837)
 * Add a jmx status to the streaming service and change several DEBUG
   messages to INFO (CASSANDRA-845)
 * fix classpath in cassandra-cli.bat for Windows (CASSANDRA-858)
 * allow re-specifying host, port to cassandra-cli if invalid ones
   are first tried (CASSANDRA-867)
 * fix race condition handling rpc timeout in the coordinator
   (CASSANDRA-864)
 * Remove CalloutLocation and StagingFileDirectory from storage-conf files 
   since those settings are no longer used (CASSANDRA-878)
 * Parse a long from RowWarningThresholdInMB instead of an int (CASSANDRA-882)
 * Remove obsolete ControlPort code from DatabaseDescriptor (CASSANDRA-886)
 * move skipBytes side effect out of assert (CASSANDRA-899)
 * add "double getLoad" to StorageServiceMBean (CASSANDRA-898)
 * track row stats per CF at compaction time (CASSANDRA-870)
 * disallow CommitLogDirectory matching a DataFileDirectory (CASSANDRA-888)
 * default key cache size is 200k entries, changed from 10% (CASSANDRA-863)
 * add -Dcassandra-foreground=yes to cassandra.bat
 * exit if cluster name is changed unexpectedly (CASSANDRA-769)


0.6.0-beta1/beta2
 * add batch_mutate thrift command, deprecating batch_insert (CASSANDRA-336)
 * remove get_key_range Thrift API, deprecated in 0.5 (CASSANDRA-710)
 * add optional login() Thrift call for authentication (CASSANDRA-547)
 * support fat clients using gossiper and StorageProxy to perform
   replication in-process [jvm-only] (CASSANDRA-535)
 * support mmapped I/O for reads, on by default on 64bit JVMs 
   (CASSANDRA-408, CASSANDRA-669)
 * improve insert concurrency, particularly during Hinted Handoff
   (CASSANDRA-658)
 * faster network code (CASSANDRA-675)
 * stress.py moved to contrib (CASSANDRA-635)
 * row caching [must be explicitly enabled per-CF in config] (CASSANDRA-678)
 * present a useful measure of compaction progress in JMX (CASSANDRA-599)
 * add bin/sstablekeys (CASSNADRA-679)
 * add ConsistencyLevel.ANY (CASSANDRA-687)
 * make removetoken remove nodes from gossip entirely (CASSANDRA-644)
 * add ability to set cache sizes at runtime (CASSANDRA-708)
 * report latency and cache hit rate statistics with lifetime totals
   instead of average over the last minute (CASSANDRA-702)
 * support get_range_slice for RandomPartitioner (CASSANDRA-745)
 * per-keyspace replication factory and replication strategy (CASSANDRA-620)
 * track latency in microseconds (CASSANDRA-733)
 * add describe_ Thrift methods, deprecating get_string_property and 
   get_string_list_property
 * jmx interface for tracking operation mode and streams in general.
   (CASSANDRA-709)
 * keep memtables in sorted order to improve range query performance
   (CASSANDRA-799)
 * use while loop instead of recursion when trimming sstables compaction list 
   to avoid blowing stack in pathological cases (CASSANDRA-804)
 * basic Hadoop map/reduce support (CASSANDRA-342)


0.5.1
 * ensure all files for an sstable are streamed to the same directory.
   (CASSANDRA-716)
 * more accurate load estimate for bootstrapping (CASSANDRA-762)
 * tolerate dead or unavailable bootstrap target on write (CASSANDRA-731)
 * allow larger numbers of keys (> 140M) in a sstable bloom filter
   (CASSANDRA-790)
 * include jvm argument improvements from CASSANDRA-504 in debian package
 * change streaming chunk size to 32MB to accomodate Windows XP limitations
   (was 64MB) (CASSANDRA-795)
 * fix get_range_slice returning results in the wrong order (CASSANDRA-781)
 

0.5.0 final
 * avoid attempting to delete temporary bootstrap files twice (CASSANDRA-681)
 * fix bogus NaN in nodeprobe cfstats output (CASSANDRA-646)
 * provide a policy for dealing with single thread executors w/ a full queue
   (CASSANDRA-694)
 * optimize inner read in MessagingService, vastly improving multiple-node
   performance (CASSANDRA-675)
 * wait for table flush before streaming data back to a bootstrapping node.
   (CASSANDRA-696)
 * keep track of bootstrapping sources by table so that bootstrapping doesn't 
   give the indication of finishing early (CASSANDRA-673)


0.5.0 RC3
 * commit the correct version of the patch for CASSANDRA-663


0.5.0 RC2 (unreleased)
 * fix bugs in converting get_range_slice results to Thrift 
   (CASSANDRA-647, CASSANDRA-649)
 * expose java.util.concurrent.TimeoutException in StorageProxy methods
   (CASSANDRA-600)
 * TcpConnectionManager was holding on to disconnected connections, 
   giving the false indication they were being used. (CASSANDRA-651)
 * Remove duplicated write. (CASSANDRA-662)
 * Abort bootstrap if IP is already in the token ring (CASSANDRA-663)
 * increase default commitlog sync period, and wait for last sync to 
   finish before submitting another (CASSANDRA-668)


0.5.0 RC1
 * Fix potential NPE in get_range_slice (CASSANDRA-623)
 * add CRC32 to commitlog entries (CASSANDRA-605)
 * fix data streaming on windows (CASSANDRA-630)
 * GC compacted sstables after cleanup and compaction (CASSANDRA-621)
 * Speed up anti-entropy validation (CASSANDRA-629)
 * Fix anti-entropy assertion error (CASSANDRA-639)
 * Fix pending range conflicts when bootstapping or moving
   multiple nodes at once (CASSANDRA-603)
 * Handle obsolete gossip related to node movement in the case where
   one or more nodes is down when the movement occurs (CASSANDRA-572)
 * Include dead nodes in gossip to avoid a variety of problems
   and fix HH to removed nodes (CASSANDRA-634)
 * return an InvalidRequestException for mal-formed SlicePredicates
   (CASSANDRA-643)
 * fix bug determining closest neighbor for use in multiple datacenters
   (CASSANDRA-648)
 * Vast improvements in anticompaction speed (CASSANDRA-607)
 * Speed up log replay and writes by avoiding redundant serializations
   (CASSANDRA-652)


0.5.0 beta 2
 * Bootstrap improvements (several tickets)
 * add nodeprobe repair anti-entropy feature (CASSANDRA-193, CASSANDRA-520)
 * fix possibility of partition when many nodes restart at once
   in clusters with multiple seeds (CASSANDRA-150)
 * fix NPE in get_range_slice when no data is found (CASSANDRA-578)
 * fix potential NPE in hinted handoff (CASSANDRA-585)
 * fix cleanup of local "system" keyspace (CASSANDRA-576)
 * improve computation of cluster load balance (CASSANDRA-554)
 * added super column read/write, column count, and column/row delete to
   cassandra-cli (CASSANDRA-567, CASSANDRA-594)
 * fix returning live subcolumns of deleted supercolumns (CASSANDRA-583)
 * respect JAVA_HOME in bin/ scripts (several tickets)
 * add StorageService.initClient for fat clients on the JVM (CASSANDRA-535)
   (see contrib/client_only for an example of use)
 * make consistency_level functional in get_range_slice (CASSANDRA-568)
 * optimize key deserialization for RandomPartitioner (CASSANDRA-581)
 * avoid GCing tombstones except on major compaction (CASSANDRA-604)
 * increase failure conviction threshold, resulting in less nodes
   incorrectly (and temporarily) marked as down (CASSANDRA-610)
 * respect memtable thresholds during log replay (CASSANDRA-609)
 * support ConsistencyLevel.ALL on read (CASSANDRA-584)
 * add nodeprobe removetoken command (CASSANDRA-564)


0.5.0 beta
 * Allow multiple simultaneous flushes, improving flush throughput 
   on multicore systems (CASSANDRA-401)
 * Split up locks to improve write and read throughput on multicore systems
   (CASSANDRA-444, CASSANDRA-414)
 * More efficient use of memory during compaction (CASSANDRA-436)
 * autobootstrap option: when enabled, all non-seed nodes will attempt
   to bootstrap when started, until bootstrap successfully
   completes. -b option is removed.  (CASSANDRA-438)
 * Unless a token is manually specified in the configuration xml,
   a bootstraping node will use a token that gives it half the
   keys from the most-heavily-loaded node in the cluster,
   instead of generating a random token. 
   (CASSANDRA-385, CASSANDRA-517)
 * Miscellaneous bootstrap fixes (several tickets)
 * Ability to change a node's token even after it has data on it
   (CASSANDRA-541)
 * Ability to decommission a live node from the ring (CASSANDRA-435)
 * Semi-automatic loadbalancing via nodeprobe (CASSANDRA-192)
 * Add ability to set compaction thresholds at runtime via
   JMX / nodeprobe.  (CASSANDRA-465)
 * Add "comment" field to ColumnFamily definition. (CASSANDRA-481)
 * Additional JMX metrics (CASSANDRA-482)
 * JSON based export and import tools (several tickets)
 * Hinted Handoff fixes (several tickets)
 * Add key cache to improve read performance (CASSANDRA-423)
 * Simplified construction of custom ReplicationStrategy classes
   (CASSANDRA-497)
 * Graphical application (Swing) for ring integrity verification and 
   visualization was added to contrib (CASSANDRA-252)
 * Add DCQUORUM, DCQUORUMSYNC consistency levels and corresponding
   ReplicationStrategy / EndpointSnitch classes.  Experimental.
   (CASSANDRA-492)
 * Web client interface added to contrib (CASSANDRA-457)
 * More-efficient flush for Random, CollatedOPP partitioners 
   for normal writes (CASSANDRA-446) and bulk load (CASSANDRA-420)
 * Add MemtableFlushAfterMinutes, a global replacement for the old 
   per-CF FlushPeriodInMinutes setting (CASSANDRA-463)
 * optimizations to slice reading (CASSANDRA-350) and supercolumn
   queries (CASSANDRA-510)
 * force binding to given listenaddress for nodes with multiple
   interfaces (CASSANDRA-546)
 * stress.py benchmarking tool improvements (several tickets)
 * optimized replica placement code (CASSANDRA-525)
 * faster log replay on restart (CASSANDRA-539, CASSANDRA-540)
 * optimized local-node writes (CASSANDRA-558)
 * added get_range_slice, deprecating get_key_range (CASSANDRA-344)
 * expose TimedOutException to thrift (CASSANDRA-563)
 

0.4.2
 * Add validation disallowing null keys (CASSANDRA-486)
 * Fix race conditions in TCPConnectionManager (CASSANDRA-487)
 * Fix using non-utf8-aware comparison as a sanity check.
   (CASSANDRA-493)
 * Improve default garbage collector options (CASSANDRA-504)
 * Add "nodeprobe flush" (CASSANDRA-505)
 * remove NotFoundException from get_slice throws list (CASSANDRA-518)
 * fix get (not get_slice) of entire supercolumn (CASSANDRA-508)
 * fix null token during bootstrap (CASSANDRA-501)


0.4.1
 * Fix FlushPeriod columnfamily configuration regression
   (CASSANDRA-455)
 * Fix long column name support (CASSANDRA-460)
 * Fix for serializing a row that only contains tombstones
   (CASSANDRA-458)
 * Fix for discarding unneeded commitlog segments (CASSANDRA-459)
 * Add SnapshotBeforeCompaction configuration option (CASSANDRA-426)
 * Fix compaction abort under insufficient disk space (CASSANDRA-473)
 * Fix reading subcolumn slice from tombstoned CF (CASSANDRA-484)
 * Fix race condition in RVH causing occasional NPE (CASSANDRA-478)


0.4.0
 * fix get_key_range problems when a node is down (CASSANDRA-440)
   and add UnavailableException to more Thrift methods
 * Add example EndPointSnitch contrib code (several tickets)


0.4.0 RC2
 * fix SSTable generation clash during compaction (CASSANDRA-418)
 * reject method calls with null parameters (CASSANDRA-308)
 * properly order ranges in nodeprobe output (CASSANDRA-421)
 * fix logging of certain errors on executor threads (CASSANDRA-425)


0.4.0 RC1
 * Bootstrap feature is live; use -b on startup (several tickets)
 * Added multiget api (CASSANDRA-70)
 * fix Deadlock with SelectorManager.doProcess and TcpConnection.write
   (CASSANDRA-392)
 * remove key cache b/c of concurrency bugs in third-party
   CLHM library (CASSANDRA-405)
 * update non-major compaction logic to use two threshold values
   (CASSANDRA-407)
 * add periodic / batch commitlog sync modes (several tickets)
 * inline BatchMutation into batch_insert params (CASSANDRA-403)
 * allow setting the logging level at runtime via mbean (CASSANDRA-402)
 * change default comparator to BytesType (CASSANDRA-400)
 * add forwards-compatible ConsistencyLevel parameter to get_key_range
   (CASSANDRA-322)
 * r/m special case of blocking for local destination when writing with 
   ConsistencyLevel.ZERO (CASSANDRA-399)
 * Fixes to make BinaryMemtable [bulk load interface] useful (CASSANDRA-337);
   see contrib/bmt_example for an example of using it.
 * More JMX properties added (several tickets)
 * Thrift changes (several tickets)
    - Merged _super get methods with the normal ones; return values
      are now of ColumnOrSuperColumn.
    - Similarly, merged batch_insert_super into batch_insert.



0.4.0 beta
 * On-disk data format has changed to allow billions of keys/rows per
   node instead of only millions
 * Multi-keyspace support
 * Scan all sstables for all queries to avoid situations where
   different types of operation on the same ColumnFamily could
   disagree on what data was present
 * Snapshot support via JMX
 * Thrift API has changed a _lot_:
    - removed time-sorted CFs; instead, user-defined comparators
      may be defined on the column names, which are now byte arrays.
      Default comparators are provided for UTF8, Bytes, Ascii, Long (i64),
      and UUID types.
    - removed colon-delimited strings in thrift api in favor of explicit
      structs such as ColumnPath, ColumnParent, etc.  Also normalized
      thrift struct and argument naming.
    - Added columnFamily argument to get_key_range.
    - Change signature of get_slice to accept starting and ending
      columns as well as an offset.  (This allows use of indexes.)
      Added "ascending" flag to allow reasonably-efficient reverse
      scans as well.  Removed get_slice_by_range as redundant.
    - get_key_range operates on one CF at a time
    - changed `block` boolean on insert methods to ConsistencyLevel enum,
      with options of NONE, ONE, QUORUM, and ALL.
    - added similar consistency_level parameter to read methods
    - column-name-set slice with no names given now returns zero columns
      instead of all of them.  ("all" can run your server out of memory.
      use a range-based slice with a high max column count instead.)
 * Removed the web interface. Node information can now be obtained by 
   using the newly introduced nodeprobe utility.
 * More JMX stats
 * Remove magic values from internals (e.g. special key to indicate
   when to flush memtables)
 * Rename configuration "table" to "keyspace"
 * Moved to crash-only design; no more shutdown (just kill the process)
 * Lots of bug fixes

Full list of issues resolved in 0.4 is at https://issues.apache.org/jira/secure/IssueNavigator.jspa?reset=true&&pid=12310865&fixfor=12313862&resolution=1&sorter/field=issuekey&sorter/order=DESC


0.3.0 RC3
 * Fix potential deadlock under load in TCPConnection.
   (CASSANDRA-220)


0.3.0 RC2
 * Fix possible data loss when server is stopped after replaying
   log but before new inserts force memtable flush.
   (CASSANDRA-204)
 * Added BUGS file


0.3.0 RC1
 * Range queries on keys, including user-defined key collation
 * Remove support
 * Workarounds for a weird bug in JDK select/register that seems
   particularly common on VM environments. Cassandra should deploy
   fine on EC2 now
 * Much improved infrastructure: the beginnings of a decent test suite
   ("ant test" for unit tests; "nosetests" for system tests), code
   coverage reporting, etc.
 * Expanded node status reporting via JMX
 * Improved error reporting/logging on both server and client
 * Reduced memory footprint in default configuration
 * Combined blocking and non-blocking versions of insert APIs
 * Added FlushPeriodInMinutes configuration parameter to force
   flushing of infrequently-updated ColumnFamilies<|MERGE_RESOLUTION|>--- conflicted
+++ resolved
@@ -1,4 +1,3 @@
-<<<<<<< HEAD
 2.1.1
  * (cqlsh) Error when tracing query (CASSANDRA-7613)
  * Avoid IOOBE when building SyntaxError message snippet (CASSANDRA-7569)
@@ -14,11 +13,8 @@
  * Configurable client timeout for cqlsh (CASSANDRA-7516)
  * Include snippet of CQL query near syntax error in messages (CASSANDRA-7111)
 Merged from 2.0:
-=======
-2.0.10
  * (cqlsh) cqlsh should automatically disable tracing when selecting
    from system_traces (CASSANDRA-7641)
->>>>>>> e7566609
  * (Hadoop) Add CqlOutputFormat (CASSANDRA-6927)
  * Don't depend on cassandra config for nodetool ring (CASSANDRA-7508)
  * (cqlsh) Fix failing cqlsh formatting tests (CASSANDRA-7703)
