<<<<<<< HEAD
3.11.3
 * Remove BTree.Builder Recycler to reduce memory usage (CASSANDRA-13929)
 * Reduce nodetool GC thread count (CASSANDRA-14475)
 * Fix New SASI view creation during Index Redistribution (CASSANDRA-14055)
 * Remove string formatting lines from BufferPool hot path (CASSANDRA-14416)
 * Update metrics to 3.1.5 (CASSANDRA-12924)
 * Detect OpenJDK jvm type and architecture (CASSANDRA-12793)
 * Don't use guava collections in the non-system keyspace jmx attributes (CASSANDRA-12271)
 * Allow existing nodes to use all peers in shadow round (CASSANDRA-13851)
 * Fix cqlsh to read connection.ssl cqlshrc option again (CASSANDRA-14299)
 * Downgrade log level to trace for CommitLogSegmentManager (CASSANDRA-14370)
 * CQL fromJson(null) throws NullPointerException (CASSANDRA-13891)
 * Serialize empty buffer as empty string for json output format (CASSANDRA-14245)
 * Allow logging implementation to be interchanged for embedded testing (CASSANDRA-13396)
 * SASI tokenizer for simple delimiter based entries (CASSANDRA-14247)
 * Fix Loss of digits when doing CAST from varint/bigint to decimal (CASSANDRA-14170)
 * RateBasedBackPressure unnecessarily invokes a lock on the Guava RateLimiter (CASSANDRA-14163)
 * Fix wildcard GROUP BY queries (CASSANDRA-14209)
Merged from 3.0:
=======
3.0.17
 * Reverse order queries with range tombstones can cause data loss (CASSANDRA-14513)
>>>>>>> eb91942f
 * Fix regression of lagging commitlog flush log message (CASSANDRA-14451)
 * Add Missing dependencies in pom-all (CASSANDRA-14422)
 * Cleanup StartupClusterConnectivityChecker and PING Verb (CASSANDRA-14447)
 * Fix deprecated repair error notifications from 3.x clusters to legacy JMX clients (CASSANDRA-13121)
 * Cassandra not starting when using enhanced startup scripts in windows (CASSANDRA-14418)
 * Fix progress stats and units in compactionstats (CASSANDRA-12244)
 * Better handle missing partition columns in system_schema.columns (CASSANDRA-14379)
 * Delay hints store excise by write timeout to avoid race with decommission (CASSANDRA-13740)
 * Deprecate background repair and probablistic read_repair_chance table options
   (CASSANDRA-13910)
 * Add missed CQL keywords to documentation (CASSANDRA-14359)
 * Fix unbounded validation compactions on repair / revert CASSANDRA-13797 (CASSANDRA-14332)
 * Avoid deadlock when running nodetool refresh before node is fully up (CASSANDRA-14310)
 * Handle all exceptions when opening sstables (CASSANDRA-14202)
 * Handle incompletely written hint descriptors during startup (CASSANDRA-14080)
 * Handle repeat open bound from SRP in read repair (CASSANDRA-14330)
 * Use zero as default score in DynamicEndpointSnitch (CASSANDRA-14252)
 * Respect max hint window when hinting for LWT (CASSANDRA-14215)
 * Adding missing WriteType enum values to v3, v4, and v5 spec (CASSANDRA-13697)
 * Don't regenerate bloomfilter and summaries on startup (CASSANDRA-11163)
 * Fix NPE when performing comparison against a null frozen in LWT (CASSANDRA-14087)
 * Log when SSTables are deleted (CASSANDRA-14302)
 * Fix batch commitlog sync regression (CASSANDRA-14292)
 * Write to pending endpoint when view replica is also base replica (CASSANDRA-14251)
 * Chain commit log marker potential performance regression in batch commit mode (CASSANDRA-14194)
 * Fully utilise specified compaction threads (CASSANDRA-14210)
 * Pre-create deletion log records to finish compactions quicker (CASSANDRA-12763)
Merged from 2.2:
 * Incorrect counting of pending messages in OutboundTcpConnection (CASSANDRA-11551)
 * Fix compaction failure caused by reading un-flushed data (CASSANDRA-12743)
 * Use Bounds instead of Range for sstables in anticompaction (CASSANDRA-14411)
 * Fix JSON queries with IN restrictions and ORDER BY clause (CASSANDRA-14286)
 * Backport circleci yaml (CASSANDRA-14240)
Merged from 2.1:
 * Check checksum before decompressing data (CASSANDRA-14284)
 * CVE-2017-5929 Security vulnerability in Logback warning in NEWS.txt (CASSANDRA-14183)


3.11.2
 * Fix ReadCommandTest (CASSANDRA-14234)
 * Remove trailing period from latency reports at keyspace level (CASSANDRA-14233)
 * Backport CASSANDRA-13080: Use new token allocation for non bootstrap case as well (CASSANDRA-14212)
 * Remove dependencies on JVM internal classes from JMXServerUtils (CASSANDRA-14173) 
 * Add DEFAULT, UNSET, MBEAN and MBEANS to `ReservedKeywords` (CASSANDRA-14205)
 * Add Unittest for schema migration fix (CASSANDRA-14140)
 * Print correct snitch info from nodetool describecluster (CASSANDRA-13528)
 * Close socket on error during connect on OutboundTcpConnection (CASSANDRA-9630)
 * Enable CDC unittest (CASSANDRA-14141)
 * Acquire read lock before accessing CompactionStrategyManager fields (CASSANDRA-14139)
 * Split CommitLogStressTest to avoid timeout (CASSANDRA-14143)
 * Avoid invalidating disk boundaries unnecessarily (CASSANDRA-14083)
 * Avoid exposing compaction strategy index externally (CASSANDRA-14082)
 * Prevent continuous schema exchange between 3.0 and 3.11 nodes (CASSANDRA-14109)
 * Fix imbalanced disks when replacing node with same address with JBOD (CASSANDRA-14084)
 * Reload compaction strategies when disk boundaries are invalidated (CASSANDRA-13948)
 * Remove OpenJDK log warning (CASSANDRA-13916)
 * Prevent compaction strategies from looping indefinitely (CASSANDRA-14079)
 * Cache disk boundaries (CASSANDRA-13215)
 * Add asm jar to build.xml for maven builds (CASSANDRA-11193)
 * Round buffer size to powers of 2 for the chunk cache (CASSANDRA-13897)
 * Update jackson JSON jars (CASSANDRA-13949)
 * Avoid locks when checking LCS fanout and if we should defrag (CASSANDRA-13930)
 * Correctly count range tombstones in traces and tombstone thresholds (CASSANDRA-8527)
Merged from 3.0:
 * Add MinGW uname check to start scripts (CASSANDRA-12840)
 * Use the correct digest file and reload sstable metadata in nodetool verify (CASSANDRA-14217)
 * Handle failure when mutating repaired status in Verifier (CASSANDRA-13933)
 * Set encoding for javadoc generation (CASSANDRA-14154)
 * Fix index target computation for dense composite tables with dropped compact storage (CASSANDRA-14104)
 * Improve commit log chain marker updating (CASSANDRA-14108)
 * Extra range tombstone bound creates double rows (CASSANDRA-14008)
 * Fix SStable ordering by max timestamp in SinglePartitionReadCommand (CASSANDRA-14010)
 * Accept role names containing forward-slash (CASSANDRA-14088)
 * Optimize CRC check chance probability calculations (CASSANDRA-14094)
 * Fix cleanup on keyspace with no replicas (CASSANDRA-13526)
 * Fix updating base table rows with TTL not removing view entries (CASSANDRA-14071)
 * Reduce garbage created by DynamicSnitch (CASSANDRA-14091)
 * More frequent commitlog chained markers (CASSANDRA-13987)
 * Fix serialized size of DataLimits (CASSANDRA-14057)
 * Add flag to allow dropping oversized read repair mutations (CASSANDRA-13975)
 * Fix SSTableLoader logger message (CASSANDRA-14003)
 * Fix repair race that caused gossip to block (CASSANDRA-13849)
 * Tracing interferes with digest requests when using RandomPartitioner (CASSANDRA-13964)
 * Add flag to disable materialized views, and warnings on creation (CASSANDRA-13959)
 * Don't let user drop or generally break tables in system_distributed (CASSANDRA-13813)
 * Provide a JMX call to sync schema with local storage (CASSANDRA-13954)
 * Mishandling of cells for removed/dropped columns when reading legacy files (CASSANDRA-13939)
 * Deserialise sstable metadata in nodetool verify (CASSANDRA-13922)
Merged from 2.2:
 * Fix the inspectJvmOptions startup check (CASSANDRA-14112)
 * Fix race that prevents submitting compaction for a table when executor is full (CASSANDRA-13801)
 * Rely on the JVM to handle OutOfMemoryErrors (CASSANDRA-13006)
 * Grab refs during scrub/index redistribution/cleanup (CASSANDRA-13873)
Merged from 2.1:
 * Protect against overflow of local expiration time (CASSANDRA-14092)
 * RPM package spec: fix permissions for installed jars and config files (CASSANDRA-14181)
 * More PEP8 compiance for cqlsh (CASSANDRA-14021)


3.11.1
 * Fix the computation of cdc_total_space_in_mb for exabyte filesystems (CASSANDRA-13808)
 * AbstractTokenTreeBuilder#serializedSize returns wrong value when there is a single leaf and overflow collisions (CASSANDRA-13869)
 * Add a compaction option to TWCS to ignore sstables overlapping checks (CASSANDRA-13418)
 * BTree.Builder memory leak (CASSANDRA-13754)
 * Revert CASSANDRA-10368 of supporting non-pk column filtering due to correctness (CASSANDRA-13798)
 * Add a skip read validation flag to cassandra-stress (CASSANDRA-13772)
 * Fix cassandra-stress hang issues when an error during cluster connection happens (CASSANDRA-12938)
 * Better bootstrap failure message when blocked by (potential) range movement (CASSANDRA-13744)
 * "ignore" option is ignored in sstableloader (CASSANDRA-13721)
 * Deadlock in AbstractCommitLogSegmentManager (CASSANDRA-13652)
 * Duplicate the buffer before passing it to analyser in SASI operation (CASSANDRA-13512)
 * Properly evict pstmts from prepared statements cache (CASSANDRA-13641)
Merged from 3.0:
 * Improve TRUNCATE performance (CASSANDRA-13909)
 * Implement short read protection on partition boundaries (CASSANDRA-13595)
 * Fix ISE thrown by UPI.Serializer.hasNext() for some SELECT queries (CASSANDRA-13911)
 * Filter header only commit logs before recovery (CASSANDRA-13918)
 * AssertionError prepending to a list (CASSANDRA-13149)
 * Fix support for SuperColumn tables (CASSANDRA-12373)
 * Handle limit correctly on tables with strict liveness (CASSANDRA-13883)
 * Fix missing original update in TriggerExecutor (CASSANDRA-13894)
 * Remove non-rpc-ready nodes from counter leader candidates (CASSANDRA-13043)
 * Improve short read protection performance (CASSANDRA-13794)
 * Fix sstable reader to support range-tombstone-marker for multi-slices (CASSANDRA-13787)
 * Fix short read protection for tables with no clustering columns (CASSANDRA-13880)
 * Make isBuilt volatile in PartitionUpdate (CASSANDRA-13619)
 * Prevent integer overflow of timestamps in CellTest and RowsTest (CASSANDRA-13866)
 * Fix counter application order in short read protection (CASSANDRA-12872)
 * Don't block RepairJob execution on validation futures (CASSANDRA-13797)
 * Wait for all management tasks to complete before shutting down CLSM (CASSANDRA-13123)
 * INSERT statement fails when Tuple type is used as clustering column with default DESC order (CASSANDRA-13717)
 * Fix pending view mutations handling and cleanup batchlog when there are local and remote paired mutations (CASSANDRA-13069)
 * Improve config validation and documentation on overflow and NPE (CASSANDRA-13622)
 * Range deletes in a CAS batch are ignored (CASSANDRA-13655)
 * Avoid assertion error when IndexSummary > 2G (CASSANDRA-12014)
 * Change repair midpoint logging for tiny ranges (CASSANDRA-13603)
 * Better handle corrupt final commitlog segment (CASSANDRA-11995)
 * StreamingHistogram is not thread safe (CASSANDRA-13756)
 * Fix MV timestamp issues (CASSANDRA-11500)
 * Better tolerate improperly formatted bcrypt hashes (CASSANDRA-13626)
 * Fix race condition in read command serialization (CASSANDRA-13363)
 * Fix AssertionError in short read protection (CASSANDRA-13747)
 * Don't skip corrupted sstables on startup (CASSANDRA-13620)
 * Fix the merging of cells with different user type versions (CASSANDRA-13776)
 * Copy session properties on cqlsh.py do_login (CASSANDRA-13640)
 * Potential AssertionError during ReadRepair of range tombstone and partition deletions (CASSANDRA-13719)
 * Don't let stress write warmup data if n=0 (CASSANDRA-13773)
 * Gossip thread slows down when using batch commit log (CASSANDRA-12966)
 * Randomize batchlog endpoint selection with only 1 or 2 racks (CASSANDRA-12884)
 * Fix digest calculation for counter cells (CASSANDRA-13750)
 * Fix ColumnDefinition.cellValueType() for non-frozen collection and change SSTabledump to use type.toJSONString() (CASSANDRA-13573)
 * Skip materialized view addition if the base table doesn't exist (CASSANDRA-13737)
 * Drop table should remove corresponding entries in dropped_columns table (CASSANDRA-13730)
 * Log warn message until legacy auth tables have been migrated (CASSANDRA-13371)
 * Fix incorrect [2.1 <- 3.0] serialization of counter cells created in 2.0 (CASSANDRA-13691)
 * Fix invalid writetime for null cells (CASSANDRA-13711)
 * Fix ALTER TABLE statement to atomically propagate changes to the table and its MVs (CASSANDRA-12952)
 * Fixed ambiguous output of nodetool tablestats command (CASSANDRA-13722)
 * Fix Digest mismatch Exception if hints file has UnknownColumnFamily (CASSANDRA-13696)
 * Purge tombstones created by expired cells (CASSANDRA-13643)
 * Make concat work with iterators that have different subsets of columns (CASSANDRA-13482)
 * Set test.runners based on cores and memory size (CASSANDRA-13078)
 * Allow different NUMACTL_ARGS to be passed in (CASSANDRA-13557)
 * Allow native function calls in CQLSSTableWriter (CASSANDRA-12606)
 * Fix secondary index queries on COMPACT tables (CASSANDRA-13627)
 * Nodetool listsnapshots output is missing a newline, if there are no snapshots (CASSANDRA-13568)
 * sstabledump reports incorrect usage for argument order (CASSANDRA-13532)
Merged from 2.2:
 * Safely handle empty buffers when outputting to JSON (CASSANDRA-13868)
 * Copy session properties on cqlsh.py do_login (CASSANDRA-13847)
 * Fix load over calculated issue in IndexSummaryRedistribution (CASSANDRA-13738)
 * Fix compaction and flush exception not captured (CASSANDRA-13833)
 * Uncaught exceptions in Netty pipeline (CASSANDRA-13649)
 * Prevent integer overflow on exabyte filesystems (CASSANDRA-13067)
 * Fix queries with LIMIT and filtering on clustering columns (CASSANDRA-11223)
 * Fix potential NPE when resume bootstrap fails (CASSANDRA-13272)
 * Fix toJSONString for the UDT, tuple and collection types (CASSANDRA-13592)
 * Fix nested Tuples/UDTs validation (CASSANDRA-13646)
Merged from 2.1:
 * Clone HeartBeatState when building gossip messages. Make its generation/version volatile (CASSANDRA-13700)


3.11.0
 * Allow native function calls in CQLSSTableWriter (CASSANDRA-12606)
 * Replace string comparison with regex/number checks in MessagingService test (CASSANDRA-13216)
 * Fix formatting of duration columns in CQLSH (CASSANDRA-13549)
 * Fix the problem with duplicated rows when using paging with SASI (CASSANDRA-13302)
 * Allow CONTAINS statements filtering on the partition key and it’s parts (CASSANDRA-13275)
 * Fall back to even ranges calculation in clusters with vnodes when tokens are distributed unevenly (CASSANDRA-13229)
 * Fix duration type validation to prevent overflow (CASSANDRA-13218)
 * Forbid unsupported creation of SASI indexes over partition key columns (CASSANDRA-13228)
 * Reject multiple values for a key in CQL grammar. (CASSANDRA-13369)
 * UDA fails without input rows (CASSANDRA-13399)
 * Fix compaction-stress by using daemonInitialization (CASSANDRA-13188)
 * V5 protocol flags decoding broken (CASSANDRA-13443)
 * Use write lock not read lock for removing sstables from compaction strategies. (CASSANDRA-13422)
 * Use corePoolSize equal to maxPoolSize in JMXEnabledThreadPoolExecutors (CASSANDRA-13329)
 * Avoid rebuilding SASI indexes containing no values (CASSANDRA-12962)
 * Add charset to Analyser input stream (CASSANDRA-13151)
 * Fix testLimitSSTables flake caused by concurrent flush (CASSANDRA-12820)
 * cdc column addition strikes again (CASSANDRA-13382)
 * Fix static column indexes (CASSANDRA-13277)
 * DataOutputBuffer.asNewBuffer broken (CASSANDRA-13298)
 * unittest CipherFactoryTest failed on MacOS (CASSANDRA-13370)
 * Forbid SELECT restrictions and CREATE INDEX over non-frozen UDT columns (CASSANDRA-13247)
 * Default logging we ship will incorrectly print "?:?" for "%F:%L" pattern (CASSANDRA-13317)
 * Possible AssertionError in UnfilteredRowIteratorWithLowerBound (CASSANDRA-13366)
 * Support unaligned memory access for AArch64 (CASSANDRA-13326)
 * Improve SASI range iterator efficiency on intersection with an empty range (CASSANDRA-12915).
 * Fix equality comparisons of columns using the duration type (CASSANDRA-13174)
 * Obfuscate password in stress-graphs (CASSANDRA-12233)
 * Move to FastThreadLocalThread and FastThreadLocal (CASSANDRA-13034)
 * nodetool stopdaemon errors out (CASSANDRA-13030)
 * Tables in system_distributed should not use gcgs of 0 (CASSANDRA-12954)
 * Fix primary index calculation for SASI (CASSANDRA-12910)
 * More fixes to the TokenAllocator (CASSANDRA-12990)
 * NoReplicationTokenAllocator should work with zero replication factor (CASSANDRA-12983)
 * Address message coalescing regression (CASSANDRA-12676)
 * Delete illegal character from StandardTokenizerImpl.jflex (CASSANDRA-13417)
 * Fix cqlsh automatic protocol downgrade regression (CASSANDRA-13307)
 * Tracing payload not passed from QueryMessage to tracing session (CASSANDRA-12835)
Merged from 3.0:
 * Ensure int overflow doesn't occur when calculating large partition warning size (CASSANDRA-13172)
 * Ensure consistent view of partition columns between coordinator and replica in ColumnFilter (CASSANDRA-13004)
 * Failed unregistering mbean during drop keyspace (CASSANDRA-13346)
 * nodetool scrub/cleanup/upgradesstables exit code is wrong (CASSANDRA-13542)
 * Fix the reported number of sstable data files accessed per read (CASSANDRA-13120)
 * Fix schema digest mismatch during rolling upgrades from versions before 3.0.12 (CASSANDRA-13559)
 * Upgrade JNA version to 4.4.0 (CASSANDRA-13072)
 * Interned ColumnIdentifiers should use minimal ByteBuffers (CASSANDRA-13533)
 * ReverseIndexedReader may drop rows during 2.1 to 3.0 upgrade (CASSANDRA-13525)
 * Fix repair process violating start/end token limits for small ranges (CASSANDRA-13052)
 * Add storage port options to sstableloader (CASSANDRA-13518)
 * Properly handle quoted index names in cqlsh DESCRIBE output (CASSANDRA-12847)
 * Avoid reading static row twice from old format sstables (CASSANDRA-13236)
 * Fix NPE in StorageService.excise() (CASSANDRA-13163)
 * Expire OutboundTcpConnection messages by a single Thread (CASSANDRA-13265)
 * Fail repair if insufficient responses received (CASSANDRA-13397)
 * Fix SSTableLoader fail when the loaded table contains dropped columns (CASSANDRA-13276)
 * Avoid name clashes in CassandraIndexTest (CASSANDRA-13427)
 * Handling partially written hint files (CASSANDRA-12728)
 * Interrupt replaying hints on decommission (CASSANDRA-13308)
 * Handling partially written hint files (CASSANDRA-12728)
 * Fix NPE issue in StorageService (CASSANDRA-13060)
 * Make reading of range tombstones more reliable (CASSANDRA-12811)
 * Fix startup problems due to schema tables not completely flushed (CASSANDRA-12213)
 * Fix view builder bug that can filter out data on restart (CASSANDRA-13405)
 * Fix 2i page size calculation when there are no regular columns (CASSANDRA-13400)
 * Fix the conversion of 2.X expired rows without regular column data (CASSANDRA-13395)
 * Fix hint delivery when using ext+internal IPs with prefer_local enabled (CASSANDRA-13020)
 * Fix possible NPE on upgrade to 3.0/3.X in case of IO errors (CASSANDRA-13389)
 * Legacy deserializer can create empty range tombstones (CASSANDRA-13341)
 * Legacy caching options can prevent 3.0 upgrade (CASSANDRA-13384)
 * Use the Kernel32 library to retrieve the PID on Windows and fix startup checks (CASSANDRA-13333)
 * Fix code to not exchange schema across major versions (CASSANDRA-13274)
 * Dropping column results in "corrupt" SSTable (CASSANDRA-13337)
 * Bugs handling range tombstones in the sstable iterators (CASSANDRA-13340)
 * Fix CONTAINS filtering for null collections (CASSANDRA-13246)
 * Applying: Use a unique metric reservoir per test run when using Cassandra-wide metrics residing in MBeans (CASSANDRA-13216)
 * Propagate row deletions in 2i tables on upgrade (CASSANDRA-13320)
 * Slice.isEmpty() returns false for some empty slices (CASSANDRA-13305)
 * Add formatted row output to assertEmpty in CQL Tester (CASSANDRA-13238)
 * Prevent data loss on upgrade 2.1 - 3.0 by adding component separator to LogRecord absolute path (CASSANDRA-13294)
 * Improve testing on macOS by eliminating sigar logging (CASSANDRA-13233)
 * Cqlsh copy-from should error out when csv contains invalid data for collections (CASSANDRA-13071)
 * Fix "multiple versions of ant detected..." when running ant test (CASSANDRA-13232)
 * Coalescing strategy sleeps too much (CASSANDRA-13090)
 * Faster StreamingHistogram (CASSANDRA-13038)
 * Legacy deserializer can create unexpected boundary range tombstones (CASSANDRA-13237)
 * Remove unnecessary assertion from AntiCompactionTest (CASSANDRA-13070)
 * Fix cqlsh COPY for dates before 1900 (CASSANDRA-13185)
 * Use keyspace replication settings on system.size_estimates table (CASSANDRA-9639)
 * Add vm.max_map_count StartupCheck (CASSANDRA-13008)
 * Hint related logging should include the IP address of the destination in addition to
   host ID (CASSANDRA-13205)
 * Reloading logback.xml does not work (CASSANDRA-13173)
 * Lightweight transactions temporarily fail after upgrade from 2.1 to 3.0 (CASSANDRA-13109)
 * Duplicate rows after upgrading from 2.1.16 to 3.0.10/3.9 (CASSANDRA-13125)
 * Fix UPDATE queries with empty IN restrictions (CASSANDRA-13152)
 * Fix handling of partition with partition-level deletion plus
   live rows in sstabledump (CASSANDRA-13177)
 * Provide user workaround when system_schema.columns does not contain entries
   for a table that's in system_schema.tables (CASSANDRA-13180)
 * Nodetool upgradesstables/scrub/compact ignores system tables (CASSANDRA-13410)
 * Fix schema version calculation for rolling upgrades (CASSANDRA-13441)
Merged from 2.2:
 * Nodes started with join_ring=False should be able to serve requests when authentication is enabled (CASSANDRA-11381)
 * cqlsh COPY FROM: increment error count only for failures, not for attempts (CASSANDRA-13209)
 * Avoid starting gossiper in RemoveTest (CASSANDRA-13407)
 * Fix weightedSize() for row-cache reported by JMX and NodeTool (CASSANDRA-13393)
 * Fix JVM metric names (CASSANDRA-13103)
 * Honor truststore-password parameter in cassandra-stress (CASSANDRA-12773)
 * Discard in-flight shadow round responses (CASSANDRA-12653)
 * Don't anti-compact repaired data to avoid inconsistencies (CASSANDRA-13153)
 * Wrong logger name in AnticompactionTask (CASSANDRA-13343)
 * Commitlog replay may fail if last mutation is within 4 bytes of end of segment (CASSANDRA-13282)
 * Fix queries updating multiple time the same list (CASSANDRA-13130)
 * Fix GRANT/REVOKE when keyspace isn't specified (CASSANDRA-13053)
 * Fix flaky LongLeveledCompactionStrategyTest (CASSANDRA-12202)
 * Fix failing COPY TO STDOUT (CASSANDRA-12497)
 * Fix ColumnCounter::countAll behaviour for reverse queries (CASSANDRA-13222)
 * Exceptions encountered calling getSeeds() breaks OTC thread (CASSANDRA-13018)
 * Fix negative mean latency metric (CASSANDRA-12876)
 * Use only one file pointer when creating commitlog segments (CASSANDRA-12539)
Merged from 2.1:
 * Fix 2ndary index queries on partition keys for tables with static columns (CASSANDRA-13147)
 * Fix ParseError unhashable type list in cqlsh copy from (CASSANDRA-13364)
 * Remove unused repositories (CASSANDRA-13278)
 * Log stacktrace of uncaught exceptions (CASSANDRA-13108)
 * Use portable stderr for java error in startup (CASSANDRA-13211)
 * Fix Thread Leak in OutboundTcpConnection (CASSANDRA-13204)
 * Coalescing strategy can enter infinite loop (CASSANDRA-13159)


3.10
 * Fix secondary index queries regression (CASSANDRA-13013)
 * Add duration type to the protocol V5 (CASSANDRA-12850)
 * Fix duration type validation (CASSANDRA-13143)
 * Fix flaky GcCompactionTest (CASSANDRA-12664)
 * Fix TestHintedHandoff.hintedhandoff_decom_test (CASSANDRA-13058)
 * Fixed query monitoring for range queries (CASSANDRA-13050)
 * Remove outboundBindAny configuration property (CASSANDRA-12673)
 * Use correct bounds for all-data range when filtering (CASSANDRA-12666)
 * Remove timing window in test case (CASSANDRA-12875)
 * Resolve unit testing without JCE security libraries installed (CASSANDRA-12945)
 * Fix inconsistencies in cassandra-stress load balancing policy (CASSANDRA-12919)
 * Fix validation of non-frozen UDT cells (CASSANDRA-12916)
 * Don't shut down socket input/output on StreamSession (CASSANDRA-12903)
 * Fix Murmur3PartitionerTest (CASSANDRA-12858)
 * Move cqlsh syntax rules into separate module and allow easier customization (CASSANDRA-12897)
 * Fix CommitLogSegmentManagerTest (CASSANDRA-12283)
 * Fix cassandra-stress truncate option (CASSANDRA-12695)
 * Fix crossNode value when receiving messages (CASSANDRA-12791)
 * Don't load MX4J beans twice (CASSANDRA-12869)
 * Extend native protocol request flags, add versions to SUPPORTED, and introduce ProtocolVersion enum (CASSANDRA-12838)
 * Set JOINING mode when running pre-join tasks (CASSANDRA-12836)
 * remove net.mintern.primitive library due to license issue (CASSANDRA-12845)
 * Properly format IPv6 addresses when logging JMX service URL (CASSANDRA-12454)
 * Optimize the vnode allocation for single replica per DC (CASSANDRA-12777)
 * Use non-token restrictions for bounds when token restrictions are overridden (CASSANDRA-12419)
 * Fix CQLSH auto completion for PER PARTITION LIMIT (CASSANDRA-12803)
 * Use different build directories for Eclipse and Ant (CASSANDRA-12466)
 * Avoid potential AttributeError in cqlsh due to no table metadata (CASSANDRA-12815)
 * Fix RandomReplicationAwareTokenAllocatorTest.testExistingCluster (CASSANDRA-12812)
 * Upgrade commons-codec to 1.9 (CASSANDRA-12790)
 * Make the fanout size for LeveledCompactionStrategy to be configurable (CASSANDRA-11550)
 * Add duration data type (CASSANDRA-11873)
 * Fix timeout in ReplicationAwareTokenAllocatorTest (CASSANDRA-12784)
 * Improve sum aggregate functions (CASSANDRA-12417)
 * Make cassandra.yaml docs for batch_size_*_threshold_in_kb reflect changes in CASSANDRA-10876 (CASSANDRA-12761)
 * cqlsh fails to format collections when using aliases (CASSANDRA-11534)
 * Check for hash conflicts in prepared statements (CASSANDRA-12733)
 * Exit query parsing upon first error (CASSANDRA-12598)
 * Fix cassandra-stress to use single seed in UUID generation (CASSANDRA-12729)
 * CQLSSTableWriter does not allow Update statement (CASSANDRA-12450)
 * Config class uses boxed types but DD exposes primitive types (CASSANDRA-12199)
 * Add pre- and post-shutdown hooks to Storage Service (CASSANDRA-12461)
 * Add hint delivery metrics (CASSANDRA-12693)
 * Remove IndexInfo cache from FileIndexInfoRetriever (CASSANDRA-12731)
 * ColumnIndex does not reuse buffer (CASSANDRA-12502)
 * cdc column addition still breaks schema migration tasks (CASSANDRA-12697)
 * Upgrade metrics-reporter dependencies (CASSANDRA-12089)
 * Tune compaction thread count via nodetool (CASSANDRA-12248)
 * Add +=/-= shortcut syntax for update queries (CASSANDRA-12232)
 * Include repair session IDs in repair start message (CASSANDRA-12532)
 * Add a blocking task to Index, run before joining the ring (CASSANDRA-12039)
 * Fix NPE when using CQLSSTableWriter (CASSANDRA-12667)
 * Support optional backpressure strategies at the coordinator (CASSANDRA-9318)
 * Make randompartitioner work with new vnode allocation (CASSANDRA-12647)
 * Fix cassandra-stress graphing (CASSANDRA-12237)
 * Allow filtering on partition key columns for queries without secondary indexes (CASSANDRA-11031)
 * Fix Cassandra Stress reporting thread model and precision (CASSANDRA-12585)
 * Add JMH benchmarks.jar (CASSANDRA-12586)
 * Cleanup uses of AlterTableStatementColumn (CASSANDRA-12567)
 * Add keep-alive to streaming (CASSANDRA-11841)
 * Tracing payload is passed through newSession(..) (CASSANDRA-11706)
 * avoid deleting non existing sstable files and improve related log messages (CASSANDRA-12261)
 * json/yaml output format for nodetool compactionhistory (CASSANDRA-12486)
 * Retry all internode messages once after a connection is
   closed and reopened (CASSANDRA-12192)
 * Add support to rebuild from targeted replica (CASSANDRA-9875)
 * Add sequence distribution type to cassandra stress (CASSANDRA-12490)
 * "SELECT * FROM foo LIMIT ;" does not error out (CASSANDRA-12154)
 * Define executeLocally() at the ReadQuery Level (CASSANDRA-12474)
 * Extend read/write failure messages with a map of replica addresses
   to error codes in the v5 native protocol (CASSANDRA-12311)
 * Fix rebuild of SASI indexes with existing index files (CASSANDRA-12374)
 * Let DatabaseDescriptor not implicitly startup services (CASSANDRA-9054, 12550)
 * Fix clustering indexes in presence of static columns in SASI (CASSANDRA-12378)
 * Fix queries on columns with reversed type on SASI indexes (CASSANDRA-12223)
 * Added slow query log (CASSANDRA-12403)
 * Count full coordinated request against timeout (CASSANDRA-12256)
 * Allow TTL with null value on insert and update (CASSANDRA-12216)
 * Make decommission operation resumable (CASSANDRA-12008)
 * Add support to one-way targeted repair (CASSANDRA-9876)
 * Remove clientutil jar (CASSANDRA-11635)
 * Fix compaction throughput throttle (CASSANDRA-12366, CASSANDRA-12717)
 * Delay releasing Memtable memory on flush until PostFlush has finished running (CASSANDRA-12358)
 * Cassandra stress should dump all setting on startup (CASSANDRA-11914)
 * Make it possible to compact a given token range (CASSANDRA-10643)
 * Allow updating DynamicEndpointSnitch properties via JMX (CASSANDRA-12179)
 * Collect metrics on queries by consistency level (CASSANDRA-7384)
 * Add support for GROUP BY to SELECT statement (CASSANDRA-10707)
 * Deprecate memtable_cleanup_threshold and update default for memtable_flush_writers (CASSANDRA-12228)
 * Upgrade to OHC 0.4.4 (CASSANDRA-12133)
 * Add version command to cassandra-stress (CASSANDRA-12258)
 * Create compaction-stress tool (CASSANDRA-11844)
 * Garbage-collecting compaction operation and schema option (CASSANDRA-7019)
 * Add beta protocol flag for v5 native protocol (CASSANDRA-12142)
 * Support filtering on non-PRIMARY KEY columns in the CREATE
   MATERIALIZED VIEW statement's WHERE clause (CASSANDRA-10368)
 * Unify STDOUT and SYSTEMLOG logback format (CASSANDRA-12004)
 * COPY FROM should raise error for non-existing input files (CASSANDRA-12174)
 * Faster write path (CASSANDRA-12269)
 * Option to leave omitted columns in INSERT JSON unset (CASSANDRA-11424)
 * Support json/yaml output in nodetool tpstats (CASSANDRA-12035)
 * Expose metrics for successful/failed authentication attempts (CASSANDRA-10635)
 * Prepend snapshot name with "truncated" or "dropped" when a snapshot
   is taken before truncating or dropping a table (CASSANDRA-12178)
 * Optimize RestrictionSet (CASSANDRA-12153)
 * cqlsh does not automatically downgrade CQL version (CASSANDRA-12150)
 * Omit (de)serialization of state variable in UDAs (CASSANDRA-9613)
 * Create a system table to expose prepared statements (CASSANDRA-8831)
 * Reuse DataOutputBuffer from ColumnIndex (CASSANDRA-11970)
 * Remove DatabaseDescriptor dependency from SegmentedFile (CASSANDRA-11580)
 * Add supplied username to authentication error messages (CASSANDRA-12076)
 * Remove pre-startup check for open JMX port (CASSANDRA-12074)
 * Remove compaction Severity from DynamicEndpointSnitch (CASSANDRA-11738)
 * Restore resumable hints delivery (CASSANDRA-11960)
 * Properly report LWT contention (CASSANDRA-12626)
Merged from 3.0:
 * Dump threads when unit tests time out (CASSANDRA-13117)
 * Better error when modifying function permissions without explicit keyspace (CASSANDRA-12925)
 * Indexer is not correctly invoked when building indexes over sstables (CASSANDRA-13075)
 * Read repair is not blocking repair to finish in foreground repair (CASSANDRA-13115)
 * Stress daemon help is incorrect(CASSANDRA-12563)
 * Remove ALTER TYPE support (CASSANDRA-12443)
 * Fix assertion for certain legacy range tombstone pattern (CASSANDRA-12203)
 * Replace empty strings with null values if they cannot be converted (CASSANDRA-12794)
 * Fix deserialization of 2.x DeletedCells (CASSANDRA-12620)
 * Add parent repair session id to anticompaction log message (CASSANDRA-12186)
 * Improve contention handling on failure to acquire MV lock for streaming and hints (CASSANDRA-12905)
 * Fix DELETE and UPDATE queries with empty IN restrictions (CASSANDRA-12829)
 * Mark MVs as built after successful bootstrap (CASSANDRA-12984)
 * Estimated TS drop-time histogram updated with Cell.NO_DELETION_TIME (CASSANDRA-13040)
 * Nodetool compactionstats fails with NullPointerException (CASSANDRA-13021)
 * Thread local pools never cleaned up (CASSANDRA-13033)
 * Set RPC_READY to false when draining or if a node is marked as shutdown (CASSANDRA-12781)
 * CQL often queries static columns unnecessarily (CASSANDRA-12768)
 * Make sure sstables only get committed when it's safe to discard commit log records (CASSANDRA-12956)
 * Reject default_time_to_live option when creating or altering MVs (CASSANDRA-12868)
 * Nodetool should use a more sane max heap size (CASSANDRA-12739)
 * LocalToken ensures token values are cloned on heap (CASSANDRA-12651)
 * AnticompactionRequestSerializer serializedSize is incorrect (CASSANDRA-12934)
 * Prevent reloading of logback.xml from UDF sandbox (CASSANDRA-12535)
 * Reenable HeapPool (CASSANDRA-12900)
 * Disallow offheap_buffers memtable allocation (CASSANDRA-11039)
 * Fix CommitLogSegmentManagerTest (CASSANDRA-12283)
 * Pass root cause to CorruptBlockException when uncompression failed (CASSANDRA-12889)
 * Batch with multiple conditional updates for the same partition causes AssertionError (CASSANDRA-12867)
 * Make AbstractReplicationStrategy extendable from outside its package (CASSANDRA-12788)
 * Don't tell users to turn off consistent rangemovements during rebuild. (CASSANDRA-12296)
 * Fix CommitLogTest.testDeleteIfNotDirty (CASSANDRA-12854)
 * Avoid deadlock due to MV lock contention (CASSANDRA-12689)
 * Fix for KeyCacheCqlTest flakiness (CASSANDRA-12801)
 * Include SSTable filename in compacting large row message (CASSANDRA-12384)
 * Fix potential socket leak (CASSANDRA-12329, CASSANDRA-12330)
 * Fix ViewTest.testCompaction (CASSANDRA-12789)
 * Improve avg aggregate functions (CASSANDRA-12417)
 * Preserve quoted reserved keyword column names in MV creation (CASSANDRA-11803)
 * nodetool stopdaemon errors out (CASSANDRA-12646)
 * Split materialized view mutations on build to prevent OOM (CASSANDRA-12268)
 * mx4j does not work in 3.0.8 (CASSANDRA-12274)
 * Abort cqlsh copy-from in case of no answer after prolonged period of time (CASSANDRA-12740)
 * Avoid sstable corrupt exception due to dropped static column (CASSANDRA-12582)
 * Make stress use client mode to avoid checking commit log size on startup (CASSANDRA-12478)
 * Fix exceptions with new vnode allocation (CASSANDRA-12715)
 * Unify drain and shutdown processes (CASSANDRA-12509)
 * Fix NPE in ComponentOfSlice.isEQ() (CASSANDRA-12706)
 * Fix failure in LogTransactionTest (CASSANDRA-12632)
 * Fix potentially incomplete non-frozen UDT values when querying with the
   full primary key specified (CASSANDRA-12605)
 * Make sure repaired tombstones are dropped when only_purge_repaired_tombstones is enabled (CASSANDRA-12703)
 * Skip writing MV mutations to commitlog on mutation.applyUnsafe() (CASSANDRA-11670)
 * Establish consistent distinction between non-existing partition and NULL value for LWTs on static columns (CASSANDRA-12060)
 * Extend ColumnIdentifier.internedInstances key to include the type that generated the byte buffer (CASSANDRA-12516)
 * Handle composite prefixes with final EOC=0 as in 2.x and refactor LegacyLayout.decodeBound (CASSANDRA-12423)
 * select_distinct_with_deletions_test failing on non-vnode environments (CASSANDRA-11126)
 * Stack Overflow returned to queries while upgrading (CASSANDRA-12527)
 * Fix legacy regex for temporary files from 2.2 (CASSANDRA-12565)
 * Add option to state current gc_grace_seconds to tools/bin/sstablemetadata (CASSANDRA-12208)
 * Fix file system race condition that may cause LogAwareFileLister to fail to classify files (CASSANDRA-11889)
 * Fix file handle leaks due to simultaneous compaction/repair and
   listing snapshots, calculating snapshot sizes, or making schema
   changes (CASSANDRA-11594)
 * Fix nodetool repair exits with 0 for some errors (CASSANDRA-12508)
 * Do not shut down BatchlogManager twice during drain (CASSANDRA-12504)
 * Disk failure policy should not be invoked on out of space (CASSANDRA-12385)
 * Calculate last compacted key on startup (CASSANDRA-6216)
 * Add schema to snapshot manifest, add USING TIMESTAMP clause to ALTER TABLE statements (CASSANDRA-7190)
 * If CF has no clustering columns, any row cache is full partition cache (CASSANDRA-12499)
 * Correct log message for statistics of offheap memtable flush (CASSANDRA-12776)
 * Explicitly set locale for string validation (CASSANDRA-12541,CASSANDRA-12542,CASSANDRA-12543,CASSANDRA-12545)
Merged from 2.2:
 * Fix speculative retry bugs (CASSANDRA-13009)
 * Fix handling of nulls and unsets in IN conditions (CASSANDRA-12981)
 * Fix race causing infinite loop if Thrift server is stopped before it starts listening (CASSANDRA-12856)
 * CompactionTasks now correctly drops sstables out of compaction when not enough disk space is available (CASSANDRA-12979)
 * Remove support for non-JavaScript UDFs (CASSANDRA-12883)
 * Fix DynamicEndpointSnitch noop in multi-datacenter situations (CASSANDRA-13074)
 * cqlsh copy-from: encode column names to avoid primary key parsing errors (CASSANDRA-12909)
 * Temporarily fix bug that creates commit log when running offline tools (CASSANDRA-8616)
 * Reduce granuality of OpOrder.Group during index build (CASSANDRA-12796)
 * Test bind parameters and unset parameters in InsertUpdateIfConditionTest (CASSANDRA-12980)
 * Use saved tokens when setting local tokens on StorageService.joinRing (CASSANDRA-12935)
 * cqlsh: fix DESC TYPES errors (CASSANDRA-12914)
 * Fix leak on skipped SSTables in sstableupgrade (CASSANDRA-12899)
 * Avoid blocking gossip during pending range calculation (CASSANDRA-12281)
 * Fix purgeability of tombstones with max timestamp (CASSANDRA-12792)
 * Fail repair if participant dies during sync or anticompaction (CASSANDRA-12901)
 * cqlsh COPY: unprotected pk values before converting them if not using prepared statements (CASSANDRA-12863)
 * Fix Util.spinAssertEquals (CASSANDRA-12283)
 * Fix potential NPE for compactionstats (CASSANDRA-12462)
 * Prepare legacy authenticate statement if credentials table initialised after node startup (CASSANDRA-12813)
 * Change cassandra.wait_for_tracing_events_timeout_secs default to 0 (CASSANDRA-12754)
 * Clean up permissions when a UDA is dropped (CASSANDRA-12720)
 * Limit colUpdateTimeDelta histogram updates to reasonable deltas (CASSANDRA-11117)
 * Fix leak errors and execution rejected exceptions when draining (CASSANDRA-12457)
 * Fix merkle tree depth calculation (CASSANDRA-12580)
 * Make Collections deserialization more robust (CASSANDRA-12618)
 * Better handle invalid system roles table (CASSANDRA-12700)
 * Fix exceptions when enabling gossip on nodes that haven't joined the ring (CASSANDRA-12253)
 * Fix authentication problem when invoking cqlsh copy from a SOURCE command (CASSANDRA-12642)
 * Decrement pending range calculator jobs counter in finally block
 * cqlshlib tests: increase default execute timeout (CASSANDRA-12481)
 * Forward writes to replacement node when replace_address != broadcast_address (CASSANDRA-8523)
 * Fail repair on non-existing table (CASSANDRA-12279)
 * Enable repair -pr and -local together (fix regression of CASSANDRA-7450) (CASSANDRA-12522)
 * Split consistent range movement flag correction (CASSANDRA-12786)
Merged from 2.1:
 * Upgrade netty version to fix memory leak with client encryption (CASSANDRA-13114)
 * cqlsh copy-from: sort user type fields in csv (CASSANDRA-12959)
 * Don't skip sstables based on maxLocalDeletionTime (CASSANDRA-12765)


3.8, 3.9
 * Fix value skipping with counter columns (CASSANDRA-11726)
 * Fix nodetool tablestats miss SSTable count (CASSANDRA-12205)
 * Fixed flacky SSTablesIteratedTest (CASSANDRA-12282)
 * Fixed flacky SSTableRewriterTest: check file counts before calling validateCFS (CASSANDRA-12348)
 * cqlsh: Fix handling of $$-escaped strings (CASSANDRA-12189)
 * Fix SSL JMX requiring truststore containing server cert (CASSANDRA-12109)
 * RTE from new CDC column breaks in flight queries (CASSANDRA-12236)
 * Fix hdr logging for single operation workloads (CASSANDRA-12145)
 * Fix SASI PREFIX search in CONTAINS mode with partial terms (CASSANDRA-12073)
 * Increase size of flushExecutor thread pool (CASSANDRA-12071)
 * Partial revert of CASSANDRA-11971, cannot recycle buffer in SP.sendMessagesToNonlocalDC (CASSANDRA-11950)
 * Upgrade netty to 4.0.39 (CASSANDRA-12032, CASSANDRA-12034)
 * Improve details in compaction log message (CASSANDRA-12080)
 * Allow unset values in CQLSSTableWriter (CASSANDRA-11911)
 * Chunk cache to request compressor-compatible buffers if pool space is exhausted (CASSANDRA-11993)
 * Remove DatabaseDescriptor dependencies from SequentialWriter (CASSANDRA-11579)
 * Move skip_stop_words filter before stemming (CASSANDRA-12078)
 * Support seek() in EncryptedFileSegmentInputStream (CASSANDRA-11957)
 * SSTable tools mishandling LocalPartitioner (CASSANDRA-12002)
 * When SEPWorker assigned work, set thread name to match pool (CASSANDRA-11966)
 * Add cross-DC latency metrics (CASSANDRA-11596)
 * Allow terms in selection clause (CASSANDRA-10783)
 * Add bind variables to trace (CASSANDRA-11719)
 * Switch counter shards' clock to timestamps (CASSANDRA-9811)
 * Introduce HdrHistogram and response/service/wait separation to stress tool (CASSANDRA-11853)
 * entry-weighers in QueryProcessor should respect partitionKeyBindIndexes field (CASSANDRA-11718)
 * Support older ant versions (CASSANDRA-11807)
 * Estimate compressed on disk size when deciding if sstable size limit reached (CASSANDRA-11623)
 * cassandra-stress profiles should support case sensitive schemas (CASSANDRA-11546)
 * Remove DatabaseDescriptor dependency from FileUtils (CASSANDRA-11578)
 * Faster streaming (CASSANDRA-9766)
 * Add prepared query parameter to trace for "Execute CQL3 prepared query" session (CASSANDRA-11425)
 * Add repaired percentage metric (CASSANDRA-11503)
 * Add Change-Data-Capture (CASSANDRA-8844)
Merged from 3.0:
 * Fix paging for 2.x to 3.x upgrades (CASSANDRA-11195)
 * Fix clean interval not sent to commit log for empty memtable flush (CASSANDRA-12436)
 * Fix potential resource leak in RMIServerSocketFactoryImpl (CASSANDRA-12331)
 * Make sure compaction stats are updated when compaction is interrupted (CASSANDRA-12100)
 * Change commitlog and sstables to track dirty and clean intervals (CASSANDRA-11828)
 * NullPointerException during compaction on table with static columns (CASSANDRA-12336)
 * Fixed ConcurrentModificationException when reading metrics in GraphiteReporter (CASSANDRA-11823)
 * Fix upgrade of super columns on thrift (CASSANDRA-12335)
 * Fixed flacky BlacklistingCompactionsTest, switched to fixed size types and increased corruption size (CASSANDRA-12359)
 * Rerun ReplicationAwareTokenAllocatorTest on failure to avoid flakiness (CASSANDRA-12277)
 * Exception when computing read-repair for range tombstones (CASSANDRA-12263)
 * Lost counter writes in compact table and static columns (CASSANDRA-12219)
 * AssertionError with MVs on updating a row that isn't indexed due to a null value (CASSANDRA-12247)
 * Disable RR and speculative retry with EACH_QUORUM reads (CASSANDRA-11980)
 * Add option to override compaction space check (CASSANDRA-12180)
 * Faster startup by only scanning each directory for temporary files once (CASSANDRA-12114)
 * Respond with v1/v2 protocol header when responding to driver that attempts
   to connect with too low of a protocol version (CASSANDRA-11464)
 * NullPointerExpception when reading/compacting table (CASSANDRA-11988)
 * Fix problem with undeleteable rows on upgrade to new sstable format (CASSANDRA-12144)
 * Fix potential bad messaging service message for paged range reads
   within mixed-version 3.x clusters (CASSANDRA-12249)
 * Fix paging logic for deleted partitions with static columns (CASSANDRA-12107)
 * Wait until the message is being send to decide which serializer must be used (CASSANDRA-11393)
 * Fix migration of static thrift column names with non-text comparators (CASSANDRA-12147)
 * Fix upgrading sparse tables that are incorrectly marked as dense (CASSANDRA-11315)
 * Fix reverse queries ignoring range tombstones (CASSANDRA-11733)
 * Avoid potential race when rebuilding CFMetaData (CASSANDRA-12098)
 * Avoid missing sstables when getting the canonical sstables (CASSANDRA-11996)
 * Always select the live sstables when getting sstables in bounds (CASSANDRA-11944)
 * Fix column ordering of results with static columns for Thrift requests in
   a mixed 2.x/3.x cluster, also fix potential non-resolved duplication of
   those static columns in query results (CASSANDRA-12123)
 * Avoid digest mismatch with empty but static rows (CASSANDRA-12090)
 * Fix EOF exception when altering column type (CASSANDRA-11820)
 * Fix potential race in schema during new table creation (CASSANDRA-12083)
 * cqlsh: fix error handling in rare COPY FROM failure scenario (CASSANDRA-12070)
 * Disable autocompaction during drain (CASSANDRA-11878)
 * Add a metrics timer to MemtablePool and use it to track time spent blocked on memory in MemtableAllocator (CASSANDRA-11327)
 * Fix upgrading schema with super columns with non-text subcomparators (CASSANDRA-12023)
 * Add TimeWindowCompactionStrategy (CASSANDRA-9666)
 * Fix JsonTransformer output of partition with deletion info (CASSANDRA-12418)
 * Fix NPE in SSTableLoader when specifying partial directory path (CASSANDRA-12609)
Merged from 2.2:
 * Add local address entry in PropertyFileSnitch (CASSANDRA-11332)
 * cqlsh copy: fix missing counter values (CASSANDRA-12476)
 * Move migration tasks to non-periodic queue, assure flush executor shutdown after non-periodic executor (CASSANDRA-12251)
 * cqlsh copy: fixed possible race in initializing feeding thread (CASSANDRA-11701)
 * Only set broadcast_rpc_address on Ec2MultiRegionSnitch if it's not set (CASSANDRA-11357)
 * Update StorageProxy range metrics for timeouts, failures and unavailables (CASSANDRA-9507)
 * Add Sigar to classes included in clientutil.jar (CASSANDRA-11635)
 * Add decay to histograms and timers used for metrics (CASSANDRA-11752)
 * Fix hanging stream session (CASSANDRA-10992)
 * Fix INSERT JSON, fromJson() support of smallint, tinyint types (CASSANDRA-12371)
 * Restore JVM metric export for metric reporters (CASSANDRA-12312)
 * Release sstables of failed stream sessions only when outgoing transfers are finished (CASSANDRA-11345)
 * Wait for tracing events before returning response and query at same consistency level client side (CASSANDRA-11465)
 * cqlsh copyutil should get host metadata by connected address (CASSANDRA-11979)
 * Fixed cqlshlib.test.remove_test_db (CASSANDRA-12214)
 * Synchronize ThriftServer::stop() (CASSANDRA-12105)
 * Use dedicated thread for JMX notifications (CASSANDRA-12146)
 * Improve streaming synchronization and fault tolerance (CASSANDRA-11414)
 * MemoryUtil.getShort() should return an unsigned short also for architectures not supporting unaligned memory accesses (CASSANDRA-11973)
Merged from 2.1:
 * Fix queries with empty ByteBuffer values in clustering column restrictions (CASSANDRA-12127)
 * Disable passing control to post-flush after flush failure to prevent data loss (CASSANDRA-11828)
 * Allow STCS-in-L0 compactions to reduce scope with LCS (CASSANDRA-12040)
 * cannot use cql since upgrading python to 2.7.11+ (CASSANDRA-11850)
 * Fix filtering on clustering columns when 2i is used (CASSANDRA-11907)


3.0.8
 * Fix potential race in schema during new table creation (CASSANDRA-12083)
 * cqlsh: fix error handling in rare COPY FROM failure scenario (CASSANDRA-12070)
 * Disable autocompaction during drain (CASSANDRA-11878)
 * Add a metrics timer to MemtablePool and use it to track time spent blocked on memory in MemtableAllocator (CASSANDRA-11327)
 * Fix upgrading schema with super columns with non-text subcomparators (CASSANDRA-12023)
 * Add TimeWindowCompactionStrategy (CASSANDRA-9666)
Merged from 2.2:
 * Allow nodetool info to run with readonly JMX access (CASSANDRA-11755)
 * Validate bloom_filter_fp_chance against lowest supported
   value when the table is created (CASSANDRA-11920)
 * Don't send erroneous NEW_NODE notifications on restart (CASSANDRA-11038)
 * StorageService shutdown hook should use a volatile variable (CASSANDRA-11984)
Merged from 2.1:
 * Add system property to set the max number of native transport requests in queue (CASSANDRA-11363)
 * Fix queries with empty ByteBuffer values in clustering column restrictions (CASSANDRA-12127)
 * Disable passing control to post-flush after flush failure to prevent data loss (CASSANDRA-11828)
 * Allow STCS-in-L0 compactions to reduce scope with LCS (CASSANDRA-12040)
 * cannot use cql since upgrading python to 2.7.11+ (CASSANDRA-11850)
 * Fix filtering on clustering columns when 2i is used (CASSANDRA-11907)
 * Avoid stalling paxos when the paxos state expires (CASSANDRA-12043)
 * Remove finished incoming streaming connections from MessagingService (CASSANDRA-11854)
 * Don't try to get sstables for non-repairing column families (CASSANDRA-12077)
 * Avoid marking too many sstables as repaired (CASSANDRA-11696)
 * Prevent select statements with clustering key > 64k (CASSANDRA-11882)
 * Fix clock skew corrupting other nodes with paxos (CASSANDRA-11991)
 * Remove distinction between non-existing static columns and existing but null in LWTs (CASSANDRA-9842)
 * Cache local ranges when calculating repair neighbors (CASSANDRA-11934)
 * Allow LWT operation on static column with only partition keys (CASSANDRA-10532)
 * Create interval tree over canonical sstables to avoid missing sstables during streaming (CASSANDRA-11886)
 * cqlsh COPY FROM: shutdown parent cluster after forking, to avoid corrupting SSL connections (CASSANDRA-11749)


3.7
 * Support multiple folders for user defined compaction tasks (CASSANDRA-11765)
 * Fix race in CompactionStrategyManager's pause/resume (CASSANDRA-11922)
Merged from 3.0:
 * Fix legacy serialization of Thrift-generated non-compound range tombstones
   when communicating with 2.x nodes (CASSANDRA-11930)
 * Fix Directories instantiations where CFS.initialDirectories should be used (CASSANDRA-11849)
 * Avoid referencing DatabaseDescriptor in AbstractType (CASSANDRA-11912)
 * Don't use static dataDirectories field in Directories instances (CASSANDRA-11647)
 * Fix sstables not being protected from removal during index build (CASSANDRA-11905)
 * cqlsh: Suppress stack trace from Read/WriteFailures (CASSANDRA-11032)
 * Remove unneeded code to repair index summaries that have
   been improperly down-sampled (CASSANDRA-11127)
 * Avoid WriteTimeoutExceptions during commit log replay due to materialized
   view lock contention (CASSANDRA-11891)
 * Prevent OOM failures on SSTable corruption, improve tests for corruption detection (CASSANDRA-9530)
 * Use CFS.initialDirectories when clearing snapshots (CASSANDRA-11705)
 * Allow compaction strategies to disable early open (CASSANDRA-11754)
 * Refactor Materialized View code (CASSANDRA-11475)
 * Update Java Driver (CASSANDRA-11615)
Merged from 2.2:
 * Persist local metadata earlier in startup sequence (CASSANDRA-11742)
 * cqlsh: fix tab completion for case-sensitive identifiers (CASSANDRA-11664)
 * Avoid showing estimated key as -1 in tablestats (CASSANDRA-11587)
 * Fix possible race condition in CommitLog.recover (CASSANDRA-11743)
 * Enable client encryption in sstableloader with cli options (CASSANDRA-11708)
 * Possible memory leak in NIODataInputStream (CASSANDRA-11867)
 * Add seconds to cqlsh tracing session duration (CASSANDRA-11753)
 * Fix commit log replay after out-of-order flush completion (CASSANDRA-9669)
 * Prohibit Reversed Counter type as part of the PK (CASSANDRA-9395)
 * cqlsh: correctly handle non-ascii chars in error messages (CASSANDRA-11626)
Merged from 2.1:
 * Run CommitLog tests with different compression settings (CASSANDRA-9039)
 * cqlsh: apply current keyspace to source command (CASSANDRA-11152)
 * Clear out parent repair session if repair coordinator dies (CASSANDRA-11824)
 * Set default streaming_socket_timeout_in_ms to 24 hours (CASSANDRA-11840)
 * Do not consider local node a valid source during replace (CASSANDRA-11848)
 * Add message dropped tasks to nodetool netstats (CASSANDRA-11855)
 * Avoid holding SSTableReaders for duration of incremental repair (CASSANDRA-11739)


3.6
 * Correctly migrate schema for frozen UDTs during 2.x -> 3.x upgrades
   (does not affect any released versions) (CASSANDRA-11613)
 * Allow server startup if JMX is configured directly (CASSANDRA-11725)
 * Prevent direct memory OOM on buffer pool allocations (CASSANDRA-11710)
 * Enhanced Compaction Logging (CASSANDRA-10805)
 * Make prepared statement cache size configurable (CASSANDRA-11555)
 * Integrated JMX authentication and authorization (CASSANDRA-10091)
 * Add units to stress ouput (CASSANDRA-11352)
 * Fix PER PARTITION LIMIT for single and multi partitions queries (CASSANDRA-11603)
 * Add uncompressed chunk cache for RandomAccessReader (CASSANDRA-5863)
 * Clarify ClusteringPrefix hierarchy (CASSANDRA-11213)
 * Always perform collision check before joining ring (CASSANDRA-10134)
 * SSTableWriter output discrepancy (CASSANDRA-11646)
 * Fix potential timeout in NativeTransportService.testConcurrentDestroys (CASSANDRA-10756)
 * Support large partitions on the 3.0 sstable format (CASSANDRA-11206,11763)
 * Add support to rebuild from specific range (CASSANDRA-10406)
 * Optimize the overlapping lookup by calculating all the
   bounds in advance (CASSANDRA-11571)
 * Support json/yaml output in nodetool tablestats (CASSANDRA-5977)
 * (stress) Add datacenter option to -node options (CASSANDRA-11591)
 * Fix handling of empty slices (CASSANDRA-11513)
 * Make number of cores used by cqlsh COPY visible to testing code (CASSANDRA-11437)
 * Allow filtering on clustering columns for queries without secondary indexes (CASSANDRA-11310)
 * Refactor Restriction hierarchy (CASSANDRA-11354)
 * Eliminate allocations in R/W path (CASSANDRA-11421)
 * Update Netty to 4.0.36 (CASSANDRA-11567)
 * Fix PER PARTITION LIMIT for queries requiring post-query ordering (CASSANDRA-11556)
 * Allow instantiation of UDTs and tuples in UDFs (CASSANDRA-10818)
 * Support UDT in CQLSSTableWriter (CASSANDRA-10624)
 * Support for non-frozen user-defined types, updating
   individual fields of user-defined types (CASSANDRA-7423)
 * Make LZ4 compression level configurable (CASSANDRA-11051)
 * Allow per-partition LIMIT clause in CQL (CASSANDRA-7017)
 * Make custom filtering more extensible with UserExpression (CASSANDRA-11295)
 * Improve field-checking and error reporting in cassandra.yaml (CASSANDRA-10649)
 * Print CAS stats in nodetool proxyhistograms (CASSANDRA-11507)
 * More user friendly error when providing an invalid token to nodetool (CASSANDRA-9348)
 * Add static column support to SASI index (CASSANDRA-11183)
 * Support EQ/PREFIX queries in SASI CONTAINS mode without tokenization (CASSANDRA-11434)
 * Support LIKE operator in prepared statements (CASSANDRA-11456)
 * Add a command to see if a Materialized View has finished building (CASSANDRA-9967)
 * Log endpoint and port associated with streaming operation (CASSANDRA-8777)
 * Print sensible units for all log messages (CASSANDRA-9692)
 * Upgrade Netty to version 4.0.34 (CASSANDRA-11096)
 * Break the CQL grammar into separate Parser and Lexer (CASSANDRA-11372)
 * Compress only inter-dc traffic by default (CASSANDRA-8888)
 * Add metrics to track write amplification (CASSANDRA-11420)
 * cassandra-stress: cannot handle "value-less" tables (CASSANDRA-7739)
 * Add/drop multiple columns in one ALTER TABLE statement (CASSANDRA-10411)
 * Add require_endpoint_verification opt for internode encryption (CASSANDRA-9220)
 * Add auto import java.util for UDF code block (CASSANDRA-11392)
 * Add --hex-format option to nodetool getsstables (CASSANDRA-11337)
 * sstablemetadata should print sstable min/max token (CASSANDRA-7159)
 * Do not wrap CassandraException in TriggerExecutor (CASSANDRA-9421)
 * COPY TO should have higher double precision (CASSANDRA-11255)
 * Stress should exit with non-zero status after failure (CASSANDRA-10340)
 * Add client to cqlsh SHOW_SESSION (CASSANDRA-8958)
 * Fix nodetool tablestats keyspace level metrics (CASSANDRA-11226)
 * Store repair options in parent_repair_history (CASSANDRA-11244)
 * Print current leveling in sstableofflinerelevel (CASSANDRA-9588)
 * Change repair message for keyspaces with RF 1 (CASSANDRA-11203)
 * Remove hard-coded SSL cipher suites and protocols (CASSANDRA-10508)
 * Improve concurrency in CompactionStrategyManager (CASSANDRA-10099)
 * (cqlsh) interpret CQL type for formatting blobs (CASSANDRA-11274)
 * Refuse to start and print txn log information in case of disk
   corruption (CASSANDRA-10112)
 * Resolve some eclipse-warnings (CASSANDRA-11086)
 * (cqlsh) Show static columns in a different color (CASSANDRA-11059)
 * Allow to remove TTLs on table with default_time_to_live (CASSANDRA-11207)
Merged from 3.0:
 * Disallow creating view with a static column (CASSANDRA-11602)
 * Reduce the amount of object allocations caused by the getFunctions methods (CASSANDRA-11593)
 * Potential error replaying commitlog with smallint/tinyint/date/time types (CASSANDRA-11618)
 * Fix queries with filtering on counter columns (CASSANDRA-11629)
 * Improve tombstone printing in sstabledump (CASSANDRA-11655)
 * Fix paging for range queries where all clustering columns are specified (CASSANDRA-11669)
 * Don't require HEAP_NEW_SIZE to be set when using G1 (CASSANDRA-11600)
 * Fix sstabledump not showing cells after tombstone marker (CASSANDRA-11654)
 * Ignore all LocalStrategy keyspaces for streaming and other related
   operations (CASSANDRA-11627)
 * Ensure columnfilter covers indexed columns for thrift 2i queries (CASSANDRA-11523)
 * Only open one sstable scanner per sstable (CASSANDRA-11412)
 * Option to specify ProtocolVersion in cassandra-stress (CASSANDRA-11410)
 * ArithmeticException in avgFunctionForDecimal (CASSANDRA-11485)
 * LogAwareFileLister should only use OLD sstable files in current folder to determine disk consistency (CASSANDRA-11470)
 * Notify indexers of expired rows during compaction (CASSANDRA-11329)
 * Properly respond with ProtocolError when a v1/v2 native protocol
   header is received (CASSANDRA-11464)
 * Validate that num_tokens and initial_token are consistent with one another (CASSANDRA-10120)
Merged from 2.2:
 * Exit JVM if JMX server fails to startup (CASSANDRA-11540)
 * Produce a heap dump when exiting on OOM (CASSANDRA-9861)
 * Restore ability to filter on clustering columns when using a 2i (CASSANDRA-11510)
 * JSON datetime formatting needs timezone (CASSANDRA-11137)
 * Fix is_dense recalculation for Thrift-updated tables (CASSANDRA-11502)
 * Remove unnescessary file existence check during anticompaction (CASSANDRA-11660)
 * Add missing files to debian packages (CASSANDRA-11642)
 * Avoid calling Iterables::concat in loops during ModificationStatement::getFunctions (CASSANDRA-11621)
 * cqlsh: COPY FROM should use regular inserts for single statement batches and
   report errors correctly if workers processes crash on initialization (CASSANDRA-11474)
 * Always close cluster with connection in CqlRecordWriter (CASSANDRA-11553)
 * Allow only DISTINCT queries with partition keys restrictions (CASSANDRA-11339)
 * CqlConfigHelper no longer requires both a keystore and truststore to work (CASSANDRA-11532)
 * Make deprecated repair methods backward-compatible with previous notification service (CASSANDRA-11430)
 * IncomingStreamingConnection version check message wrong (CASSANDRA-11462)
Merged from 2.1:
 * Support mlockall on IBM POWER arch (CASSANDRA-11576)
 * Add option to disable use of severity in DynamicEndpointSnitch (CASSANDRA-11737)
 * cqlsh COPY FROM fails for null values with non-prepared statements (CASSANDRA-11631)
 * Make cython optional in pylib/setup.py (CASSANDRA-11630)
 * Change order of directory searching for cassandra.in.sh to favor local one (CASSANDRA-11628)
 * cqlsh COPY FROM fails with []{} chars in UDT/tuple fields/values (CASSANDRA-11633)
 * clqsh: COPY FROM throws TypeError with Cython extensions enabled (CASSANDRA-11574)
 * cqlsh: COPY FROM ignores NULL values in conversion (CASSANDRA-11549)
 * Validate levels when building LeveledScanner to avoid overlaps with orphaned sstables (CASSANDRA-9935)


3.5
 * StaticTokenTreeBuilder should respect posibility of duplicate tokens (CASSANDRA-11525)
 * Correctly fix potential assertion error during compaction (CASSANDRA-11353)
 * Avoid index segment stitching in RAM which lead to OOM on big SSTable files (CASSANDRA-11383)
 * Fix clustering and row filters for LIKE queries on clustering columns (CASSANDRA-11397)
Merged from 3.0:
 * Fix rare NPE on schema upgrade from 2.x to 3.x (CASSANDRA-10943)
 * Improve backoff policy for cqlsh COPY FROM (CASSANDRA-11320)
 * Improve IF NOT EXISTS check in CREATE INDEX (CASSANDRA-11131)
 * Upgrade ohc to 0.4.3
 * Enable SO_REUSEADDR for JMX RMI server sockets (CASSANDRA-11093)
 * Allocate merkletrees with the correct size (CASSANDRA-11390)
 * Support streaming pre-3.0 sstables (CASSANDRA-10990)
 * Add backpressure to compressed or encrypted commit log (CASSANDRA-10971)
 * SSTableExport supports secondary index tables (CASSANDRA-11330)
 * Fix sstabledump to include missing info in debug output (CASSANDRA-11321)
 * Establish and implement canonical bulk reading workload(s) (CASSANDRA-10331)
 * Fix paging for IN queries on tables without clustering columns (CASSANDRA-11208)
 * Remove recursive call from CompositesSearcher (CASSANDRA-11304)
 * Fix filtering on non-primary key columns for queries without index (CASSANDRA-6377)
 * Fix sstableloader fail when using materialized view (CASSANDRA-11275)
Merged from 2.2:
 * DatabaseDescriptor should log stacktrace in case of Eception during seed provider creation (CASSANDRA-11312)
 * Use canonical path for directory in SSTable descriptor (CASSANDRA-10587)
 * Add cassandra-stress keystore option (CASSANDRA-9325)
 * Dont mark sstables as repairing with sub range repairs (CASSANDRA-11451)
 * Notify when sstables change after cancelling compaction (CASSANDRA-11373)
 * cqlsh: COPY FROM should check that explicit column names are valid (CASSANDRA-11333)
 * Add -Dcassandra.start_gossip startup option (CASSANDRA-10809)
 * Fix UTF8Validator.validate() for modified UTF-8 (CASSANDRA-10748)
 * Clarify that now() function is calculated on the coordinator node in CQL documentation (CASSANDRA-10900)
 * Fix bloom filter sizing with LCS (CASSANDRA-11344)
 * (cqlsh) Fix error when result is 0 rows with EXPAND ON (CASSANDRA-11092)
 * Add missing newline at end of bin/cqlsh (CASSANDRA-11325)
 * Unresolved hostname leads to replace being ignored (CASSANDRA-11210)
 * Only log yaml config once, at startup (CASSANDRA-11217)
 * Reference leak with parallel repairs on the same table (CASSANDRA-11215)
Merged from 2.1:
 * Add a -j parameter to scrub/cleanup/upgradesstables to state how
   many threads to use (CASSANDRA-11179)
 * COPY FROM on large datasets: fix progress report and debug performance (CASSANDRA-11053)
 * InvalidateKeys should have a weak ref to key cache (CASSANDRA-11176)


3.4
 * (cqlsh) add cqlshrc option to always connect using ssl (CASSANDRA-10458)
 * Cleanup a few resource warnings (CASSANDRA-11085)
 * Allow custom tracing implementations (CASSANDRA-10392)
 * Extract LoaderOptions to be able to be used from outside (CASSANDRA-10637)
 * fix OnDiskIndexTest to properly treat empty ranges (CASSANDRA-11205)
 * fix TrackerTest to handle new notifications (CASSANDRA-11178)
 * add SASI validation for partitioner and complex columns (CASSANDRA-11169)
 * Add caching of encrypted credentials in PasswordAuthenticator (CASSANDRA-7715)
 * fix SASI memtable switching on flush (CASSANDRA-11159)
 * Remove duplicate offline compaction tracking (CASSANDRA-11148)
 * fix EQ semantics of analyzed SASI indexes (CASSANDRA-11130)
 * Support long name output for nodetool commands (CASSANDRA-7950)
 * Encrypted hints (CASSANDRA-11040)
 * SASI index options validation (CASSANDRA-11136)
 * Optimize disk seek using min/max column name meta data when the LIMIT clause is used
   (CASSANDRA-8180)
 * Add LIKE support to CQL3 (CASSANDRA-11067)
 * Generic Java UDF types (CASSANDRA-10819)
 * cqlsh: Include sub-second precision in timestamps by default (CASSANDRA-10428)
 * Set javac encoding to utf-8 (CASSANDRA-11077)
 * Integrate SASI index into Cassandra (CASSANDRA-10661)
 * Add --skip-flush option to nodetool snapshot
 * Skip values for non-queried columns (CASSANDRA-10657)
 * Add support for secondary indexes on static columns (CASSANDRA-8103)
 * CommitLogUpgradeTestMaker creates broken commit logs (CASSANDRA-11051)
 * Add metric for number of dropped mutations (CASSANDRA-10866)
 * Simplify row cache invalidation code (CASSANDRA-10396)
 * Support user-defined compaction through nodetool (CASSANDRA-10660)
 * Stripe view locks by key and table ID to reduce contention (CASSANDRA-10981)
 * Add nodetool gettimeout and settimeout commands (CASSANDRA-10953)
 * Add 3.0 metadata to sstablemetadata output (CASSANDRA-10838)
Merged from 3.0:
 * MV should only query complex columns included in the view (CASSANDRA-11069)
 * Failed aggregate creation breaks server permanently (CASSANDRA-11064)
 * Add sstabledump tool (CASSANDRA-7464)
 * Introduce backpressure for hints (CASSANDRA-10972)
 * Fix ClusteringPrefix not being able to read tombstone range boundaries (CASSANDRA-11158)
 * Prevent logging in sandboxed state (CASSANDRA-11033)
 * Disallow drop/alter operations of UDTs used by UDAs (CASSANDRA-10721)
 * Add query time validation method on Index (CASSANDRA-11043)
 * Avoid potential AssertionError in mixed version cluster (CASSANDRA-11128)
 * Properly handle hinted handoff after topology changes (CASSANDRA-5902)
 * AssertionError when listing sstable files on inconsistent disk state (CASSANDRA-11156)
 * Fix wrong rack counting and invalid conditions check for TokenAllocation
   (CASSANDRA-11139)
 * Avoid creating empty hint files (CASSANDRA-11090)
 * Fix leak detection strong reference loop using weak reference (CASSANDRA-11120)
 * Configurie BatchlogManager to stop delayed tasks on shutdown (CASSANDRA-11062)
 * Hadoop integration is incompatible with Cassandra Driver 3.0.0 (CASSANDRA-11001)
 * Add dropped_columns to the list of schema table so it gets handled
   properly (CASSANDRA-11050)
 * Fix NPE when using forceRepairRangeAsync without DC (CASSANDRA-11239)
Merged from 2.2:
 * Preserve order for preferred SSL cipher suites (CASSANDRA-11164)
 * Range.compareTo() violates the contract of Comparable (CASSANDRA-11216)
 * Avoid NPE when serializing ErrorMessage with null message (CASSANDRA-11167)
 * Replacing an aggregate with a new version doesn't reset INITCOND (CASSANDRA-10840)
 * (cqlsh) cqlsh cannot be called through symlink (CASSANDRA-11037)
 * fix ohc and java-driver pom dependencies in build.xml (CASSANDRA-10793)
 * Protect from keyspace dropped during repair (CASSANDRA-11065)
 * Handle adding fields to a UDT in SELECT JSON and toJson() (CASSANDRA-11146)
 * Better error message for cleanup (CASSANDRA-10991)
 * cqlsh pg-style-strings broken if line ends with ';' (CASSANDRA-11123)
 * Always persist upsampled index summaries (CASSANDRA-10512)
 * (cqlsh) Fix inconsistent auto-complete (CASSANDRA-10733)
 * Make SELECT JSON and toJson() threadsafe (CASSANDRA-11048)
 * Fix SELECT on tuple relations for mixed ASC/DESC clustering order (CASSANDRA-7281)
 * Use cloned TokenMetadata in size estimates to avoid race against membership check
   (CASSANDRA-10736)
 * (cqlsh) Support utf-8/cp65001 encoding on Windows (CASSANDRA-11030)
 * Fix paging on DISTINCT queries repeats result when first row in partition changes
   (CASSANDRA-10010)
 * (cqlsh) Support timezone conversion using pytz (CASSANDRA-10397)
 * cqlsh: change default encoding to UTF-8 (CASSANDRA-11124)
Merged from 2.1:
 * Checking if an unlogged batch is local is inefficient (CASSANDRA-11529)
 * Fix out-of-space error treatment in memtable flushing (CASSANDRA-11448).
 * Don't do defragmentation if reading from repaired sstables (CASSANDRA-10342)
 * Fix streaming_socket_timeout_in_ms not enforced (CASSANDRA-11286)
 * Avoid dropping message too quickly due to missing unit conversion (CASSANDRA-11302)
 * Don't remove FailureDetector history on removeEndpoint (CASSANDRA-10371)
 * Only notify if repair status changed (CASSANDRA-11172)
 * Use logback setting for 'cassandra -v' command (CASSANDRA-10767)
 * Fix sstableloader to unthrottle streaming by default (CASSANDRA-9714)
 * Fix incorrect warning in 'nodetool status' (CASSANDRA-10176)
 * Properly release sstable ref when doing offline scrub (CASSANDRA-10697)
 * Improve nodetool status performance for large cluster (CASSANDRA-7238)
 * Gossiper#isEnabled is not thread safe (CASSANDRA-11116)
 * Avoid major compaction mixing repaired and unrepaired sstables in DTCS (CASSANDRA-11113)
 * Make it clear what DTCS timestamp_resolution is used for (CASSANDRA-11041)
 * (cqlsh) Display milliseconds when datetime overflows (CASSANDRA-10625)


3.3
 * Avoid infinite loop if owned range is smaller than number of
   data dirs (CASSANDRA-11034)
 * Avoid bootstrap hanging when existing nodes have no data to stream (CASSANDRA-11010)
Merged from 3.0:
 * Remove double initialization of newly added tables (CASSANDRA-11027)
 * Filter keys searcher results by target range (CASSANDRA-11104)
 * Fix deserialization of legacy read commands (CASSANDRA-11087)
 * Fix incorrect computation of deletion time in sstable metadata (CASSANDRA-11102)
 * Avoid memory leak when collecting sstable metadata (CASSANDRA-11026)
 * Mutations do not block for completion under view lock contention (CASSANDRA-10779)
 * Invalidate legacy schema tables when unloading them (CASSANDRA-11071)
 * (cqlsh) handle INSERT and UPDATE statements with LWT conditions correctly
   (CASSANDRA-11003)
 * Fix DISTINCT queries in mixed version clusters (CASSANDRA-10762)
 * Migrate build status for indexes along with legacy schema (CASSANDRA-11046)
 * Ensure SSTables for legacy KEYS indexes can be read (CASSANDRA-11045)
 * Added support for IBM zSystems architecture (CASSANDRA-11054)
 * Update CQL documentation (CASSANDRA-10899)
 * Check the column name, not cell name, for dropped columns when reading
   legacy sstables (CASSANDRA-11018)
 * Don't attempt to index clustering values of static rows (CASSANDRA-11021)
 * Remove checksum files after replaying hints (CASSANDRA-10947)
 * Support passing base table metadata to custom 2i validation (CASSANDRA-10924)
 * Ensure stale index entries are purged during reads (CASSANDRA-11013)
 * (cqlsh) Also apply --connect-timeout to control connection
   timeout (CASSANDRA-10959)
 * Fix AssertionError when removing from list using UPDATE (CASSANDRA-10954)
 * Fix UnsupportedOperationException when reading old sstable with range
   tombstone (CASSANDRA-10743)
 * MV should use the maximum timestamp of the primary key (CASSANDRA-10910)
 * Fix potential assertion error during compaction (CASSANDRA-10944)
Merged from 2.2:
 * maxPurgeableTimestamp needs to check memtables too (CASSANDRA-9949)
 * Apply change to compaction throughput in real time (CASSANDRA-10025)
 * (cqlsh) encode input correctly when saving history
 * Fix potential NPE on ORDER BY queries with IN (CASSANDRA-10955)
 * Start L0 STCS-compactions even if there is a L0 -> L1 compaction
   going (CASSANDRA-10979)
 * Make UUID LSB unique per process (CASSANDRA-7925)
 * Avoid NPE when performing sstable tasks (scrub etc.) (CASSANDRA-10980)
 * Make sure client gets tombstone overwhelmed warning (CASSANDRA-9465)
 * Fix error streaming section more than 2GB (CASSANDRA-10961)
 * Histogram buckets exposed in jmx are sorted incorrectly (CASSANDRA-10975)
 * Enable GC logging by default (CASSANDRA-10140)
 * Optimize pending range computation (CASSANDRA-9258)
 * Skip commit log and saved cache directories in SSTable version startup check (CASSANDRA-10902)
 * drop/alter user should be case sensitive (CASSANDRA-10817)
Merged from 2.1:
 * test_bulk_round_trip_blogposts is failing occasionally (CASSANDRA-10938)
 * Fix isJoined return true only after becoming cluster member (CASANDRA-11007)
 * Fix bad gossip generation seen in long-running clusters (CASSANDRA-10969)
 * Avoid NPE when incremental repair fails (CASSANDRA-10909)
 * Unmark sstables compacting once they are done in cleanup/scrub/upgradesstables (CASSANDRA-10829)
 * Allow simultaneous bootstrapping with strict consistency when no vnodes are used (CASSANDRA-11005)
 * Log a message when major compaction does not result in a single file (CASSANDRA-10847)
 * (cqlsh) fix cqlsh_copy_tests when vnodes are disabled (CASSANDRA-10997)
 * (cqlsh) Add request timeout option to cqlsh (CASSANDRA-10686)
 * Avoid AssertionError while submitting hint with LWT (CASSANDRA-10477)
 * If CompactionMetadata is not in stats file, use index summary instead (CASSANDRA-10676)
 * Retry sending gossip syn multiple times during shadow round (CASSANDRA-8072)
 * Fix pending range calculation during moves (CASSANDRA-10887)
 * Sane default (200Mbps) for inter-DC streaming througput (CASSANDRA-8708)



3.2
 * Make sure tokens don't exist in several data directories (CASSANDRA-6696)
 * Add requireAuthorization method to IAuthorizer (CASSANDRA-10852)
 * Move static JVM options to conf/jvm.options file (CASSANDRA-10494)
 * Fix CassandraVersion to accept x.y version string (CASSANDRA-10931)
 * Add forceUserDefinedCleanup to allow more flexible cleanup (CASSANDRA-10708)
 * (cqlsh) allow setting TTL with COPY (CASSANDRA-9494)
 * Fix counting of received sstables in streaming (CASSANDRA-10949)
 * Implement hints compression (CASSANDRA-9428)
 * Fix potential assertion error when reading static columns (CASSANDRA-10903)
 * Fix EstimatedHistogram creation in nodetool tablehistograms (CASSANDRA-10859)
 * Establish bootstrap stream sessions sequentially (CASSANDRA-6992)
 * Sort compactionhistory output by timestamp (CASSANDRA-10464)
 * More efficient BTree removal (CASSANDRA-9991)
 * Make tablehistograms accept the same syntax as tablestats (CASSANDRA-10149)
 * Group pending compactions based on table (CASSANDRA-10718)
 * Add compressor name in sstablemetadata output (CASSANDRA-9879)
 * Fix type casting for counter columns (CASSANDRA-10824)
 * Prevent running Cassandra as root (CASSANDRA-8142)
 * bound maximum in-flight commit log replay mutation bytes to 64 megabytes (CASSANDRA-8639)
 * Normalize all scripts (CASSANDRA-10679)
 * Make compression ratio much more accurate (CASSANDRA-10225)
 * Optimize building of Clustering object when only one is created (CASSANDRA-10409)
 * Make index building pluggable (CASSANDRA-10681)
 * Add sstable flush observer (CASSANDRA-10678)
 * Improve NTS endpoints calculation (CASSANDRA-10200)
 * Improve performance of the folderSize function (CASSANDRA-10677)
 * Add support for type casting in selection clause (CASSANDRA-10310)
 * Added graphing option to cassandra-stress (CASSANDRA-7918)
 * Abort in-progress queries that time out (CASSANDRA-7392)
 * Add transparent data encryption core classes (CASSANDRA-9945)
Merged from 3.0:
 * Better handling of SSL connection errors inter-node (CASSANDRA-10816)
 * Avoid NoSuchElementException when executing empty batch (CASSANDRA-10711)
 * Avoid building PartitionUpdate in toString (CASSANDRA-10897)
 * Reduce heap spent when receiving many SSTables (CASSANDRA-10797)
 * Add back support for 3rd party auth providers to bulk loader (CASSANDRA-10873)
 * Eliminate the dependency on jgrapht for UDT resolution (CASSANDRA-10653)
 * (Hadoop) Close Clusters and Sessions in Hadoop Input/Output classes (CASSANDRA-10837)
 * Fix sstableloader not working with upper case keyspace name (CASSANDRA-10806)
Merged from 2.2:
 * jemalloc detection fails due to quoting issues in regexv (CASSANDRA-10946)
 * (cqlsh) show correct column names for empty result sets (CASSANDRA-9813)
 * Add new types to Stress (CASSANDRA-9556)
 * Add property to allow listening on broadcast interface (CASSANDRA-9748)
Merged from 2.1:
 * Match cassandra-loader options in COPY FROM (CASSANDRA-9303)
 * Fix binding to any address in CqlBulkRecordWriter (CASSANDRA-9309)
 * cqlsh fails to decode utf-8 characters for text typed columns (CASSANDRA-10875)
 * Log error when stream session fails (CASSANDRA-9294)
 * Fix bugs in commit log archiving startup behavior (CASSANDRA-10593)
 * (cqlsh) further optimise COPY FROM (CASSANDRA-9302)
 * Allow CREATE TABLE WITH ID (CASSANDRA-9179)
 * Make Stress compiles within eclipse (CASSANDRA-10807)
 * Cassandra Daemon should print JVM arguments (CASSANDRA-10764)
 * Allow cancellation of index summary redistribution (CASSANDRA-8805)


3.1.1
Merged from 3.0:
  * Fix upgrade data loss due to range tombstone deleting more data than then should
    (CASSANDRA-10822)


3.1
Merged from 3.0:
 * Avoid MV race during node decommission (CASSANDRA-10674)
 * Disable reloading of GossipingPropertyFileSnitch (CASSANDRA-9474)
 * Handle single-column deletions correction in materialized views
   when the column is part of the view primary key (CASSANDRA-10796)
 * Fix issue with datadir migration on upgrade (CASSANDRA-10788)
 * Fix bug with range tombstones on reverse queries and test coverage for
   AbstractBTreePartition (CASSANDRA-10059)
 * Remove 64k limit on collection elements (CASSANDRA-10374)
 * Remove unclear Indexer.indexes() method (CASSANDRA-10690)
 * Fix NPE on stream read error (CASSANDRA-10771)
 * Normalize cqlsh DESC output (CASSANDRA-10431)
 * Rejects partition range deletions when columns are specified (CASSANDRA-10739)
 * Fix error when saving cached key for old format sstable (CASSANDRA-10778)
 * Invalidate prepared statements on DROP INDEX (CASSANDRA-10758)
 * Fix SELECT statement with IN restrictions on partition key,
   ORDER BY and LIMIT (CASSANDRA-10729)
 * Improve stress performance over 1k threads (CASSANDRA-7217)
 * Wait for migration responses to complete before bootstrapping (CASSANDRA-10731)
 * Unable to create a function with argument of type Inet (CASSANDRA-10741)
 * Fix backward incompatibiliy in CqlInputFormat (CASSANDRA-10717)
 * Correctly preserve deletion info on updated rows when notifying indexers
   of single-row deletions (CASSANDRA-10694)
 * Notify indexers of partition delete during cleanup (CASSANDRA-10685)
 * Keep the file open in trySkipCache (CASSANDRA-10669)
 * Updated trigger example (CASSANDRA-10257)
Merged from 2.2:
 * Verify tables in pseudo-system keyspaces at startup (CASSANDRA-10761)
 * Fix IllegalArgumentException in DataOutputBuffer.reallocate for large buffers (CASSANDRA-10592)
 * Show CQL help in cqlsh in web browser (CASSANDRA-7225)
 * Serialize on disk the proper SSTable compression ratio (CASSANDRA-10775)
 * Reject index queries while the index is building (CASSANDRA-8505)
 * CQL.textile syntax incorrectly includes optional keyspace for aggregate SFUNC and FINALFUNC (CASSANDRA-10747)
 * Fix JSON update with prepared statements (CASSANDRA-10631)
 * Don't do anticompaction after subrange repair (CASSANDRA-10422)
 * Fix SimpleDateType type compatibility (CASSANDRA-10027)
 * (Hadoop) fix splits calculation (CASSANDRA-10640)
 * (Hadoop) ensure that Cluster instances are always closed (CASSANDRA-10058)
Merged from 2.1:
 * Fix Stress profile parsing on Windows (CASSANDRA-10808)
 * Fix incremental repair hang when replica is down (CASSANDRA-10288)
 * Optimize the way we check if a token is repaired in anticompaction (CASSANDRA-10768)
 * Add proper error handling to stream receiver (CASSANDRA-10774)
 * Warn or fail when changing cluster topology live (CASSANDRA-10243)
 * Status command in debian/ubuntu init script doesn't work (CASSANDRA-10213)
 * Some DROP ... IF EXISTS incorrectly result in exceptions on non-existing KS (CASSANDRA-10658)
 * DeletionTime.compareTo wrong in rare cases (CASSANDRA-10749)
 * Force encoding when computing statement ids (CASSANDRA-10755)
 * Properly reject counters as map keys (CASSANDRA-10760)
 * Fix the sstable-needs-cleanup check (CASSANDRA-10740)
 * (cqlsh) Print column names before COPY operation (CASSANDRA-8935)
 * Fix CompressedInputStream for proper cleanup (CASSANDRA-10012)
 * (cqlsh) Support counters in COPY commands (CASSANDRA-9043)
 * Try next replica if not possible to connect to primary replica on
   ColumnFamilyRecordReader (CASSANDRA-2388)
 * Limit window size in DTCS (CASSANDRA-10280)
 * sstableloader does not use MAX_HEAP_SIZE env parameter (CASSANDRA-10188)
 * (cqlsh) Improve COPY TO performance and error handling (CASSANDRA-9304)
 * Create compression chunk for sending file only (CASSANDRA-10680)
 * Forbid compact clustering column type changes in ALTER TABLE (CASSANDRA-8879)
 * Reject incremental repair with subrange repair (CASSANDRA-10422)
 * Add a nodetool command to refresh size_estimates (CASSANDRA-9579)
 * Invalidate cache after stream receive task is completed (CASSANDRA-10341)
 * Reject counter writes in CQLSSTableWriter (CASSANDRA-10258)
 * Remove superfluous COUNTER_MUTATION stage mapping (CASSANDRA-10605)


3.0
 * Fix AssertionError while flushing memtable due to materialized views
   incorrectly inserting empty rows (CASSANDRA-10614)
 * Store UDA initcond as CQL literal in the schema table, instead of a blob (CASSANDRA-10650)
 * Don't use -1 for the position of partition key in schema (CASSANDRA-10491)
 * Fix distinct queries in mixed version cluster (CASSANDRA-10573)
 * Skip sstable on clustering in names query (CASSANDRA-10571)
 * Remove value skipping as it breaks read-repair (CASSANDRA-10655)
 * Fix bootstrapping with MVs (CASSANDRA-10621)
 * Make sure EACH_QUORUM reads are using NTS (CASSANDRA-10584)
 * Fix MV replica filtering for non-NetworkTopologyStrategy (CASSANDRA-10634)
 * (Hadoop) fix CIF describeSplits() not handling 0 size estimates (CASSANDRA-10600)
 * Fix reading of legacy sstables (CASSANDRA-10590)
 * Use CQL type names in schema metadata tables (CASSANDRA-10365)
 * Guard batchlog replay against integer division by zero (CASSANDRA-9223)
 * Fix bug when adding a column to thrift with the same name than a primary key (CASSANDRA-10608)
 * Add client address argument to IAuthenticator::newSaslNegotiator (CASSANDRA-8068)
 * Fix implementation of LegacyLayout.LegacyBoundComparator (CASSANDRA-10602)
 * Don't use 'names query' read path for counters (CASSANDRA-10572)
 * Fix backward compatibility for counters (CASSANDRA-10470)
 * Remove memory_allocator paramter from cassandra.yaml (CASSANDRA-10581,10628)
 * Execute the metadata reload task of all registered indexes on CFS::reload (CASSANDRA-10604)
 * Fix thrift cas operations with defined columns (CASSANDRA-10576)
 * Fix PartitionUpdate.operationCount()for updates with static column operations (CASSANDRA-10606)
 * Fix thrift get() queries with defined columns (CASSANDRA-10586)
 * Fix marking of indexes as built and removed (CASSANDRA-10601)
 * Skip initialization of non-registered 2i instances, remove Index::getIndexName (CASSANDRA-10595)
 * Fix batches on multiple tables (CASSANDRA-10554)
 * Ensure compaction options are validated when updating KeyspaceMetadata (CASSANDRA-10569)
 * Flatten Iterator Transformation Hierarchy (CASSANDRA-9975)
 * Remove token generator (CASSANDRA-5261)
 * RolesCache should not be created for any authenticator that does not requireAuthentication (CASSANDRA-10562)
 * Fix LogTransaction checking only a single directory for files (CASSANDRA-10421)
 * Fix handling of range tombstones when reading old format sstables (CASSANDRA-10360)
 * Aggregate with Initial Condition fails with C* 3.0 (CASSANDRA-10367)
Merged from 2.2:
 * (cqlsh) show partial trace if incomplete after max_trace_wait (CASSANDRA-7645)
 * Use most up-to-date version of schema for system tables (CASSANDRA-10652)
 * Deprecate memory_allocator in cassandra.yaml (CASSANDRA-10581,10628)
 * Expose phi values from failure detector via JMX and tweak debug
   and trace logging (CASSANDRA-9526)
 * Fix IllegalArgumentException in DataOutputBuffer.reallocate for large buffers (CASSANDRA-10592)
Merged from 2.1:
 * Shutdown compaction in drain to prevent leak (CASSANDRA-10079)
 * (cqlsh) fix COPY using wrong variable name for time_format (CASSANDRA-10633)
 * Do not run SizeEstimatesRecorder if a node is not a member of the ring (CASSANDRA-9912)
 * Improve handling of dead nodes in gossip (CASSANDRA-10298)
 * Fix logback-tools.xml incorrectly configured for outputing to System.err
   (CASSANDRA-9937)
 * Fix streaming to catch exception so retry not fail (CASSANDRA-10557)
 * Add validation method to PerRowSecondaryIndex (CASSANDRA-10092)
 * Support encrypted and plain traffic on the same port (CASSANDRA-10559)
 * Do STCS in DTCS windows (CASSANDRA-10276)
 * Avoid repetition of JVM_OPTS in debian package (CASSANDRA-10251)
 * Fix potential NPE from handling result of SIM.highestSelectivityIndex (CASSANDRA-10550)
 * Fix paging issues with partitions containing only static columns data (CASSANDRA-10381)
 * Fix conditions on static columns (CASSANDRA-10264)
 * AssertionError: attempted to delete non-existing file CommitLog (CASSANDRA-10377)
 * Fix sorting for queries with an IN condition on partition key columns (CASSANDRA-10363)


3.0-rc2
 * Fix SELECT DISTINCT queries between 2.2.2 nodes and 3.0 nodes (CASSANDRA-10473)
 * Remove circular references in SegmentedFile (CASSANDRA-10543)
 * Ensure validation of indexed values only occurs once per-partition (CASSANDRA-10536)
 * Fix handling of static columns for range tombstones in thrift (CASSANDRA-10174)
 * Support empty ColumnFilter for backward compatility on empty IN (CASSANDRA-10471)
 * Remove Pig support (CASSANDRA-10542)
 * Fix LogFile throws Exception when assertion is disabled (CASSANDRA-10522)
 * Revert CASSANDRA-7486, make CMS default GC, move GC config to
   conf/jvm.options (CASSANDRA-10403)
 * Fix TeeingAppender causing some logs to be truncated/empty (CASSANDRA-10447)
 * Allow EACH_QUORUM for reads (CASSANDRA-9602)
 * Fix potential ClassCastException while upgrading (CASSANDRA-10468)
 * Fix NPE in MVs on update (CASSANDRA-10503)
 * Only include modified cell data in indexing deltas (CASSANDRA-10438)
 * Do not load keyspace when creating sstable writer (CASSANDRA-10443)
 * If node is not yet gossiping write all MV updates to batchlog only (CASSANDRA-10413)
 * Re-populate token metadata after commit log recovery (CASSANDRA-10293)
 * Provide additional metrics for materialized views (CASSANDRA-10323)
 * Flush system schema tables after local schema changes (CASSANDRA-10429)
Merged from 2.2:
 * Reduce contention getting instances of CompositeType (CASSANDRA-10433)
 * Fix the regression when using LIMIT with aggregates (CASSANDRA-10487)
 * Avoid NoClassDefFoundError during DataDescriptor initialization on windows (CASSANDRA-10412)
 * Preserve case of quoted Role & User names (CASSANDRA-10394)
 * cqlsh pg-style-strings broken (CASSANDRA-10484)
 * cqlsh prompt includes name of keyspace after failed `use` statement (CASSANDRA-10369)
Merged from 2.1:
 * (cqlsh) Distinguish negative and positive infinity in output (CASSANDRA-10523)
 * (cqlsh) allow custom time_format for COPY TO (CASSANDRA-8970)
 * Don't allow startup if the node's rack has changed (CASSANDRA-10242)
 * (cqlsh) show partial trace if incomplete after max_trace_wait (CASSANDRA-7645)
 * Allow LOCAL_JMX to be easily overridden (CASSANDRA-10275)
 * Mark nodes as dead even if they've already left (CASSANDRA-10205)


3.0.0-rc1
 * Fix mixed version read request compatibility for compact static tables
   (CASSANDRA-10373)
 * Fix paging of DISTINCT with static and IN (CASSANDRA-10354)
 * Allow MATERIALIZED VIEW's SELECT statement to restrict primary key
   columns (CASSANDRA-9664)
 * Move crc_check_chance out of compression options (CASSANDRA-9839)
 * Fix descending iteration past end of BTreeSearchIterator (CASSANDRA-10301)
 * Transfer hints to a different node on decommission (CASSANDRA-10198)
 * Check partition keys for CAS operations during stmt validation (CASSANDRA-10338)
 * Add custom query expressions to SELECT (CASSANDRA-10217)
 * Fix minor bugs in MV handling (CASSANDRA-10362)
 * Allow custom indexes with 0,1 or multiple target columns (CASSANDRA-10124)
 * Improve MV schema representation (CASSANDRA-9921)
 * Add flag to enable/disable coordinator batchlog for MV writes (CASSANDRA-10230)
 * Update cqlsh COPY for new internal driver serialization interface (CASSANDRA-10318)
 * Give index implementations more control over rebuild operations (CASSANDRA-10312)
 * Update index file format (CASSANDRA-10314)
 * Add "shadowable" row tombstones to deal with mv timestamp issues (CASSANDRA-10261)
 * CFS.loadNewSSTables() broken for pre-3.0 sstables
 * Cache selected index in read command to reduce lookups (CASSANDRA-10215)
 * Small optimizations of sstable index serialization (CASSANDRA-10232)
 * Support for both encrypted and unencrypted native transport connections (CASSANDRA-9590)
Merged from 2.2:
 * Configurable page size in cqlsh (CASSANDRA-9855)
 * Defer default role manager setup until all nodes are on 2.2+ (CASSANDRA-9761)
 * Handle missing RoleManager in config after upgrade to 2.2 (CASSANDRA-10209)
Merged from 2.1:
 * Bulk Loader API could not tolerate even node failure (CASSANDRA-10347)
 * Avoid misleading pushed notifications when multiple nodes
   share an rpc_address (CASSANDRA-10052)
 * Fix dropping undroppable when message queue is full (CASSANDRA-10113)
 * Fix potential ClassCastException during paging (CASSANDRA-10352)
 * Prevent ALTER TYPE from creating circular references (CASSANDRA-10339)
 * Fix cache handling of 2i and base tables (CASSANDRA-10155, 10359)
 * Fix NPE in nodetool compactionhistory (CASSANDRA-9758)
 * (Pig) support BulkOutputFormat as a URL parameter (CASSANDRA-7410)
 * BATCH statement is broken in cqlsh (CASSANDRA-10272)
 * (cqlsh) Make cqlsh PEP8 Compliant (CASSANDRA-10066)
 * (cqlsh) Fix error when starting cqlsh with --debug (CASSANDRA-10282)
 * Scrub, Cleanup and Upgrade do not unmark compacting until all operations
   have completed, regardless of the occurence of exceptions (CASSANDRA-10274)


3.0.0-beta2
 * Fix columns returned by AbstractBtreePartitions (CASSANDRA-10220)
 * Fix backward compatibility issue due to AbstractBounds serialization bug (CASSANDRA-9857)
 * Fix startup error when upgrading nodes (CASSANDRA-10136)
 * Base table PRIMARY KEY can be assumed to be NOT NULL in MV creation (CASSANDRA-10147)
 * Improve batchlog write patch (CASSANDRA-9673)
 * Re-apply MaterializedView updates on commitlog replay (CASSANDRA-10164)
 * Require AbstractType.isByteOrderComparable declaration in constructor (CASSANDRA-9901)
 * Avoid digest mismatch on upgrade to 3.0 (CASSANDRA-9554)
 * Fix Materialized View builder when adding multiple MVs (CASSANDRA-10156)
 * Choose better poolingOptions for protocol v4 in cassandra-stress (CASSANDRA-10182)
 * Fix LWW bug affecting Materialized Views (CASSANDRA-10197)
 * Ensures frozen sets and maps are always sorted (CASSANDRA-10162)
 * Don't deadlock when flushing CFS backed custom indexes (CASSANDRA-10181)
 * Fix double flushing of secondary index tables (CASSANDRA-10180)
 * Fix incorrect handling of range tombstones in thrift (CASSANDRA-10046)
 * Only use batchlog when paired materialized view replica is remote (CASSANDRA-10061)
 * Reuse TemporalRow when updating multiple MaterializedViews (CASSANDRA-10060)
 * Validate gc_grace_seconds for batchlog writes and MVs (CASSANDRA-9917)
 * Fix sstablerepairedset (CASSANDRA-10132)
Merged from 2.2:
 * Cancel transaction for sstables we wont redistribute index summary
   for (CASSANDRA-10270)
 * Retry snapshot deletion after compaction and gc on Windows (CASSANDRA-10222)
 * Fix failure to start with space in directory path on Windows (CASSANDRA-10239)
 * Fix repair hang when snapshot failed (CASSANDRA-10057)
 * Fall back to 1/4 commitlog volume for commitlog_total_space on small disks
   (CASSANDRA-10199)
Merged from 2.1:
 * Added configurable warning threshold for GC duration (CASSANDRA-8907)
 * Fix handling of streaming EOF (CASSANDRA-10206)
 * Only check KeyCache when it is enabled
 * Change streaming_socket_timeout_in_ms default to 1 hour (CASSANDRA-8611)
 * (cqlsh) update list of CQL keywords (CASSANDRA-9232)
 * Add nodetool gettraceprobability command (CASSANDRA-10234)
Merged from 2.0:
 * Fix rare race where older gossip states can be shadowed (CASSANDRA-10366)
 * Fix consolidating racks violating the RF contract (CASSANDRA-10238)
 * Disallow decommission when node is in drained state (CASSANDRA-8741)


2.2.1
 * Fix race during construction of commit log (CASSANDRA-10049)
 * Fix LeveledCompactionStrategyTest (CASSANDRA-9757)
 * Fix broken UnbufferedDataOutputStreamPlus.writeUTF (CASSANDRA-10203)
 * (cqlsh) default load-from-file encoding to utf-8 (CASSANDRA-9898)
 * Avoid returning Permission.NONE when failing to query users table (CASSANDRA-10168)
 * (cqlsh) add CLEAR command (CASSANDRA-10086)
 * Support string literals as Role names for compatibility (CASSANDRA-10135)
Merged from 2.1:
 * Only check KeyCache when it is enabled
 * Change streaming_socket_timeout_in_ms default to 1 hour (CASSANDRA-8611)
 * (cqlsh) update list of CQL keywords (CASSANDRA-9232)


3.0.0-beta1
 * Redesign secondary index API (CASSANDRA-9459, 7771, 9041)
 * Fix throwing ReadFailure instead of ReadTimeout on range queries (CASSANDRA-10125)
 * Rewrite hinted handoff (CASSANDRA-6230)
 * Fix query on static compact tables (CASSANDRA-10093)
 * Fix race during construction of commit log (CASSANDRA-10049)
 * Add option to only purge repaired tombstones (CASSANDRA-6434)
 * Change authorization handling for MVs (CASSANDRA-9927)
 * Add custom JMX enabled executor for UDF sandbox (CASSANDRA-10026)
 * Fix row deletion bug for Materialized Views (CASSANDRA-10014)
 * Support mixed-version clusters with Cassandra 2.1 and 2.2 (CASSANDRA-9704)
 * Fix multiple slices on RowSearchers (CASSANDRA-10002)
 * Fix bug in merging of collections (CASSANDRA-10001)
 * Optimize batchlog replay to avoid full scans (CASSANDRA-7237)
 * Repair improvements when using vnodes (CASSANDRA-5220)
 * Disable scripted UDFs by default (CASSANDRA-9889)
 * Bytecode inspection for Java-UDFs (CASSANDRA-9890)
 * Use byte to serialize MT hash length (CASSANDRA-9792)
 * Replace usage of Adler32 with CRC32 (CASSANDRA-8684)
 * Fix migration to new format from 2.1 SSTable (CASSANDRA-10006)
 * SequentialWriter should extend BufferedDataOutputStreamPlus (CASSANDRA-9500)
 * Use the same repairedAt timestamp within incremental repair session (CASSANDRA-9111)
Merged from 2.2:
 * Allow count(*) and count(1) to be use as normal aggregation (CASSANDRA-10114)
 * An NPE is thrown if the column name is unknown for an IN relation (CASSANDRA-10043)
 * Apply commit_failure_policy to more errors on startup (CASSANDRA-9749)
 * Fix histogram overflow exception (CASSANDRA-9973)
 * Route gossip messages over dedicated socket (CASSANDRA-9237)
 * Add checksum to saved cache files (CASSANDRA-9265)
 * Log warning when using an aggregate without partition key (CASSANDRA-9737)
Merged from 2.1:
 * (cqlsh) Allow encoding to be set through command line (CASSANDRA-10004)
 * Add new JMX methods to change local compaction strategy (CASSANDRA-9965)
 * Write hints for paxos commits (CASSANDRA-7342)
 * (cqlsh) Fix timestamps before 1970 on Windows, always
   use UTC for timestamp display (CASSANDRA-10000)
 * (cqlsh) Avoid overwriting new config file with old config
   when both exist (CASSANDRA-9777)
 * Release snapshot selfRef when doing snapshot repair (CASSANDRA-9998)
 * Cannot replace token does not exist - DN node removed as Fat Client (CASSANDRA-9871)
Merged from 2.0:
 * Don't cast expected bf size to an int (CASSANDRA-9959)
 * Make getFullyExpiredSSTables less expensive (CASSANDRA-9882)


3.0.0-alpha1
 * Implement proper sandboxing for UDFs (CASSANDRA-9402)
 * Simplify (and unify) cleanup of compaction leftovers (CASSANDRA-7066)
 * Allow extra schema definitions in cassandra-stress yaml (CASSANDRA-9850)
 * Metrics should use up to date nomenclature (CASSANDRA-9448)
 * Change CREATE/ALTER TABLE syntax for compression (CASSANDRA-8384)
 * Cleanup crc and adler code for java 8 (CASSANDRA-9650)
 * Storage engine refactor (CASSANDRA-8099, 9743, 9746, 9759, 9781, 9808, 9825,
   9848, 9705, 9859, 9867, 9874, 9828, 9801)
 * Update Guava to 18.0 (CASSANDRA-9653)
 * Bloom filter false positive ratio is not honoured (CASSANDRA-8413)
 * New option for cassandra-stress to leave a ratio of columns null (CASSANDRA-9522)
 * Change hinted_handoff_enabled yaml setting, JMX (CASSANDRA-9035)
 * Add algorithmic token allocation (CASSANDRA-7032)
 * Add nodetool command to replay batchlog (CASSANDRA-9547)
 * Make file buffer cache independent of paths being read (CASSANDRA-8897)
 * Remove deprecated legacy Hadoop code (CASSANDRA-9353)
 * Decommissioned nodes will not rejoin the cluster (CASSANDRA-8801)
 * Change gossip stabilization to use endpoit size (CASSANDRA-9401)
 * Change default garbage collector to G1 (CASSANDRA-7486)
 * Populate TokenMetadata early during startup (CASSANDRA-9317)
 * Undeprecate cache recentHitRate (CASSANDRA-6591)
 * Add support for selectively varint encoding fields (CASSANDRA-9499, 9865)
 * Materialized Views (CASSANDRA-6477)
Merged from 2.2:
 * Avoid grouping sstables for anticompaction with DTCS (CASSANDRA-9900)
 * UDF / UDA execution time in trace (CASSANDRA-9723)
 * Fix broken internode SSL (CASSANDRA-9884)
Merged from 2.1:
 * Add new JMX methods to change local compaction strategy (CASSANDRA-9965)
 * Fix handling of enable/disable autocompaction (CASSANDRA-9899)
 * Add consistency level to tracing ouput (CASSANDRA-9827)
 * Remove repair snapshot leftover on startup (CASSANDRA-7357)
 * Use random nodes for batch log when only 2 racks (CASSANDRA-8735)
 * Ensure atomicity inside thrift and stream session (CASSANDRA-7757)
 * Fix nodetool info error when the node is not joined (CASSANDRA-9031)
Merged from 2.0:
 * Log when messages are dropped due to cross_node_timeout (CASSANDRA-9793)
 * Don't track hotness when opening from snapshot for validation (CASSANDRA-9382)


2.2.0
 * Allow the selection of columns together with aggregates (CASSANDRA-9767)
 * Fix cqlsh copy methods and other windows specific issues (CASSANDRA-9795)
 * Don't wrap byte arrays in SequentialWriter (CASSANDRA-9797)
 * sum() and avg() functions missing for smallint and tinyint types (CASSANDRA-9671)
 * Revert CASSANDRA-9542 (allow native functions in UDA) (CASSANDRA-9771)
Merged from 2.1:
 * Fix MarshalException when upgrading superColumn family (CASSANDRA-9582)
 * Fix broken logging for "empty" flushes in Memtable (CASSANDRA-9837)
 * Handle corrupt files on startup (CASSANDRA-9686)
 * Fix clientutil jar and tests (CASSANDRA-9760)
 * (cqlsh) Allow the SSL protocol version to be specified through the
    config file or environment variables (CASSANDRA-9544)
Merged from 2.0:
 * Add tool to find why expired sstables are not getting dropped (CASSANDRA-10015)
 * Remove erroneous pending HH tasks from tpstats/jmx (CASSANDRA-9129)
 * Don't cast expected bf size to an int (CASSANDRA-9959)
 * checkForEndpointCollision fails for legitimate collisions (CASSANDRA-9765)
 * Complete CASSANDRA-8448 fix (CASSANDRA-9519)
 * Don't include auth credentials in debug log (CASSANDRA-9682)
 * Can't transition from write survey to normal mode (CASSANDRA-9740)
 * Scrub (recover) sstables even when -Index.db is missing (CASSANDRA-9591)
 * Fix growing pending background compaction (CASSANDRA-9662)


2.2.0-rc2
 * Re-enable memory-mapped I/O on Windows (CASSANDRA-9658)
 * Warn when an extra-large partition is compacted (CASSANDRA-9643)
 * (cqlsh) Allow setting the initial connection timeout (CASSANDRA-9601)
 * BulkLoader has --transport-factory option but does not use it (CASSANDRA-9675)
 * Allow JMX over SSL directly from nodetool (CASSANDRA-9090)
 * Update cqlsh for UDFs (CASSANDRA-7556)
 * Change Windows kernel default timer resolution (CASSANDRA-9634)
 * Deprected sstable2json and json2sstable (CASSANDRA-9618)
 * Allow native functions in user-defined aggregates (CASSANDRA-9542)
 * Don't repair system_distributed by default (CASSANDRA-9621)
 * Fix mixing min, max, and count aggregates for blob type (CASSANRA-9622)
 * Rename class for DATE type in Java driver (CASSANDRA-9563)
 * Duplicate compilation of UDFs on coordinator (CASSANDRA-9475)
 * Fix connection leak in CqlRecordWriter (CASSANDRA-9576)
 * Mlockall before opening system sstables & remove boot_without_jna option (CASSANDRA-9573)
 * Add functions to convert timeuuid to date or time, deprecate dateOf and unixTimestampOf (CASSANDRA-9229)
 * Make sure we cancel non-compacting sstables from LifecycleTransaction (CASSANDRA-9566)
 * Fix deprecated repair JMX API (CASSANDRA-9570)
 * Add logback metrics (CASSANDRA-9378)
 * Update and refactor ant test/test-compression to run the tests in parallel (CASSANDRA-9583)
 * Fix upgrading to new directory for secondary index (CASSANDRA-9687)
Merged from 2.1:
 * (cqlsh) Fix bad check for CQL compatibility when DESCRIBE'ing
   COMPACT STORAGE tables with no clustering columns
 * Eliminate strong self-reference chains in sstable ref tidiers (CASSANDRA-9656)
 * Ensure StreamSession uses canonical sstable reader instances (CASSANDRA-9700)
 * Ensure memtable book keeping is not corrupted in the event we shrink usage (CASSANDRA-9681)
 * Update internal python driver for cqlsh (CASSANDRA-9064)
 * Fix IndexOutOfBoundsException when inserting tuple with too many
   elements using the string literal notation (CASSANDRA-9559)
 * Enable describe on indices (CASSANDRA-7814)
 * Fix incorrect result for IN queries where column not found (CASSANDRA-9540)
 * ColumnFamilyStore.selectAndReference may block during compaction (CASSANDRA-9637)
 * Fix bug in cardinality check when compacting (CASSANDRA-9580)
 * Fix memory leak in Ref due to ConcurrentLinkedQueue.remove() behaviour (CASSANDRA-9549)
 * Make rebuild only run one at a time (CASSANDRA-9119)
Merged from 2.0:
 * Avoid NPE in AuthSuccess#decode (CASSANDRA-9727)
 * Add listen_address to system.local (CASSANDRA-9603)
 * Bug fixes to resultset metadata construction (CASSANDRA-9636)
 * Fix setting 'durable_writes' in ALTER KEYSPACE (CASSANDRA-9560)
 * Avoids ballot clash in Paxos (CASSANDRA-9649)
 * Improve trace messages for RR (CASSANDRA-9479)
 * Fix suboptimal secondary index selection when restricted
   clustering column is also indexed (CASSANDRA-9631)
 * (cqlsh) Add min_threshold to DTCS option autocomplete (CASSANDRA-9385)
 * Fix error message when attempting to create an index on a column
   in a COMPACT STORAGE table with clustering columns (CASSANDRA-9527)
 * 'WITH WITH' in alter keyspace statements causes NPE (CASSANDRA-9565)
 * Expose some internals of SelectStatement for inspection (CASSANDRA-9532)
 * ArrivalWindow should use primitives (CASSANDRA-9496)
 * Periodically submit background compaction tasks (CASSANDRA-9592)
 * Set HAS_MORE_PAGES flag to false when PagingState is null (CASSANDRA-9571)


2.2.0-rc1
 * Compressed commit log should measure compressed space used (CASSANDRA-9095)
 * Fix comparison bug in CassandraRoleManager#collectRoles (CASSANDRA-9551)
 * Add tinyint,smallint,time,date support for UDFs (CASSANDRA-9400)
 * Deprecates SSTableSimpleWriter and SSTableSimpleUnsortedWriter (CASSANDRA-9546)
 * Empty INITCOND treated as null in aggregate (CASSANDRA-9457)
 * Remove use of Cell in Thrift MapReduce classes (CASSANDRA-8609)
 * Integrate pre-release Java Driver 2.2-rc1, custom build (CASSANDRA-9493)
 * Clean up gossiper logic for old versions (CASSANDRA-9370)
 * Fix custom payload coding/decoding to match the spec (CASSANDRA-9515)
 * ant test-all results incomplete when parsed (CASSANDRA-9463)
 * Disallow frozen<> types in function arguments and return types for
   clarity (CASSANDRA-9411)
 * Static Analysis to warn on unsafe use of Autocloseable instances (CASSANDRA-9431)
 * Update commitlog archiving examples now that commitlog segments are
   not recycled (CASSANDRA-9350)
 * Extend Transactional API to sstable lifecycle management (CASSANDRA-8568)
 * (cqlsh) Add support for native protocol 4 (CASSANDRA-9399)
 * Ensure that UDF and UDAs are keyspace-isolated (CASSANDRA-9409)
 * Revert CASSANDRA-7807 (tracing completion client notifications) (CASSANDRA-9429)
 * Add ability to stop compaction by ID (CASSANDRA-7207)
 * Let CassandraVersion handle SNAPSHOT version (CASSANDRA-9438)
Merged from 2.1:
 * (cqlsh) Fix using COPY through SOURCE or -f (CASSANDRA-9083)
 * Fix occasional lack of `system` keyspace in schema tables (CASSANDRA-8487)
 * Use ProtocolError code instead of ServerError code for native protocol
   error responses to unsupported protocol versions (CASSANDRA-9451)
 * Default commitlog_sync_batch_window_in_ms changed to 2ms (CASSANDRA-9504)
 * Fix empty partition assertion in unsorted sstable writing tools (CASSANDRA-9071)
 * Ensure truncate without snapshot cannot produce corrupt responses (CASSANDRA-9388)
 * Consistent error message when a table mixes counter and non-counter
   columns (CASSANDRA-9492)
 * Avoid getting unreadable keys during anticompaction (CASSANDRA-9508)
 * (cqlsh) Better float precision by default (CASSANDRA-9224)
 * Improve estimated row count (CASSANDRA-9107)
 * Optimize range tombstone memory footprint (CASSANDRA-8603)
 * Use configured gcgs in anticompaction (CASSANDRA-9397)
Merged from 2.0:
 * Don't accumulate more range than necessary in RangeTombstone.Tracker (CASSANDRA-9486)
 * Add broadcast and rpc addresses to system.local (CASSANDRA-9436)
 * Always mark sstable suspect when corrupted (CASSANDRA-9478)
 * Add database users and permissions to CQL3 documentation (CASSANDRA-7558)
 * Allow JVM_OPTS to be passed to standalone tools (CASSANDRA-5969)
 * Fix bad condition in RangeTombstoneList (CASSANDRA-9485)
 * Fix potential StackOverflow when setting CrcCheckChance over JMX (CASSANDRA-9488)
 * Fix null static columns in pages after the first, paged reversed
   queries (CASSANDRA-8502)
 * Fix counting cache serialization in request metrics (CASSANDRA-9466)
 * Add option not to validate atoms during scrub (CASSANDRA-9406)


2.2.0-beta1
 * Introduce Transactional API for internal state changes (CASSANDRA-8984)
 * Add a flag in cassandra.yaml to enable UDFs (CASSANDRA-9404)
 * Better support of null for UDF (CASSANDRA-8374)
 * Use ecj instead of javassist for UDFs (CASSANDRA-8241)
 * faster async logback configuration for tests (CASSANDRA-9376)
 * Add `smallint` and `tinyint` data types (CASSANDRA-8951)
 * Avoid thrift schema creation when native driver is used in stress tool (CASSANDRA-9374)
 * Make Functions.declared thread-safe
 * Add client warnings to native protocol v4 (CASSANDRA-8930)
 * Allow roles cache to be invalidated (CASSANDRA-8967)
 * Upgrade Snappy (CASSANDRA-9063)
 * Don't start Thrift rpc by default (CASSANDRA-9319)
 * Only stream from unrepaired sstables with incremental repair (CASSANDRA-8267)
 * Aggregate UDFs allow SFUNC return type to differ from STYPE if FFUNC specified (CASSANDRA-9321)
 * Remove Thrift dependencies in bundled tools (CASSANDRA-8358)
 * Disable memory mapping of hsperfdata file for JVM statistics (CASSANDRA-9242)
 * Add pre-startup checks to detect potential incompatibilities (CASSANDRA-8049)
 * Distinguish between null and unset in protocol v4 (CASSANDRA-7304)
 * Add user/role permissions for user-defined functions (CASSANDRA-7557)
 * Allow cassandra config to be updated to restart daemon without unloading classes (CASSANDRA-9046)
 * Don't initialize compaction writer before checking if iter is empty (CASSANDRA-9117)
 * Don't execute any functions at prepare-time (CASSANDRA-9037)
 * Share file handles between all instances of a SegmentedFile (CASSANDRA-8893)
 * Make it possible to major compact LCS (CASSANDRA-7272)
 * Make FunctionExecutionException extend RequestExecutionException
   (CASSANDRA-9055)
 * Add support for SELECT JSON, INSERT JSON syntax and new toJson(), fromJson()
   functions (CASSANDRA-7970)
 * Optimise max purgeable timestamp calculation in compaction (CASSANDRA-8920)
 * Constrain internode message buffer sizes, and improve IO class hierarchy (CASSANDRA-8670)
 * New tool added to validate all sstables in a node (CASSANDRA-5791)
 * Push notification when tracing completes for an operation (CASSANDRA-7807)
 * Delay "node up" and "node added" notifications until native protocol server is started (CASSANDRA-8236)
 * Compressed Commit Log (CASSANDRA-6809)
 * Optimise IntervalTree (CASSANDRA-8988)
 * Add a key-value payload for third party usage (CASSANDRA-8553, 9212)
 * Bump metrics-reporter-config dependency for metrics 3.0 (CASSANDRA-8149)
 * Partition intra-cluster message streams by size, not type (CASSANDRA-8789)
 * Add WriteFailureException to native protocol, notify coordinator of
   write failures (CASSANDRA-8592)
 * Convert SequentialWriter to nio (CASSANDRA-8709)
 * Add role based access control (CASSANDRA-7653, 8650, 7216, 8760, 8849, 8761, 8850)
 * Record client ip address in tracing sessions (CASSANDRA-8162)
 * Indicate partition key columns in response metadata for prepared
   statements (CASSANDRA-7660)
 * Merge UUIDType and TimeUUIDType parse logic (CASSANDRA-8759)
 * Avoid memory allocation when searching index summary (CASSANDRA-8793)
 * Optimise (Time)?UUIDType Comparisons (CASSANDRA-8730)
 * Make CRC32Ex into a separate maven dependency (CASSANDRA-8836)
 * Use preloaded jemalloc w/ Unsafe (CASSANDRA-8714, 9197)
 * Avoid accessing partitioner through StorageProxy (CASSANDRA-8244, 8268)
 * Upgrade Metrics library and remove depricated metrics (CASSANDRA-5657)
 * Serializing Row cache alternative, fully off heap (CASSANDRA-7438)
 * Duplicate rows returned when in clause has repeated values (CASSANDRA-6706)
 * Make CassandraException unchecked, extend RuntimeException (CASSANDRA-8560)
 * Support direct buffer decompression for reads (CASSANDRA-8464)
 * DirectByteBuffer compatible LZ4 methods (CASSANDRA-7039)
 * Group sstables for anticompaction correctly (CASSANDRA-8578)
 * Add ReadFailureException to native protocol, respond
   immediately when replicas encounter errors while handling
   a read request (CASSANDRA-7886)
 * Switch CommitLogSegment from RandomAccessFile to nio (CASSANDRA-8308)
 * Allow mixing token and partition key restrictions (CASSANDRA-7016)
 * Support index key/value entries on map collections (CASSANDRA-8473)
 * Modernize schema tables (CASSANDRA-8261)
 * Support for user-defined aggregation functions (CASSANDRA-8053)
 * Fix NPE in SelectStatement with empty IN values (CASSANDRA-8419)
 * Refactor SelectStatement, return IN results in natural order instead
   of IN value list order and ignore duplicate values in partition key IN restrictions (CASSANDRA-7981)
 * Support UDTs, tuples, and collections in user-defined
   functions (CASSANDRA-7563)
 * Fix aggregate fn results on empty selection, result column name,
   and cqlsh parsing (CASSANDRA-8229)
 * Mark sstables as repaired after full repair (CASSANDRA-7586)
 * Extend Descriptor to include a format value and refactor reader/writer
   APIs (CASSANDRA-7443)
 * Integrate JMH for microbenchmarks (CASSANDRA-8151)
 * Keep sstable levels when bootstrapping (CASSANDRA-7460)
 * Add Sigar library and perform basic OS settings check on startup (CASSANDRA-7838)
 * Support for aggregation functions (CASSANDRA-4914)
 * Remove cassandra-cli (CASSANDRA-7920)
 * Accept dollar quoted strings in CQL (CASSANDRA-7769)
 * Make assassinate a first class command (CASSANDRA-7935)
 * Support IN clause on any partition key column (CASSANDRA-7855)
 * Support IN clause on any clustering column (CASSANDRA-4762)
 * Improve compaction logging (CASSANDRA-7818)
 * Remove YamlFileNetworkTopologySnitch (CASSANDRA-7917)
 * Do anticompaction in groups (CASSANDRA-6851)
 * Support user-defined functions (CASSANDRA-7395, 7526, 7562, 7740, 7781, 7929,
   7924, 7812, 8063, 7813, 7708)
 * Permit configurable timestamps with cassandra-stress (CASSANDRA-7416)
 * Move sstable RandomAccessReader to nio2, which allows using the
   FILE_SHARE_DELETE flag on Windows (CASSANDRA-4050)
 * Remove CQL2 (CASSANDRA-5918)
 * Optimize fetching multiple cells by name (CASSANDRA-6933)
 * Allow compilation in java 8 (CASSANDRA-7028)
 * Make incremental repair default (CASSANDRA-7250)
 * Enable code coverage thru JaCoCo (CASSANDRA-7226)
 * Switch external naming of 'column families' to 'tables' (CASSANDRA-4369)
 * Shorten SSTable path (CASSANDRA-6962)
 * Use unsafe mutations for most unit tests (CASSANDRA-6969)
 * Fix race condition during calculation of pending ranges (CASSANDRA-7390)
 * Fail on very large batch sizes (CASSANDRA-8011)
 * Improve concurrency of repair (CASSANDRA-6455, 8208, 9145)
 * Select optimal CRC32 implementation at runtime (CASSANDRA-8614)
 * Evaluate MurmurHash of Token once per query (CASSANDRA-7096)
 * Generalize progress reporting (CASSANDRA-8901)
 * Resumable bootstrap streaming (CASSANDRA-8838, CASSANDRA-8942)
 * Allow scrub for secondary index (CASSANDRA-5174)
 * Save repair data to system table (CASSANDRA-5839)
 * fix nodetool names that reference column families (CASSANDRA-8872)
 Merged from 2.1:
 * Warn on misuse of unlogged batches (CASSANDRA-9282)
 * Failure detector detects and ignores local pauses (CASSANDRA-9183)
 * Add utility class to support for rate limiting a given log statement (CASSANDRA-9029)
 * Add missing consistency levels to cassandra-stess (CASSANDRA-9361)
 * Fix commitlog getCompletedTasks to not increment (CASSANDRA-9339)
 * Fix for harmless exceptions logged as ERROR (CASSANDRA-8564)
 * Delete processed sstables in sstablesplit/sstableupgrade (CASSANDRA-8606)
 * Improve sstable exclusion from partition tombstones (CASSANDRA-9298)
 * Validate the indexed column rather than the cell's contents for 2i (CASSANDRA-9057)
 * Add support for top-k custom 2i queries (CASSANDRA-8717)
 * Fix error when dropping table during compaction (CASSANDRA-9251)
 * cassandra-stress supports validation operations over user profiles (CASSANDRA-8773)
 * Add support for rate limiting log messages (CASSANDRA-9029)
 * Log the partition key with tombstone warnings (CASSANDRA-8561)
 * Reduce runWithCompactionsDisabled poll interval to 1ms (CASSANDRA-9271)
 * Fix PITR commitlog replay (CASSANDRA-9195)
 * GCInspector logs very different times (CASSANDRA-9124)
 * Fix deleting from an empty list (CASSANDRA-9198)
 * Update tuple and collection types that use a user-defined type when that UDT
   is modified (CASSANDRA-9148, CASSANDRA-9192)
 * Use higher timeout for prepair and snapshot in repair (CASSANDRA-9261)
 * Fix anticompaction blocking ANTI_ENTROPY stage (CASSANDRA-9151)
 * Repair waits for anticompaction to finish (CASSANDRA-9097)
 * Fix streaming not holding ref when stream error (CASSANDRA-9295)
 * Fix canonical view returning early opened SSTables (CASSANDRA-9396)
Merged from 2.0:
 * (cqlsh) Add LOGIN command to switch users (CASSANDRA-7212)
 * Clone SliceQueryFilter in AbstractReadCommand implementations (CASSANDRA-8940)
 * Push correct protocol notification for DROP INDEX (CASSANDRA-9310)
 * token-generator - generated tokens too long (CASSANDRA-9300)
 * Fix counting of tombstones for TombstoneOverwhelmingException (CASSANDRA-9299)
 * Fix ReconnectableSnitch reconnecting to peers during upgrade (CASSANDRA-6702)
 * Include keyspace and table name in error log for collections over the size
   limit (CASSANDRA-9286)
 * Avoid potential overlap in LCS with single-partition sstables (CASSANDRA-9322)
 * Log warning message when a table is queried before the schema has fully
   propagated (CASSANDRA-9136)
 * Overload SecondaryIndex#indexes to accept the column definition (CASSANDRA-9314)
 * (cqlsh) Add SERIAL and LOCAL_SERIAL consistency levels (CASSANDRA-8051)
 * Fix index selection during rebuild with certain table layouts (CASSANDRA-9281)
 * Fix partition-level-delete-only workload accounting (CASSANDRA-9194)
 * Allow scrub to handle corrupted compressed chunks (CASSANDRA-9140)
 * Fix assertion error when resetlocalschema is run during repair (CASSANDRA-9249)
 * Disable single sstable tombstone compactions for DTCS by default (CASSANDRA-9234)
 * IncomingTcpConnection thread is not named (CASSANDRA-9262)
 * Close incoming connections when MessagingService is stopped (CASSANDRA-9238)
 * Fix streaming hang when retrying (CASSANDRA-9132)


2.1.5
 * Re-add deprecated cold_reads_to_omit param for backwards compat (CASSANDRA-9203)
 * Make anticompaction visible in compactionstats (CASSANDRA-9098)
 * Improve nodetool getendpoints documentation about the partition
   key parameter (CASSANDRA-6458)
 * Don't check other keyspaces for schema changes when an user-defined
   type is altered (CASSANDRA-9187)
 * Add generate-idea-files target to build.xml (CASSANDRA-9123)
 * Allow takeColumnFamilySnapshot to take a list of tables (CASSANDRA-8348)
 * Limit major sstable operations to their canonical representation (CASSANDRA-8669)
 * cqlsh: Add tests for INSERT and UPDATE tab completion (CASSANDRA-9125)
 * cqlsh: quote column names when needed in COPY FROM inserts (CASSANDRA-9080)
 * Do not load read meter for offline operations (CASSANDRA-9082)
 * cqlsh: Make CompositeType data readable (CASSANDRA-8919)
 * cqlsh: Fix display of triggers (CASSANDRA-9081)
 * Fix NullPointerException when deleting or setting an element by index on
   a null list collection (CASSANDRA-9077)
 * Buffer bloom filter serialization (CASSANDRA-9066)
 * Fix anti-compaction target bloom filter size (CASSANDRA-9060)
 * Make FROZEN and TUPLE unreserved keywords in CQL (CASSANDRA-9047)
 * Prevent AssertionError from SizeEstimatesRecorder (CASSANDRA-9034)
 * Avoid overwriting index summaries for sstables with an older format that
   does not support downsampling; rebuild summaries on startup when this
   is detected (CASSANDRA-8993)
 * Fix potential data loss in CompressedSequentialWriter (CASSANDRA-8949)
 * Make PasswordAuthenticator number of hashing rounds configurable (CASSANDRA-8085)
 * Fix AssertionError when binding nested collections in DELETE (CASSANDRA-8900)
 * Check for overlap with non-early sstables in LCS (CASSANDRA-8739)
 * Only calculate max purgable timestamp if we have to (CASSANDRA-8914)
 * (cqlsh) Greatly improve performance of COPY FROM (CASSANDRA-8225)
 * IndexSummary effectiveIndexInterval is now a guideline, not a rule (CASSANDRA-8993)
 * Use correct bounds for page cache eviction of compressed files (CASSANDRA-8746)
 * SSTableScanner enforces its bounds (CASSANDRA-8946)
 * Cleanup cell equality (CASSANDRA-8947)
 * Introduce intra-cluster message coalescing (CASSANDRA-8692)
 * DatabaseDescriptor throws NPE when rpc_interface is used (CASSANDRA-8839)
 * Don't check if an sstable is live for offline compactions (CASSANDRA-8841)
 * Don't set clientMode in SSTableLoader (CASSANDRA-8238)
 * Fix SSTableRewriter with disabled early open (CASSANDRA-8535)
 * Fix cassandra-stress so it respects the CL passed in user mode (CASSANDRA-8948)
 * Fix rare NPE in ColumnDefinition#hasIndexOption() (CASSANDRA-8786)
 * cassandra-stress reports per-operation statistics, plus misc (CASSANDRA-8769)
 * Add SimpleDate (cql date) and Time (cql time) types (CASSANDRA-7523)
 * Use long for key count in cfstats (CASSANDRA-8913)
 * Make SSTableRewriter.abort() more robust to failure (CASSANDRA-8832)
 * Remove cold_reads_to_omit from STCS (CASSANDRA-8860)
 * Make EstimatedHistogram#percentile() use ceil instead of floor (CASSANDRA-8883)
 * Fix top partitions reporting wrong cardinality (CASSANDRA-8834)
 * Fix rare NPE in KeyCacheSerializer (CASSANDRA-8067)
 * Pick sstables for validation as late as possible inc repairs (CASSANDRA-8366)
 * Fix commitlog getPendingTasks to not increment (CASSANDRA-8862)
 * Fix parallelism adjustment in range and secondary index queries
   when the first fetch does not satisfy the limit (CASSANDRA-8856)
 * Check if the filtered sstables is non-empty in STCS (CASSANDRA-8843)
 * Upgrade java-driver used for cassandra-stress (CASSANDRA-8842)
 * Fix CommitLog.forceRecycleAllSegments() memory access error (CASSANDRA-8812)
 * Improve assertions in Memory (CASSANDRA-8792)
 * Fix SSTableRewriter cleanup (CASSANDRA-8802)
 * Introduce SafeMemory for CompressionMetadata.Writer (CASSANDRA-8758)
 * 'nodetool info' prints exception against older node (CASSANDRA-8796)
 * Ensure SSTableReader.last corresponds exactly with the file end (CASSANDRA-8750)
 * Make SSTableWriter.openEarly more robust and obvious (CASSANDRA-8747)
 * Enforce SSTableReader.first/last (CASSANDRA-8744)
 * Cleanup SegmentedFile API (CASSANDRA-8749)
 * Avoid overlap with early compaction replacement (CASSANDRA-8683)
 * Safer Resource Management++ (CASSANDRA-8707)
 * Write partition size estimates into a system table (CASSANDRA-7688)
 * cqlsh: Fix keys() and full() collection indexes in DESCRIBE output
   (CASSANDRA-8154)
 * Show progress of streaming in nodetool netstats (CASSANDRA-8886)
 * IndexSummaryBuilder utilises offheap memory, and shares data between
   each IndexSummary opened from it (CASSANDRA-8757)
 * markCompacting only succeeds if the exact SSTableReader instances being
   marked are in the live set (CASSANDRA-8689)
 * cassandra-stress support for varint (CASSANDRA-8882)
 * Fix Adler32 digest for compressed sstables (CASSANDRA-8778)
 * Add nodetool statushandoff/statusbackup (CASSANDRA-8912)
 * Use stdout for progress and stats in sstableloader (CASSANDRA-8982)
 * Correctly identify 2i datadir from older versions (CASSANDRA-9116)
Merged from 2.0:
 * Ignore gossip SYNs after shutdown (CASSANDRA-9238)
 * Avoid overflow when calculating max sstable size in LCS (CASSANDRA-9235)
 * Make sstable blacklisting work with compression (CASSANDRA-9138)
 * Do not attempt to rebuild indexes if no index accepts any column (CASSANDRA-9196)
 * Don't initiate snitch reconnection for dead states (CASSANDRA-7292)
 * Fix ArrayIndexOutOfBoundsException in CQLSSTableWriter (CASSANDRA-8978)
 * Add shutdown gossip state to prevent timeouts during rolling restarts (CASSANDRA-8336)
 * Fix running with java.net.preferIPv6Addresses=true (CASSANDRA-9137)
 * Fix failed bootstrap/replace attempts being persisted in system.peers (CASSANDRA-9180)
 * Flush system.IndexInfo after marking index built (CASSANDRA-9128)
 * Fix updates to min/max_compaction_threshold through cassandra-cli
   (CASSANDRA-8102)
 * Don't include tmp files when doing offline relevel (CASSANDRA-9088)
 * Use the proper CAS WriteType when finishing a previous round during Paxos
   preparation (CASSANDRA-8672)
 * Avoid race in cancelling compactions (CASSANDRA-9070)
 * More aggressive check for expired sstables in DTCS (CASSANDRA-8359)
 * Fix ignored index_interval change in ALTER TABLE statements (CASSANDRA-7976)
 * Do more aggressive compaction in old time windows in DTCS (CASSANDRA-8360)
 * java.lang.AssertionError when reading saved cache (CASSANDRA-8740)
 * "disk full" when running cleanup (CASSANDRA-9036)
 * Lower logging level from ERROR to DEBUG when a scheduled schema pull
   cannot be completed due to a node being down (CASSANDRA-9032)
 * Fix MOVED_NODE client event (CASSANDRA-8516)
 * Allow overriding MAX_OUTSTANDING_REPLAY_COUNT (CASSANDRA-7533)
 * Fix malformed JMX ObjectName containing IPv6 addresses (CASSANDRA-9027)
 * (cqlsh) Allow increasing CSV field size limit through
   cqlshrc config option (CASSANDRA-8934)
 * Stop logging range tombstones when exceeding the threshold
   (CASSANDRA-8559)
 * Fix NullPointerException when nodetool getendpoints is run
   against invalid keyspaces or tables (CASSANDRA-8950)
 * Allow specifying the tmp dir (CASSANDRA-7712)
 * Improve compaction estimated tasks estimation (CASSANDRA-8904)
 * Fix duplicate up/down messages sent to native clients (CASSANDRA-7816)
 * Expose commit log archive status via JMX (CASSANDRA-8734)
 * Provide better exceptions for invalid replication strategy parameters
   (CASSANDRA-8909)
 * Fix regression in mixed single and multi-column relation support for
   SELECT statements (CASSANDRA-8613)
 * Add ability to limit number of native connections (CASSANDRA-8086)
 * Fix CQLSSTableWriter throwing exception and spawning threads
   (CASSANDRA-8808)
 * Fix MT mismatch between empty and GC-able data (CASSANDRA-8979)
 * Fix incorrect validation when snapshotting single table (CASSANDRA-8056)
 * Add offline tool to relevel sstables (CASSANDRA-8301)
 * Preserve stream ID for more protocol errors (CASSANDRA-8848)
 * Fix combining token() function with multi-column relations on
   clustering columns (CASSANDRA-8797)
 * Make CFS.markReferenced() resistant to bad refcounting (CASSANDRA-8829)
 * Fix StreamTransferTask abort/complete bad refcounting (CASSANDRA-8815)
 * Fix AssertionError when querying a DESC clustering ordered
   table with ASC ordering and paging (CASSANDRA-8767)
 * AssertionError: "Memory was freed" when running cleanup (CASSANDRA-8716)
 * Make it possible to set max_sstable_age to fractional days (CASSANDRA-8406)
 * Fix some multi-column relations with indexes on some clustering
   columns (CASSANDRA-8275)
 * Fix memory leak in SSTableSimple*Writer and SSTableReader.validate()
   (CASSANDRA-8748)
 * Throw OOM if allocating memory fails to return a valid pointer (CASSANDRA-8726)
 * Fix SSTableSimpleUnsortedWriter ConcurrentModificationException (CASSANDRA-8619)
 * 'nodetool info' prints exception against older node (CASSANDRA-8796)
 * Ensure SSTableSimpleUnsortedWriter.close() terminates if
   disk writer has crashed (CASSANDRA-8807)


2.1.4
 * Bind JMX to localhost unless explicitly configured otherwise (CASSANDRA-9085)


2.1.3
 * Fix HSHA/offheap_objects corruption (CASSANDRA-8719)
 * Upgrade libthrift to 0.9.2 (CASSANDRA-8685)
 * Don't use the shared ref in sstableloader (CASSANDRA-8704)
 * Purge internal prepared statements if related tables or
   keyspaces are dropped (CASSANDRA-8693)
 * (cqlsh) Handle unicode BOM at start of files (CASSANDRA-8638)
 * Stop compactions before exiting offline tools (CASSANDRA-8623)
 * Update tools/stress/README.txt to match current behaviour (CASSANDRA-7933)
 * Fix schema from Thrift conversion with empty metadata (CASSANDRA-8695)
 * Safer Resource Management (CASSANDRA-7705)
 * Make sure we compact highly overlapping cold sstables with
   STCS (CASSANDRA-8635)
 * rpc_interface and listen_interface generate NPE on startup when specified
   interface doesn't exist (CASSANDRA-8677)
 * Fix ArrayIndexOutOfBoundsException in nodetool cfhistograms (CASSANDRA-8514)
 * Switch from yammer metrics for nodetool cf/proxy histograms (CASSANDRA-8662)
 * Make sure we don't add tmplink files to the compaction
   strategy (CASSANDRA-8580)
 * (cqlsh) Handle maps with blob keys (CASSANDRA-8372)
 * (cqlsh) Handle DynamicCompositeType schemas correctly (CASSANDRA-8563)
 * Duplicate rows returned when in clause has repeated values (CASSANDRA-6706)
 * Add tooling to detect hot partitions (CASSANDRA-7974)
 * Fix cassandra-stress user-mode truncation of partition generation (CASSANDRA-8608)
 * Only stream from unrepaired sstables during inc repair (CASSANDRA-8267)
 * Don't allow starting multiple inc repairs on the same sstables (CASSANDRA-8316)
 * Invalidate prepared BATCH statements when related tables
   or keyspaces are dropped (CASSANDRA-8652)
 * Fix missing results in secondary index queries on collections
   with ALLOW FILTERING (CASSANDRA-8421)
 * Expose EstimatedHistogram metrics for range slices (CASSANDRA-8627)
 * (cqlsh) Escape clqshrc passwords properly (CASSANDRA-8618)
 * Fix NPE when passing wrong argument in ALTER TABLE statement (CASSANDRA-8355)
 * Pig: Refactor and deprecate CqlStorage (CASSANDRA-8599)
 * Don't reuse the same cleanup strategy for all sstables (CASSANDRA-8537)
 * Fix case-sensitivity of index name on CREATE and DROP INDEX
   statements (CASSANDRA-8365)
 * Better detection/logging for corruption in compressed sstables (CASSANDRA-8192)
 * Use the correct repairedAt value when closing writer (CASSANDRA-8570)
 * (cqlsh) Handle a schema mismatch being detected on startup (CASSANDRA-8512)
 * Properly calculate expected write size during compaction (CASSANDRA-8532)
 * Invalidate affected prepared statements when a table's columns
   are altered (CASSANDRA-7910)
 * Stress - user defined writes should populate sequentally (CASSANDRA-8524)
 * Fix regression in SSTableRewriter causing some rows to become unreadable
   during compaction (CASSANDRA-8429)
 * Run major compactions for repaired/unrepaired in parallel (CASSANDRA-8510)
 * (cqlsh) Fix compression options in DESCRIBE TABLE output when compression
   is disabled (CASSANDRA-8288)
 * (cqlsh) Fix DESCRIBE output after keyspaces are altered (CASSANDRA-7623)
 * Make sure we set lastCompactedKey correctly (CASSANDRA-8463)
 * (cqlsh) Fix output of CONSISTENCY command (CASSANDRA-8507)
 * (cqlsh) Fixed the handling of LIST statements (CASSANDRA-8370)
 * Make sstablescrub check leveled manifest again (CASSANDRA-8432)
 * Check first/last keys in sstable when giving out positions (CASSANDRA-8458)
 * Disable mmap on Windows (CASSANDRA-6993)
 * Add missing ConsistencyLevels to cassandra-stress (CASSANDRA-8253)
 * Add auth support to cassandra-stress (CASSANDRA-7985)
 * Fix ArrayIndexOutOfBoundsException when generating error message
   for some CQL syntax errors (CASSANDRA-8455)
 * Scale memtable slab allocation logarithmically (CASSANDRA-7882)
 * cassandra-stress simultaneous inserts over same seed (CASSANDRA-7964)
 * Reduce cassandra-stress sampling memory requirements (CASSANDRA-7926)
 * Ensure memtable flush cannot expire commit log entries from its future (CASSANDRA-8383)
 * Make read "defrag" async to reclaim memtables (CASSANDRA-8459)
 * Remove tmplink files for offline compactions (CASSANDRA-8321)
 * Reduce maxHintsInProgress (CASSANDRA-8415)
 * BTree updates may call provided update function twice (CASSANDRA-8018)
 * Release sstable references after anticompaction (CASSANDRA-8386)
 * Handle abort() in SSTableRewriter properly (CASSANDRA-8320)
 * Centralize shared executors (CASSANDRA-8055)
 * Fix filtering for CONTAINS (KEY) relations on frozen collection
   clustering columns when the query is restricted to a single
   partition (CASSANDRA-8203)
 * Do more aggressive entire-sstable TTL expiry checks (CASSANDRA-8243)
 * Add more log info if readMeter is null (CASSANDRA-8238)
 * add check of the system wall clock time at startup (CASSANDRA-8305)
 * Support for frozen collections (CASSANDRA-7859)
 * Fix overflow on histogram computation (CASSANDRA-8028)
 * Have paxos reuse the timestamp generation of normal queries (CASSANDRA-7801)
 * Fix incremental repair not remove parent session on remote (CASSANDRA-8291)
 * Improve JBOD disk utilization (CASSANDRA-7386)
 * Log failed host when preparing incremental repair (CASSANDRA-8228)
 * Force config client mode in CQLSSTableWriter (CASSANDRA-8281)
 * Fix sstableupgrade throws exception (CASSANDRA-8688)
 * Fix hang when repairing empty keyspace (CASSANDRA-8694)
Merged from 2.0:
 * Fix IllegalArgumentException in dynamic snitch (CASSANDRA-8448)
 * Add support for UPDATE ... IF EXISTS (CASSANDRA-8610)
 * Fix reversal of list prepends (CASSANDRA-8733)
 * Prevent non-zero default_time_to_live on tables with counters
   (CASSANDRA-8678)
 * Fix SSTableSimpleUnsortedWriter ConcurrentModificationException
   (CASSANDRA-8619)
 * Round up time deltas lower than 1ms in BulkLoader (CASSANDRA-8645)
 * Add batch remove iterator to ABSC (CASSANDRA-8414, 8666)
 * Round up time deltas lower than 1ms in BulkLoader (CASSANDRA-8645)
 * Fix isClientMode check in Keyspace (CASSANDRA-8687)
 * Use more efficient slice size for querying internal secondary
   index tables (CASSANDRA-8550)
 * Fix potentially returning deleted rows with range tombstone (CASSANDRA-8558)
 * Check for available disk space before starting a compaction (CASSANDRA-8562)
 * Fix DISTINCT queries with LIMITs or paging when some partitions
   contain only tombstones (CASSANDRA-8490)
 * Introduce background cache refreshing to permissions cache
   (CASSANDRA-8194)
 * Fix race condition in StreamTransferTask that could lead to
   infinite loops and premature sstable deletion (CASSANDRA-7704)
 * Add an extra version check to MigrationTask (CASSANDRA-8462)
 * Ensure SSTableWriter cleans up properly after failure (CASSANDRA-8499)
 * Increase bf true positive count on key cache hit (CASSANDRA-8525)
 * Move MeteredFlusher to its own thread (CASSANDRA-8485)
 * Fix non-distinct results in DISTNCT queries on static columns when
   paging is enabled (CASSANDRA-8087)
 * Move all hints related tasks to hints internal executor (CASSANDRA-8285)
 * Fix paging for multi-partition IN queries (CASSANDRA-8408)
 * Fix MOVED_NODE topology event never being emitted when a node
   moves its token (CASSANDRA-8373)
 * Fix validation of indexes in COMPACT tables (CASSANDRA-8156)
 * Avoid StackOverflowError when a large list of IN values
   is used for a clustering column (CASSANDRA-8410)
 * Fix NPE when writetime() or ttl() calls are wrapped by
   another function call (CASSANDRA-8451)
 * Fix NPE after dropping a keyspace (CASSANDRA-8332)
 * Fix error message on read repair timeouts (CASSANDRA-7947)
 * Default DTCS base_time_seconds changed to 60 (CASSANDRA-8417)
 * Refuse Paxos operation with more than one pending endpoint (CASSANDRA-8346, 8640)
 * Throw correct exception when trying to bind a keyspace or table
   name (CASSANDRA-6952)
 * Make HHOM.compact synchronized (CASSANDRA-8416)
 * cancel latency-sampling task when CF is dropped (CASSANDRA-8401)
 * don't block SocketThread for MessagingService (CASSANDRA-8188)
 * Increase quarantine delay on replacement (CASSANDRA-8260)
 * Expose off-heap memory usage stats (CASSANDRA-7897)
 * Ignore Paxos commits for truncated tables (CASSANDRA-7538)
 * Validate size of indexed column values (CASSANDRA-8280)
 * Make LCS split compaction results over all data directories (CASSANDRA-8329)
 * Fix some failing queries that use multi-column relations
   on COMPACT STORAGE tables (CASSANDRA-8264)
 * Fix InvalidRequestException with ORDER BY (CASSANDRA-8286)
 * Disable SSLv3 for POODLE (CASSANDRA-8265)
 * Fix millisecond timestamps in Tracing (CASSANDRA-8297)
 * Include keyspace name in error message when there are insufficient
   live nodes to stream from (CASSANDRA-8221)
 * Avoid overlap in L1 when L0 contains many nonoverlapping
   sstables (CASSANDRA-8211)
 * Improve PropertyFileSnitch logging (CASSANDRA-8183)
 * Add DC-aware sequential repair (CASSANDRA-8193)
 * Use live sstables in snapshot repair if possible (CASSANDRA-8312)
 * Fix hints serialized size calculation (CASSANDRA-8587)


2.1.2
 * (cqlsh) parse_for_table_meta errors out on queries with undefined
   grammars (CASSANDRA-8262)
 * (cqlsh) Fix SELECT ... TOKEN() function broken in C* 2.1.1 (CASSANDRA-8258)
 * Fix Cassandra crash when running on JDK8 update 40 (CASSANDRA-8209)
 * Optimize partitioner tokens (CASSANDRA-8230)
 * Improve compaction of repaired/unrepaired sstables (CASSANDRA-8004)
 * Make cache serializers pluggable (CASSANDRA-8096)
 * Fix issues with CONTAINS (KEY) queries on secondary indexes
   (CASSANDRA-8147)
 * Fix read-rate tracking of sstables for some queries (CASSANDRA-8239)
 * Fix default timestamp in QueryOptions (CASSANDRA-8246)
 * Set socket timeout when reading remote version (CASSANDRA-8188)
 * Refactor how we track live size (CASSANDRA-7852)
 * Make sure unfinished compaction files are removed (CASSANDRA-8124)
 * Fix shutdown when run as Windows service (CASSANDRA-8136)
 * Fix DESCRIBE TABLE with custom indexes (CASSANDRA-8031)
 * Fix race in RecoveryManagerTest (CASSANDRA-8176)
 * Avoid IllegalArgumentException while sorting sstables in
   IndexSummaryManager (CASSANDRA-8182)
 * Shutdown JVM on file descriptor exhaustion (CASSANDRA-7579)
 * Add 'die' policy for commit log and disk failure (CASSANDRA-7927)
 * Fix installing as service on Windows (CASSANDRA-8115)
 * Fix CREATE TABLE for CQL2 (CASSANDRA-8144)
 * Avoid boxing in ColumnStats min/max trackers (CASSANDRA-8109)
Merged from 2.0:
 * Correctly handle non-text column names in cql3 (CASSANDRA-8178)
 * Fix deletion for indexes on primary key columns (CASSANDRA-8206)
 * Add 'nodetool statusgossip' (CASSANDRA-8125)
 * Improve client notification that nodes are ready for requests (CASSANDRA-7510)
 * Handle negative timestamp in writetime method (CASSANDRA-8139)
 * Pig: Remove errant LIMIT clause in CqlNativeStorage (CASSANDRA-8166)
 * Throw ConfigurationException when hsha is used with the default
   rpc_max_threads setting of 'unlimited' (CASSANDRA-8116)
 * Allow concurrent writing of the same table in the same JVM using
   CQLSSTableWriter (CASSANDRA-7463)
 * Fix totalDiskSpaceUsed calculation (CASSANDRA-8205)


2.1.1
 * Fix spin loop in AtomicSortedColumns (CASSANDRA-7546)
 * Dont notify when replacing tmplink files (CASSANDRA-8157)
 * Fix validation with multiple CONTAINS clause (CASSANDRA-8131)
 * Fix validation of collections in TriggerExecutor (CASSANDRA-8146)
 * Fix IllegalArgumentException when a list of IN values containing tuples
   is passed as a single arg to a prepared statement with the v1 or v2
   protocol (CASSANDRA-8062)
 * Fix ClassCastException in DISTINCT query on static columns with
   query paging (CASSANDRA-8108)
 * Fix NPE on null nested UDT inside a set (CASSANDRA-8105)
 * Fix exception when querying secondary index on set items or map keys
   when some clustering columns are specified (CASSANDRA-8073)
 * Send proper error response when there is an error during native
   protocol message decode (CASSANDRA-8118)
 * Gossip should ignore generation numbers too far in the future (CASSANDRA-8113)
 * Fix NPE when creating a table with frozen sets, lists (CASSANDRA-8104)
 * Fix high memory use due to tracking reads on incrementally opened sstable
   readers (CASSANDRA-8066)
 * Fix EXECUTE request with skipMetadata=false returning no metadata
   (CASSANDRA-8054)
 * Allow concurrent use of CQLBulkOutputFormat (CASSANDRA-7776)
 * Shutdown JVM on OOM (CASSANDRA-7507)
 * Upgrade netty version and enable epoll event loop (CASSANDRA-7761)
 * Don't duplicate sstables smaller than split size when using
   the sstablesplitter tool (CASSANDRA-7616)
 * Avoid re-parsing already prepared statements (CASSANDRA-7923)
 * Fix some Thrift slice deletions and updates of COMPACT STORAGE
   tables with some clustering columns omitted (CASSANDRA-7990)
 * Fix filtering for CONTAINS on sets (CASSANDRA-8033)
 * Properly track added size (CASSANDRA-7239)
 * Allow compilation in java 8 (CASSANDRA-7208)
 * Fix Assertion error on RangeTombstoneList diff (CASSANDRA-8013)
 * Release references to overlapping sstables during compaction (CASSANDRA-7819)
 * Send notification when opening compaction results early (CASSANDRA-8034)
 * Make native server start block until properly bound (CASSANDRA-7885)
 * (cqlsh) Fix IPv6 support (CASSANDRA-7988)
 * Ignore fat clients when checking for endpoint collision (CASSANDRA-7939)
 * Make sstablerepairedset take a list of files (CASSANDRA-7995)
 * (cqlsh) Tab completeion for indexes on map keys (CASSANDRA-7972)
 * (cqlsh) Fix UDT field selection in select clause (CASSANDRA-7891)
 * Fix resource leak in event of corrupt sstable
 * (cqlsh) Add command line option for cqlshrc file path (CASSANDRA-7131)
 * Provide visibility into prepared statements churn (CASSANDRA-7921, CASSANDRA-7930)
 * Invalidate prepared statements when their keyspace or table is
   dropped (CASSANDRA-7566)
 * cassandra-stress: fix support for NetworkTopologyStrategy (CASSANDRA-7945)
 * Fix saving caches when a table is dropped (CASSANDRA-7784)
 * Add better error checking of new stress profile (CASSANDRA-7716)
 * Use ThreadLocalRandom and remove FBUtilities.threadLocalRandom (CASSANDRA-7934)
 * Prevent operator mistakes due to simultaneous bootstrap (CASSANDRA-7069)
 * cassandra-stress supports whitelist mode for node config (CASSANDRA-7658)
 * GCInspector more closely tracks GC; cassandra-stress and nodetool report it (CASSANDRA-7916)
 * nodetool won't output bogus ownership info without a keyspace (CASSANDRA-7173)
 * Add human readable option to nodetool commands (CASSANDRA-5433)
 * Don't try to set repairedAt on old sstables (CASSANDRA-7913)
 * Add metrics for tracking PreparedStatement use (CASSANDRA-7719)
 * (cqlsh) tab-completion for triggers (CASSANDRA-7824)
 * (cqlsh) Support for query paging (CASSANDRA-7514)
 * (cqlsh) Show progress of COPY operations (CASSANDRA-7789)
 * Add syntax to remove multiple elements from a map (CASSANDRA-6599)
 * Support non-equals conditions in lightweight transactions (CASSANDRA-6839)
 * Add IF [NOT] EXISTS to create/drop triggers (CASSANDRA-7606)
 * (cqlsh) Display the current logged-in user (CASSANDRA-7785)
 * (cqlsh) Don't ignore CTRL-C during COPY FROM execution (CASSANDRA-7815)
 * (cqlsh) Order UDTs according to cross-type dependencies in DESCRIBE
   output (CASSANDRA-7659)
 * (cqlsh) Fix handling of CAS statement results (CASSANDRA-7671)
 * (cqlsh) COPY TO/FROM improvements (CASSANDRA-7405)
 * Support list index operations with conditions (CASSANDRA-7499)
 * Add max live/tombstoned cells to nodetool cfstats output (CASSANDRA-7731)
 * Validate IPv6 wildcard addresses properly (CASSANDRA-7680)
 * (cqlsh) Error when tracing query (CASSANDRA-7613)
 * Avoid IOOBE when building SyntaxError message snippet (CASSANDRA-7569)
 * SSTableExport uses correct validator to create string representation of partition
   keys (CASSANDRA-7498)
 * Avoid NPEs when receiving type changes for an unknown keyspace (CASSANDRA-7689)
 * Add support for custom 2i validation (CASSANDRA-7575)
 * Pig support for hadoop CqlInputFormat (CASSANDRA-6454)
 * Add duration mode to cassandra-stress (CASSANDRA-7468)
 * Add listen_interface and rpc_interface options (CASSANDRA-7417)
 * Improve schema merge performance (CASSANDRA-7444)
 * Adjust MT depth based on # of partition validating (CASSANDRA-5263)
 * Optimise NativeCell comparisons (CASSANDRA-6755)
 * Configurable client timeout for cqlsh (CASSANDRA-7516)
 * Include snippet of CQL query near syntax error in messages (CASSANDRA-7111)
 * Make repair -pr work with -local (CASSANDRA-7450)
 * Fix error in sstableloader with -cph > 1 (CASSANDRA-8007)
 * Fix snapshot repair error on indexed tables (CASSANDRA-8020)
 * Do not exit nodetool repair when receiving JMX NOTIF_LOST (CASSANDRA-7909)
 * Stream to private IP when available (CASSANDRA-8084)
Merged from 2.0:
 * Reject conditions on DELETE unless full PK is given (CASSANDRA-6430)
 * Properly reject the token function DELETE (CASSANDRA-7747)
 * Force batchlog replay before decommissioning a node (CASSANDRA-7446)
 * Fix hint replay with many accumulated expired hints (CASSANDRA-6998)
 * Fix duplicate results in DISTINCT queries on static columns with query
   paging (CASSANDRA-8108)
 * Add DateTieredCompactionStrategy (CASSANDRA-6602)
 * Properly validate ascii and utf8 string literals in CQL queries (CASSANDRA-8101)
 * (cqlsh) Fix autocompletion for alter keyspace (CASSANDRA-8021)
 * Create backup directories for commitlog archiving during startup (CASSANDRA-8111)
 * Reduce totalBlockFor() for LOCAL_* consistency levels (CASSANDRA-8058)
 * Fix merging schemas with re-dropped keyspaces (CASSANDRA-7256)
 * Fix counters in supercolumns during live upgrades from 1.2 (CASSANDRA-7188)
 * Notify DT subscribers when a column family is truncated (CASSANDRA-8088)
 * Add sanity check of $JAVA on startup (CASSANDRA-7676)
 * Schedule fat client schema pull on join (CASSANDRA-7993)
 * Don't reset nodes' versions when closing IncomingTcpConnections
   (CASSANDRA-7734)
 * Record the real messaging version in all cases in OutboundTcpConnection
   (CASSANDRA-8057)
 * SSL does not work in cassandra-cli (CASSANDRA-7899)
 * Fix potential exception when using ReversedType in DynamicCompositeType
   (CASSANDRA-7898)
 * Better validation of collection values (CASSANDRA-7833)
 * Track min/max timestamps correctly (CASSANDRA-7969)
 * Fix possible overflow while sorting CL segments for replay (CASSANDRA-7992)
 * Increase nodetool Xmx (CASSANDRA-7956)
 * Archive any commitlog segments present at startup (CASSANDRA-6904)
 * CrcCheckChance should adjust based on live CFMetadata not
   sstable metadata (CASSANDRA-7978)
 * token() should only accept columns in the partitioning
   key order (CASSANDRA-6075)
 * Add method to invalidate permission cache via JMX (CASSANDRA-7977)
 * Allow propagating multiple gossip states atomically (CASSANDRA-6125)
 * Log exceptions related to unclean native protocol client disconnects
   at DEBUG or INFO (CASSANDRA-7849)
 * Allow permissions cache to be set via JMX (CASSANDRA-7698)
 * Include schema_triggers CF in readable system resources (CASSANDRA-7967)
 * Fix RowIndexEntry to report correct serializedSize (CASSANDRA-7948)
 * Make CQLSSTableWriter sync within partitions (CASSANDRA-7360)
 * Potentially use non-local replicas in CqlConfigHelper (CASSANDRA-7906)
 * Explicitly disallow mixing multi-column and single-column
   relations on clustering columns (CASSANDRA-7711)
 * Better error message when condition is set on PK column (CASSANDRA-7804)
 * Don't send schema change responses and events for no-op DDL
   statements (CASSANDRA-7600)
 * (Hadoop) fix cluster initialisation for a split fetching (CASSANDRA-7774)
 * Throw InvalidRequestException when queries contain relations on entire
   collection columns (CASSANDRA-7506)
 * (cqlsh) enable CTRL-R history search with libedit (CASSANDRA-7577)
 * (Hadoop) allow ACFRW to limit nodes to local DC (CASSANDRA-7252)
 * (cqlsh) cqlsh should automatically disable tracing when selecting
   from system_traces (CASSANDRA-7641)
 * (Hadoop) Add CqlOutputFormat (CASSANDRA-6927)
 * Don't depend on cassandra config for nodetool ring (CASSANDRA-7508)
 * (cqlsh) Fix failing cqlsh formatting tests (CASSANDRA-7703)
 * Fix IncompatibleClassChangeError from hadoop2 (CASSANDRA-7229)
 * Add 'nodetool sethintedhandoffthrottlekb' (CASSANDRA-7635)
 * (cqlsh) Add tab-completion for CREATE/DROP USER IF [NOT] EXISTS (CASSANDRA-7611)
 * Catch errors when the JVM pulls the rug out from GCInspector (CASSANDRA-5345)
 * cqlsh fails when version number parts are not int (CASSANDRA-7524)
 * Fix NPE when table dropped during streaming (CASSANDRA-7946)
 * Fix wrong progress when streaming uncompressed (CASSANDRA-7878)
 * Fix possible infinite loop in creating repair range (CASSANDRA-7983)
 * Fix unit in nodetool for streaming throughput (CASSANDRA-7375)
Merged from 1.2:
 * Don't index tombstones (CASSANDRA-7828)
 * Improve PasswordAuthenticator default super user setup (CASSANDRA-7788)


2.1.0
 * (cqlsh) Removed "ALTER TYPE <name> RENAME TO <name>" from tab-completion
   (CASSANDRA-7895)
 * Fixed IllegalStateException in anticompaction (CASSANDRA-7892)
 * cqlsh: DESCRIBE support for frozen UDTs, tuples (CASSANDRA-7863)
 * Avoid exposing internal classes over JMX (CASSANDRA-7879)
 * Add null check for keys when freezing collection (CASSANDRA-7869)
 * Improve stress workload realism (CASSANDRA-7519)
Merged from 2.0:
 * Configure system.paxos with LeveledCompactionStrategy (CASSANDRA-7753)
 * Fix ALTER clustering column type from DateType to TimestampType when
   using DESC clustering order (CASSANRDA-7797)
 * Throw EOFException if we run out of chunks in compressed datafile
   (CASSANDRA-7664)
 * Fix PRSI handling of CQL3 row markers for row cleanup (CASSANDRA-7787)
 * Fix dropping collection when it's the last regular column (CASSANDRA-7744)
 * Make StreamReceiveTask thread safe and gc friendly (CASSANDRA-7795)
 * Validate empty cell names from counter updates (CASSANDRA-7798)
Merged from 1.2:
 * Don't allow compacted sstables to be marked as compacting (CASSANDRA-7145)
 * Track expired tombstones (CASSANDRA-7810)


2.1.0-rc7
 * Add frozen keyword and require UDT to be frozen (CASSANDRA-7857)
 * Track added sstable size correctly (CASSANDRA-7239)
 * (cqlsh) Fix case insensitivity (CASSANDRA-7834)
 * Fix failure to stream ranges when moving (CASSANDRA-7836)
 * Correctly remove tmplink files (CASSANDRA-7803)
 * (cqlsh) Fix column name formatting for functions, CAS operations,
   and UDT field selections (CASSANDRA-7806)
 * (cqlsh) Fix COPY FROM handling of null/empty primary key
   values (CASSANDRA-7792)
 * Fix ordering of static cells (CASSANDRA-7763)
Merged from 2.0:
 * Forbid re-adding dropped counter columns (CASSANDRA-7831)
 * Fix CFMetaData#isThriftCompatible() for PK-only tables (CASSANDRA-7832)
 * Always reject inequality on the partition key without token()
   (CASSANDRA-7722)
 * Always send Paxos commit to all replicas (CASSANDRA-7479)
 * Make disruptor_thrift_server invocation pool configurable (CASSANDRA-7594)
 * Make repair no-op when RF=1 (CASSANDRA-7864)


2.1.0-rc6
 * Fix OOM issue from netty caching over time (CASSANDRA-7743)
 * json2sstable couldn't import JSON for CQL table (CASSANDRA-7477)
 * Invalidate all caches on table drop (CASSANDRA-7561)
 * Skip strict endpoint selection for ranges if RF == nodes (CASSANRA-7765)
 * Fix Thrift range filtering without 2ary index lookups (CASSANDRA-7741)
 * Add tracing entries about concurrent range requests (CASSANDRA-7599)
 * (cqlsh) Fix DESCRIBE for NTS keyspaces (CASSANDRA-7729)
 * Remove netty buffer ref-counting (CASSANDRA-7735)
 * Pass mutated cf to index updater for use by PRSI (CASSANDRA-7742)
 * Include stress yaml example in release and deb (CASSANDRA-7717)
 * workaround for netty issue causing corrupted data off the wire (CASSANDRA-7695)
 * cqlsh DESC CLUSTER fails retrieving ring information (CASSANDRA-7687)
 * Fix binding null values inside UDT (CASSANDRA-7685)
 * Fix UDT field selection with empty fields (CASSANDRA-7670)
 * Bogus deserialization of static cells from sstable (CASSANDRA-7684)
 * Fix NPE on compaction leftover cleanup for dropped table (CASSANDRA-7770)
Merged from 2.0:
 * Fix race condition in StreamTransferTask that could lead to
   infinite loops and premature sstable deletion (CASSANDRA-7704)
 * (cqlsh) Wait up to 10 sec for a tracing session (CASSANDRA-7222)
 * Fix NPE in FileCacheService.sizeInBytes (CASSANDRA-7756)
 * Remove duplicates from StorageService.getJoiningNodes (CASSANDRA-7478)
 * Clone token map outside of hot gossip loops (CASSANDRA-7758)
 * Fix MS expiring map timeout for Paxos messages (CASSANDRA-7752)
 * Do not flush on truncate if durable_writes is false (CASSANDRA-7750)
 * Give CRR a default input_cql Statement (CASSANDRA-7226)
 * Better error message when adding a collection with the same name
   than a previously dropped one (CASSANDRA-6276)
 * Fix validation when adding static columns (CASSANDRA-7730)
 * (Thrift) fix range deletion of supercolumns (CASSANDRA-7733)
 * Fix potential AssertionError in RangeTombstoneList (CASSANDRA-7700)
 * Validate arguments of blobAs* functions (CASSANDRA-7707)
 * Fix potential AssertionError with 2ndary indexes (CASSANDRA-6612)
 * Avoid logging CompactionInterrupted at ERROR (CASSANDRA-7694)
 * Minor leak in sstable2jon (CASSANDRA-7709)
 * Add cassandra.auto_bootstrap system property (CASSANDRA-7650)
 * Update java driver (for hadoop) (CASSANDRA-7618)
 * Remove CqlPagingRecordReader/CqlPagingInputFormat (CASSANDRA-7570)
 * Support connecting to ipv6 jmx with nodetool (CASSANDRA-7669)


2.1.0-rc5
 * Reject counters inside user types (CASSANDRA-7672)
 * Switch to notification-based GCInspector (CASSANDRA-7638)
 * (cqlsh) Handle nulls in UDTs and tuples correctly (CASSANDRA-7656)
 * Don't use strict consistency when replacing (CASSANDRA-7568)
 * Fix min/max cell name collection on 2.0 SSTables with range
   tombstones (CASSANDRA-7593)
 * Tolerate min/max cell names of different lengths (CASSANDRA-7651)
 * Filter cached results correctly (CASSANDRA-7636)
 * Fix tracing on the new SEPExecutor (CASSANDRA-7644)
 * Remove shuffle and taketoken (CASSANDRA-7601)
 * Clean up Windows batch scripts (CASSANDRA-7619)
 * Fix native protocol drop user type notification (CASSANDRA-7571)
 * Give read access to system.schema_usertypes to all authenticated users
   (CASSANDRA-7578)
 * (cqlsh) Fix cqlsh display when zero rows are returned (CASSANDRA-7580)
 * Get java version correctly when JAVA_TOOL_OPTIONS is set (CASSANDRA-7572)
 * Fix NPE when dropping index from non-existent keyspace, AssertionError when
   dropping non-existent index with IF EXISTS (CASSANDRA-7590)
 * Fix sstablelevelresetter hang (CASSANDRA-7614)
 * (cqlsh) Fix deserialization of blobs (CASSANDRA-7603)
 * Use "keyspace updated" schema change message for UDT changes in v1 and
   v2 protocols (CASSANDRA-7617)
 * Fix tracing of range slices and secondary index lookups that are local
   to the coordinator (CASSANDRA-7599)
 * Set -Dcassandra.storagedir for all tool shell scripts (CASSANDRA-7587)
 * Don't swap max/min col names when mutating sstable metadata (CASSANDRA-7596)
 * (cqlsh) Correctly handle paged result sets (CASSANDRA-7625)
 * (cqlsh) Improve waiting for a trace to complete (CASSANDRA-7626)
 * Fix tracing of concurrent range slices and 2ary index queries (CASSANDRA-7626)
 * Fix scrub against collection type (CASSANDRA-7665)
Merged from 2.0:
 * Set gc_grace_seconds to seven days for system schema tables (CASSANDRA-7668)
 * SimpleSeedProvider no longer caches seeds forever (CASSANDRA-7663)
 * Always flush on truncate (CASSANDRA-7511)
 * Fix ReversedType(DateType) mapping to native protocol (CASSANDRA-7576)
 * Always merge ranges owned by a single node (CASSANDRA-6930)
 * Track max/min timestamps for range tombstones (CASSANDRA-7647)
 * Fix NPE when listing saved caches dir (CASSANDRA-7632)


2.1.0-rc4
 * Fix word count hadoop example (CASSANDRA-7200)
 * Updated memtable_cleanup_threshold and memtable_flush_writers defaults
   (CASSANDRA-7551)
 * (Windows) fix startup when WMI memory query fails (CASSANDRA-7505)
 * Anti-compaction proceeds if any part of the repair failed (CASSANDRA-7521)
 * Add missing table name to DROP INDEX responses and notifications (CASSANDRA-7539)
 * Bump CQL version to 3.2.0 and update CQL documentation (CASSANDRA-7527)
 * Fix configuration error message when running nodetool ring (CASSANDRA-7508)
 * Support conditional updates, tuple type, and the v3 protocol in cqlsh (CASSANDRA-7509)
 * Handle queries on multiple secondary index types (CASSANDRA-7525)
 * Fix cqlsh authentication with v3 native protocol (CASSANDRA-7564)
 * Fix NPE when unknown prepared statement ID is used (CASSANDRA-7454)
Merged from 2.0:
 * (Windows) force range-based repair to non-sequential mode (CASSANDRA-7541)
 * Fix range merging when DES scores are zero (CASSANDRA-7535)
 * Warn when SSL certificates have expired (CASSANDRA-7528)
 * Fix error when doing reversed queries with static columns (CASSANDRA-7490)
Merged from 1.2:
 * Set correct stream ID on responses when non-Exception Throwables
   are thrown while handling native protocol messages (CASSANDRA-7470)


2.1.0-rc3
 * Consider expiry when reconciling otherwise equal cells (CASSANDRA-7403)
 * Introduce CQL support for stress tool (CASSANDRA-6146)
 * Fix ClassCastException processing expired messages (CASSANDRA-7496)
 * Fix prepared marker for collections inside UDT (CASSANDRA-7472)
 * Remove left-over populate_io_cache_on_flush and replicate_on_write
   uses (CASSANDRA-7493)
 * (Windows) handle spaces in path names (CASSANDRA-7451)
 * Ensure writes have completed after dropping a table, before recycling
   commit log segments (CASSANDRA-7437)
 * Remove left-over rows_per_partition_to_cache (CASSANDRA-7493)
 * Fix error when CONTAINS is used with a bind marker (CASSANDRA-7502)
 * Properly reject unknown UDT field (CASSANDRA-7484)
Merged from 2.0:
 * Fix CC#collectTimeOrderedData() tombstone optimisations (CASSANDRA-7394)
 * Support DISTINCT for static columns and fix behaviour when DISTINC is
   not use (CASSANDRA-7305).
 * Workaround JVM NPE on JMX bind failure (CASSANDRA-7254)
 * Fix race in FileCacheService RemovalListener (CASSANDRA-7278)
 * Fix inconsistent use of consistencyForCommit that allowed LOCAL_QUORUM
   operations to incorrect become full QUORUM (CASSANDRA-7345)
 * Properly handle unrecognized opcodes and flags (CASSANDRA-7440)
 * (Hadoop) close CqlRecordWriter clients when finished (CASSANDRA-7459)
 * Commit disk failure policy (CASSANDRA-7429)
 * Make sure high level sstables get compacted (CASSANDRA-7414)
 * Fix AssertionError when using empty clustering columns and static columns
   (CASSANDRA-7455)
 * Add option to disable STCS in L0 (CASSANDRA-6621)
 * Upgrade to snappy-java 1.0.5.2 (CASSANDRA-7476)


2.1.0-rc2
 * Fix heap size calculation for CompoundSparseCellName and
   CompoundSparseCellName.WithCollection (CASSANDRA-7421)
 * Allow counter mutations in UNLOGGED batches (CASSANDRA-7351)
 * Modify reconcile logic to always pick a tombstone over a counter cell
   (CASSANDRA-7346)
 * Avoid incremental compaction on Windows (CASSANDRA-7365)
 * Fix exception when querying a composite-keyed table with a collection index
   (CASSANDRA-7372)
 * Use node's host id in place of counter ids (CASSANDRA-7366)
 * Fix error when doing reversed queries with static columns (CASSANDRA-7490)
 * Backport CASSANDRA-6747 (CASSANDRA-7560)
 * Track max/min timestamps for range tombstones (CASSANDRA-7647)
 * Fix NPE when listing saved caches dir (CASSANDRA-7632)
 * Fix sstableloader unable to connect encrypted node (CASSANDRA-7585)
Merged from 1.2:
 * Clone token map outside of hot gossip loops (CASSANDRA-7758)
 * Add stop method to EmbeddedCassandraService (CASSANDRA-7595)
 * Support connecting to ipv6 jmx with nodetool (CASSANDRA-7669)
 * Set gc_grace_seconds to seven days for system schema tables (CASSANDRA-7668)
 * SimpleSeedProvider no longer caches seeds forever (CASSANDRA-7663)
 * Set correct stream ID on responses when non-Exception Throwables
   are thrown while handling native protocol messages (CASSANDRA-7470)
 * Fix row size miscalculation in LazilyCompactedRow (CASSANDRA-7543)
 * Fix race in background compaction check (CASSANDRA-7745)
 * Don't clear out range tombstones during compaction (CASSANDRA-7808)


2.1.0-rc1
 * Revert flush directory (CASSANDRA-6357)
 * More efficient executor service for fast operations (CASSANDRA-4718)
 * Move less common tools into a new cassandra-tools package (CASSANDRA-7160)
 * Support more concurrent requests in native protocol (CASSANDRA-7231)
 * Add tab-completion to debian nodetool packaging (CASSANDRA-6421)
 * Change concurrent_compactors defaults (CASSANDRA-7139)
 * Add PowerShell Windows launch scripts (CASSANDRA-7001)
 * Make commitlog archive+restore more robust (CASSANDRA-6974)
 * Fix marking commitlogsegments clean (CASSANDRA-6959)
 * Add snapshot "manifest" describing files included (CASSANDRA-6326)
 * Parallel streaming for sstableloader (CASSANDRA-3668)
 * Fix bugs in supercolumns handling (CASSANDRA-7138)
 * Fix ClassClassException on composite dense tables (CASSANDRA-7112)
 * Cleanup and optimize collation and slice iterators (CASSANDRA-7107)
 * Upgrade NBHM lib (CASSANDRA-7128)
 * Optimize netty server (CASSANDRA-6861)
 * Fix repair hang when given CF does not exist (CASSANDRA-7189)
 * Allow c* to be shutdown in an embedded mode (CASSANDRA-5635)
 * Add server side batching to native transport (CASSANDRA-5663)
 * Make batchlog replay asynchronous (CASSANDRA-6134)
 * remove unused classes (CASSANDRA-7197)
 * Limit user types to the keyspace they are defined in (CASSANDRA-6643)
 * Add validate method to CollectionType (CASSANDRA-7208)
 * New serialization format for UDT values (CASSANDRA-7209, CASSANDRA-7261)
 * Fix nodetool netstats (CASSANDRA-7270)
 * Fix potential ClassCastException in HintedHandoffManager (CASSANDRA-7284)
 * Use prepared statements internally (CASSANDRA-6975)
 * Fix broken paging state with prepared statement (CASSANDRA-7120)
 * Fix IllegalArgumentException in CqlStorage (CASSANDRA-7287)
 * Allow nulls/non-existant fields in UDT (CASSANDRA-7206)
 * Add Thrift MultiSliceRequest (CASSANDRA-6757, CASSANDRA-7027)
 * Handle overlapping MultiSlices (CASSANDRA-7279)
 * Fix DataOutputTest on Windows (CASSANDRA-7265)
 * Embedded sets in user defined data-types are not updating (CASSANDRA-7267)
 * Add tuple type to CQL/native protocol (CASSANDRA-7248)
 * Fix CqlPagingRecordReader on tables with few rows (CASSANDRA-7322)
Merged from 2.0:
 * Copy compaction options to make sure they are reloaded (CASSANDRA-7290)
 * Add option to do more aggressive tombstone compactions (CASSANDRA-6563)
 * Don't try to compact already-compacting files in HHOM (CASSANDRA-7288)
 * Always reallocate buffers in HSHA (CASSANDRA-6285)
 * (Hadoop) support authentication in CqlRecordReader (CASSANDRA-7221)
 * (Hadoop) Close java driver Cluster in CQLRR.close (CASSANDRA-7228)
 * Warn when 'USING TIMESTAMP' is used on a CAS BATCH (CASSANDRA-7067)
 * return all cpu values from BackgroundActivityMonitor.readAndCompute (CASSANDRA-7183)
 * Correctly delete scheduled range xfers (CASSANDRA-7143)
 * return all cpu values from BackgroundActivityMonitor.readAndCompute (CASSANDRA-7183)
 * reduce garbage creation in calculatePendingRanges (CASSANDRA-7191)
 * fix c* launch issues on Russian os's due to output of linux 'free' cmd (CASSANDRA-6162)
 * Fix disabling autocompaction (CASSANDRA-7187)
 * Fix potential NumberFormatException when deserializing IntegerType (CASSANDRA-7088)
 * cqlsh can't tab-complete disabling compaction (CASSANDRA-7185)
 * cqlsh: Accept and execute CQL statement(s) from command-line parameter (CASSANDRA-7172)
 * Fix IllegalStateException in CqlPagingRecordReader (CASSANDRA-7198)
 * Fix the InvertedIndex trigger example (CASSANDRA-7211)
 * Add --resolve-ip option to 'nodetool ring' (CASSANDRA-7210)
 * reduce garbage on codec flag deserialization (CASSANDRA-7244)
 * Fix duplicated error messages on directory creation error at startup (CASSANDRA-5818)
 * Proper null handle for IF with map element access (CASSANDRA-7155)
 * Improve compaction visibility (CASSANDRA-7242)
 * Correctly delete scheduled range xfers (CASSANDRA-7143)
 * Make batchlog replica selection rack-aware (CASSANDRA-6551)
 * Fix CFMetaData#getColumnDefinitionFromColumnName() (CASSANDRA-7074)
 * Fix writetime/ttl functions for static columns (CASSANDRA-7081)
 * Suggest CTRL-C or semicolon after three blank lines in cqlsh (CASSANDRA-7142)
 * Fix 2ndary index queries with DESC clustering order (CASSANDRA-6950)
 * Invalid key cache entries on DROP (CASSANDRA-6525)
 * Fix flapping RecoveryManagerTest (CASSANDRA-7084)
 * Add missing iso8601 patterns for date strings (CASSANDRA-6973)
 * Support selecting multiple rows in a partition using IN (CASSANDRA-6875)
 * Add authentication support to shuffle (CASSANDRA-6484)
 * Swap local and global default read repair chances (CASSANDRA-7320)
 * Add conditional CREATE/DROP USER support (CASSANDRA-7264)
 * Cqlsh counts non-empty lines for "Blank lines" warning (CASSANDRA-7325)
Merged from 1.2:
 * Add Cloudstack snitch (CASSANDRA-7147)
 * Update system.peers correctly when relocating tokens (CASSANDRA-7126)
 * Add Google Compute Engine snitch (CASSANDRA-7132)
 * remove duplicate query for local tokens (CASSANDRA-7182)
 * exit CQLSH with error status code if script fails (CASSANDRA-6344)
 * Fix bug with some IN queries missig results (CASSANDRA-7105)
 * Fix availability validation for LOCAL_ONE CL (CASSANDRA-7319)
 * Hint streaming can cause decommission to fail (CASSANDRA-7219)


2.1.0-beta2
 * Increase default CL space to 8GB (CASSANDRA-7031)
 * Add range tombstones to read repair digests (CASSANDRA-6863)
 * Fix BTree.clear for large updates (CASSANDRA-6943)
 * Fail write instead of logging a warning when unable to append to CL
   (CASSANDRA-6764)
 * Eliminate possibility of CL segment appearing twice in active list
   (CASSANDRA-6557)
 * Apply DONTNEED fadvise to commitlog segments (CASSANDRA-6759)
 * Switch CRC component to Adler and include it for compressed sstables
   (CASSANDRA-4165)
 * Allow cassandra-stress to set compaction strategy options (CASSANDRA-6451)
 * Add broadcast_rpc_address option to cassandra.yaml (CASSANDRA-5899)
 * Auto reload GossipingPropertyFileSnitch config (CASSANDRA-5897)
 * Fix overflow of memtable_total_space_in_mb (CASSANDRA-6573)
 * Fix ABTC NPE and apply update function correctly (CASSANDRA-6692)
 * Allow nodetool to use a file or prompt for password (CASSANDRA-6660)
 * Fix AIOOBE when concurrently accessing ABSC (CASSANDRA-6742)
 * Fix assertion error in ALTER TYPE RENAME (CASSANDRA-6705)
 * Scrub should not always clear out repaired status (CASSANDRA-5351)
 * Improve handling of range tombstone for wide partitions (CASSANDRA-6446)
 * Fix ClassCastException for compact table with composites (CASSANDRA-6738)
 * Fix potentially repairing with wrong nodes (CASSANDRA-6808)
 * Change caching option syntax (CASSANDRA-6745)
 * Fix stress to do proper counter reads (CASSANDRA-6835)
 * Fix help message for stress counter_write (CASSANDRA-6824)
 * Fix stress smart Thrift client to pick servers correctly (CASSANDRA-6848)
 * Add logging levels (minimal, normal or verbose) to stress tool (CASSANDRA-6849)
 * Fix race condition in Batch CLE (CASSANDRA-6860)
 * Improve cleanup/scrub/upgradesstables failure handling (CASSANDRA-6774)
 * ByteBuffer write() methods for serializing sstables (CASSANDRA-6781)
 * Proper compare function for CollectionType (CASSANDRA-6783)
 * Update native server to Netty 4 (CASSANDRA-6236)
 * Fix off-by-one error in stress (CASSANDRA-6883)
 * Make OpOrder AutoCloseable (CASSANDRA-6901)
 * Remove sync repair JMX interface (CASSANDRA-6900)
 * Add multiple memory allocation options for memtables (CASSANDRA-6689, 6694)
 * Remove adjusted op rate from stress output (CASSANDRA-6921)
 * Add optimized CF.hasColumns() implementations (CASSANDRA-6941)
 * Serialize batchlog mutations with the version of the target node
   (CASSANDRA-6931)
 * Optimize CounterColumn#reconcile() (CASSANDRA-6953)
 * Properly remove 1.2 sstable support in 2.1 (CASSANDRA-6869)
 * Lock counter cells, not partitions (CASSANDRA-6880)
 * Track presence of legacy counter shards in sstables (CASSANDRA-6888)
 * Ensure safe resource cleanup when replacing sstables (CASSANDRA-6912)
 * Add failure handler to async callback (CASSANDRA-6747)
 * Fix AE when closing SSTable without releasing reference (CASSANDRA-7000)
 * Clean up IndexInfo on keyspace/table drops (CASSANDRA-6924)
 * Only snapshot relative SSTables when sequential repair (CASSANDRA-7024)
 * Require nodetool rebuild_index to specify index names (CASSANDRA-7038)
 * fix cassandra stress errors on reads with native protocol (CASSANDRA-7033)
 * Use OpOrder to guard sstable references for reads (CASSANDRA-6919)
 * Preemptive opening of compaction result (CASSANDRA-6916)
 * Multi-threaded scrub/cleanup/upgradesstables (CASSANDRA-5547)
 * Optimize cellname comparison (CASSANDRA-6934)
 * Native protocol v3 (CASSANDRA-6855)
 * Optimize Cell liveness checks and clean up Cell (CASSANDRA-7119)
 * Support consistent range movements (CASSANDRA-2434)
 * Display min timestamp in sstablemetadata viewer (CASSANDRA-6767)
Merged from 2.0:
 * Avoid race-prone second "scrub" of system keyspace (CASSANDRA-6797)
 * Pool CqlRecordWriter clients by inetaddress rather than Range
   (CASSANDRA-6665)
 * Fix compaction_history timestamps (CASSANDRA-6784)
 * Compare scores of full replica ordering in DES (CASSANDRA-6683)
 * fix CME in SessionInfo updateProgress affecting netstats (CASSANDRA-6577)
 * Allow repairing between specific replicas (CASSANDRA-6440)
 * Allow per-dc enabling of hints (CASSANDRA-6157)
 * Add compatibility for Hadoop 0.2.x (CASSANDRA-5201)
 * Fix EstimatedHistogram races (CASSANDRA-6682)
 * Failure detector correctly converts initial value to nanos (CASSANDRA-6658)
 * Add nodetool taketoken to relocate vnodes (CASSANDRA-4445)
 * Expose bulk loading progress over JMX (CASSANDRA-4757)
 * Correctly handle null with IF conditions and TTL (CASSANDRA-6623)
 * Account for range/row tombstones in tombstone drop
   time histogram (CASSANDRA-6522)
 * Stop CommitLogSegment.close() from calling sync() (CASSANDRA-6652)
 * Make commitlog failure handling configurable (CASSANDRA-6364)
 * Avoid overlaps in LCS (CASSANDRA-6688)
 * Improve support for paginating over composites (CASSANDRA-4851)
 * Fix count(*) queries in a mixed cluster (CASSANDRA-6707)
 * Improve repair tasks(snapshot, differencing) concurrency (CASSANDRA-6566)
 * Fix replaying pre-2.0 commit logs (CASSANDRA-6714)
 * Add static columns to CQL3 (CASSANDRA-6561)
 * Optimize single partition batch statements (CASSANDRA-6737)
 * Disallow post-query re-ordering when paging (CASSANDRA-6722)
 * Fix potential paging bug with deleted columns (CASSANDRA-6748)
 * Fix NPE on BulkLoader caused by losing StreamEvent (CASSANDRA-6636)
 * Fix truncating compression metadata (CASSANDRA-6791)
 * Add CMSClassUnloadingEnabled JVM option (CASSANDRA-6541)
 * Catch memtable flush exceptions during shutdown (CASSANDRA-6735)
 * Fix upgradesstables NPE for non-CF-based indexes (CASSANDRA-6645)
 * Fix UPDATE updating PRIMARY KEY columns implicitly (CASSANDRA-6782)
 * Fix IllegalArgumentException when updating from 1.2 with SuperColumns
   (CASSANDRA-6733)
 * FBUtilities.singleton() should use the CF comparator (CASSANDRA-6778)
 * Fix CQLSStableWriter.addRow(Map<String, Object>) (CASSANDRA-6526)
 * Fix HSHA server introducing corrupt data (CASSANDRA-6285)
 * Fix CAS conditions for COMPACT STORAGE tables (CASSANDRA-6813)
 * Starting threads in OutboundTcpConnectionPool constructor causes race conditions (CASSANDRA-7177)
 * Allow overriding cassandra-rackdc.properties file (CASSANDRA-7072)
 * Set JMX RMI port to 7199 (CASSANDRA-7087)
 * Use LOCAL_QUORUM for data reads at LOCAL_SERIAL (CASSANDRA-6939)
 * Log a warning for large batches (CASSANDRA-6487)
 * Put nodes in hibernate when join_ring is false (CASSANDRA-6961)
 * Avoid early loading of non-system keyspaces before compaction-leftovers
   cleanup at startup (CASSANDRA-6913)
 * Restrict Windows to parallel repairs (CASSANDRA-6907)
 * (Hadoop) Allow manually specifying start/end tokens in CFIF (CASSANDRA-6436)
 * Fix NPE in MeteredFlusher (CASSANDRA-6820)
 * Fix race processing range scan responses (CASSANDRA-6820)
 * Allow deleting snapshots from dropped keyspaces (CASSANDRA-6821)
 * Add uuid() function (CASSANDRA-6473)
 * Omit tombstones from schema digests (CASSANDRA-6862)
 * Include correct consistencyLevel in LWT timeout (CASSANDRA-6884)
 * Lower chances for losing new SSTables during nodetool refresh and
   ColumnFamilyStore.loadNewSSTables (CASSANDRA-6514)
 * Add support for DELETE ... IF EXISTS to CQL3 (CASSANDRA-5708)
 * Update hadoop_cql3_word_count example (CASSANDRA-6793)
 * Fix handling of RejectedExecution in sync Thrift server (CASSANDRA-6788)
 * Log more information when exceeding tombstone_warn_threshold (CASSANDRA-6865)
 * Fix truncate to not abort due to unreachable fat clients (CASSANDRA-6864)
 * Fix schema concurrency exceptions (CASSANDRA-6841)
 * Fix leaking validator FH in StreamWriter (CASSANDRA-6832)
 * Fix saving triggers to schema (CASSANDRA-6789)
 * Fix trigger mutations when base mutation list is immutable (CASSANDRA-6790)
 * Fix accounting in FileCacheService to allow re-using RAR (CASSANDRA-6838)
 * Fix static counter columns (CASSANDRA-6827)
 * Restore expiring->deleted (cell) compaction optimization (CASSANDRA-6844)
 * Fix CompactionManager.needsCleanup (CASSANDRA-6845)
 * Correctly compare BooleanType values other than 0 and 1 (CASSANDRA-6779)
 * Read message id as string from earlier versions (CASSANDRA-6840)
 * Properly use the Paxos consistency for (non-protocol) batch (CASSANDRA-6837)
 * Add paranoid disk failure option (CASSANDRA-6646)
 * Improve PerRowSecondaryIndex performance (CASSANDRA-6876)
 * Extend triggers to support CAS updates (CASSANDRA-6882)
 * Static columns with IF NOT EXISTS don't always work as expected (CASSANDRA-6873)
 * Fix paging with SELECT DISTINCT (CASSANDRA-6857)
 * Fix UnsupportedOperationException on CAS timeout (CASSANDRA-6923)
 * Improve MeteredFlusher handling of MF-unaffected column families
   (CASSANDRA-6867)
 * Add CqlRecordReader using native pagination (CASSANDRA-6311)
 * Add QueryHandler interface (CASSANDRA-6659)
 * Track liveRatio per-memtable, not per-CF (CASSANDRA-6945)
 * Make sure upgradesstables keeps sstable level (CASSANDRA-6958)
 * Fix LIMIT with static columns (CASSANDRA-6956)
 * Fix clash with CQL column name in thrift validation (CASSANDRA-6892)
 * Fix error with super columns in mixed 1.2-2.0 clusters (CASSANDRA-6966)
 * Fix bad skip of sstables on slice query with composite start/finish (CASSANDRA-6825)
 * Fix unintended update with conditional statement (CASSANDRA-6893)
 * Fix map element access in IF (CASSANDRA-6914)
 * Avoid costly range calculations for range queries on system keyspaces
   (CASSANDRA-6906)
 * Fix SSTable not released if stream session fails (CASSANDRA-6818)
 * Avoid build failure due to ANTLR timeout (CASSANDRA-6991)
 * Queries on compact tables can return more rows that requested (CASSANDRA-7052)
 * USING TIMESTAMP for batches does not work (CASSANDRA-7053)
 * Fix performance regression from CASSANDRA-5614 (CASSANDRA-6949)
 * Ensure that batchlog and hint timeouts do not produce hints (CASSANDRA-7058)
 * Merge groupable mutations in TriggerExecutor#execute() (CASSANDRA-7047)
 * Plug holes in resource release when wiring up StreamSession (CASSANDRA-7073)
 * Re-add parameter columns to tracing session (CASSANDRA-6942)
 * Preserves CQL metadata when updating table from thrift (CASSANDRA-6831)
Merged from 1.2:
 * Fix nodetool display with vnodes (CASSANDRA-7082)
 * Add UNLOGGED, COUNTER options to BATCH documentation (CASSANDRA-6816)
 * add extra SSL cipher suites (CASSANDRA-6613)
 * fix nodetool getsstables for blob PK (CASSANDRA-6803)
 * Fix BatchlogManager#deleteBatch() use of millisecond timestamps
   (CASSANDRA-6822)
 * Continue assassinating even if the endpoint vanishes (CASSANDRA-6787)
 * Schedule schema pulls on change (CASSANDRA-6971)
 * Non-droppable verbs shouldn't be dropped from OTC (CASSANDRA-6980)
 * Shutdown batchlog executor in SS#drain() (CASSANDRA-7025)
 * Fix batchlog to account for CF truncation records (CASSANDRA-6999)
 * Fix CQLSH parsing of functions and BLOB literals (CASSANDRA-7018)
 * Properly load trustore in the native protocol (CASSANDRA-6847)
 * Always clean up references in SerializingCache (CASSANDRA-6994)
 * Don't shut MessagingService down when replacing a node (CASSANDRA-6476)
 * fix npe when doing -Dcassandra.fd_initial_value_ms (CASSANDRA-6751)


2.1.0-beta1
 * Add flush directory distinct from compaction directories (CASSANDRA-6357)
 * Require JNA by default (CASSANDRA-6575)
 * add listsnapshots command to nodetool (CASSANDRA-5742)
 * Introduce AtomicBTreeColumns (CASSANDRA-6271, 6692)
 * Multithreaded commitlog (CASSANDRA-3578)
 * allocate fixed index summary memory pool and resample cold index summaries
   to use less memory (CASSANDRA-5519)
 * Removed multithreaded compaction (CASSANDRA-6142)
 * Parallelize fetching rows for low-cardinality indexes (CASSANDRA-1337)
 * change logging from log4j to logback (CASSANDRA-5883)
 * switch to LZ4 compression for internode communication (CASSANDRA-5887)
 * Stop using Thrift-generated Index* classes internally (CASSANDRA-5971)
 * Remove 1.2 network compatibility code (CASSANDRA-5960)
 * Remove leveled json manifest migration code (CASSANDRA-5996)
 * Remove CFDefinition (CASSANDRA-6253)
 * Use AtomicIntegerFieldUpdater in RefCountedMemory (CASSANDRA-6278)
 * User-defined types for CQL3 (CASSANDRA-5590)
 * Use of o.a.c.metrics in nodetool (CASSANDRA-5871, 6406)
 * Batch read from OTC's queue and cleanup (CASSANDRA-1632)
 * Secondary index support for collections (CASSANDRA-4511, 6383)
 * SSTable metadata(Stats.db) format change (CASSANDRA-6356)
 * Push composites support in the storage engine
   (CASSANDRA-5417, CASSANDRA-6520)
 * Add snapshot space used to cfstats (CASSANDRA-6231)
 * Add cardinality estimator for key count estimation (CASSANDRA-5906)
 * CF id is changed to be non-deterministic. Data dir/key cache are created
   uniquely for CF id (CASSANDRA-5202)
 * New counters implementation (CASSANDRA-6504)
 * Replace UnsortedColumns, EmptyColumns, TreeMapBackedSortedColumns with new
   ArrayBackedSortedColumns (CASSANDRA-6630, CASSANDRA-6662, CASSANDRA-6690)
 * Add option to use row cache with a given amount of rows (CASSANDRA-5357)
 * Avoid repairing already repaired data (CASSANDRA-5351)
 * Reject counter updates with USING TTL/TIMESTAMP (CASSANDRA-6649)
 * Replace index_interval with min/max_index_interval (CASSANDRA-6379)
 * Lift limitation that order by columns must be selected for IN queries (CASSANDRA-4911)


2.0.5
 * Reduce garbage generated by bloom filter lookups (CASSANDRA-6609)
 * Add ks.cf names to tombstone logging (CASSANDRA-6597)
 * Use LOCAL_QUORUM for LWT operations at LOCAL_SERIAL (CASSANDRA-6495)
 * Wait for gossip to settle before accepting client connections (CASSANDRA-4288)
 * Delete unfinished compaction incrementally (CASSANDRA-6086)
 * Allow specifying custom secondary index options in CQL3 (CASSANDRA-6480)
 * Improve replica pinning for cache efficiency in DES (CASSANDRA-6485)
 * Fix LOCAL_SERIAL from thrift (CASSANDRA-6584)
 * Don't special case received counts in CAS timeout exceptions (CASSANDRA-6595)
 * Add support for 2.1 global counter shards (CASSANDRA-6505)
 * Fix NPE when streaming connection is not yet established (CASSANDRA-6210)
 * Avoid rare duplicate read repair triggering (CASSANDRA-6606)
 * Fix paging discardFirst (CASSANDRA-6555)
 * Fix ArrayIndexOutOfBoundsException in 2ndary index query (CASSANDRA-6470)
 * Release sstables upon rebuilding 2i (CASSANDRA-6635)
 * Add AbstractCompactionStrategy.startup() method (CASSANDRA-6637)
 * SSTableScanner may skip rows during cleanup (CASSANDRA-6638)
 * sstables from stalled repair sessions can resurrect deleted data (CASSANDRA-6503)
 * Switch stress to use ITransportFactory (CASSANDRA-6641)
 * Fix IllegalArgumentException during prepare (CASSANDRA-6592)
 * Fix possible loss of 2ndary index entries during compaction (CASSANDRA-6517)
 * Fix direct Memory on architectures that do not support unaligned long access
   (CASSANDRA-6628)
 * Let scrub optionally skip broken counter partitions (CASSANDRA-5930)
Merged from 1.2:
 * fsync compression metadata (CASSANDRA-6531)
 * Validate CF existence on execution for prepared statement (CASSANDRA-6535)
 * Add ability to throttle batchlog replay (CASSANDRA-6550)
 * Fix executing LOCAL_QUORUM with SimpleStrategy (CASSANDRA-6545)
 * Avoid StackOverflow when using large IN queries (CASSANDRA-6567)
 * Nodetool upgradesstables includes secondary indexes (CASSANDRA-6598)
 * Paginate batchlog replay (CASSANDRA-6569)
 * skip blocking on streaming during drain (CASSANDRA-6603)
 * Improve error message when schema doesn't match loaded sstable (CASSANDRA-6262)
 * Add properties to adjust FD initial value and max interval (CASSANDRA-4375)
 * Fix preparing with batch and delete from collection (CASSANDRA-6607)
 * Fix ABSC reverse iterator's remove() method (CASSANDRA-6629)
 * Handle host ID conflicts properly (CASSANDRA-6615)
 * Move handling of migration event source to solve bootstrap race. (CASSANDRA-6648)
 * Make sure compaction throughput value doesn't overflow with int math (CASSANDRA-6647)


2.0.4
 * Allow removing snapshots of no-longer-existing CFs (CASSANDRA-6418)
 * add StorageService.stopDaemon() (CASSANDRA-4268)
 * add IRE for invalid CF supplied to get_count (CASSANDRA-5701)
 * add client encryption support to sstableloader (CASSANDRA-6378)
 * Fix accept() loop for SSL sockets post-shutdown (CASSANDRA-6468)
 * Fix size-tiered compaction in LCS L0 (CASSANDRA-6496)
 * Fix assertion failure in filterColdSSTables (CASSANDRA-6483)
 * Fix row tombstones in larger-than-memory compactions (CASSANDRA-6008)
 * Fix cleanup ClassCastException (CASSANDRA-6462)
 * Reduce gossip memory use by interning VersionedValue strings (CASSANDRA-6410)
 * Allow specifying datacenters to participate in a repair (CASSANDRA-6218)
 * Fix divide-by-zero in PCI (CASSANDRA-6403)
 * Fix setting last compacted key in the wrong level for LCS (CASSANDRA-6284)
 * Add millisecond precision formats to the timestamp parser (CASSANDRA-6395)
 * Expose a total memtable size metric for a CF (CASSANDRA-6391)
 * cqlsh: handle symlinks properly (CASSANDRA-6425)
 * Fix potential infinite loop when paging query with IN (CASSANDRA-6464)
 * Fix assertion error in AbstractQueryPager.discardFirst (CASSANDRA-6447)
 * Fix streaming older SSTable yields unnecessary tombstones (CASSANDRA-6527)
Merged from 1.2:
 * Improved error message on bad properties in DDL queries (CASSANDRA-6453)
 * Randomize batchlog candidates selection (CASSANDRA-6481)
 * Fix thundering herd on endpoint cache invalidation (CASSANDRA-6345, 6485)
 * Improve batchlog write performance with vnodes (CASSANDRA-6488)
 * cqlsh: quote single quotes in strings inside collections (CASSANDRA-6172)
 * Improve gossip performance for typical messages (CASSANDRA-6409)
 * Throw IRE if a prepared statement has more markers than supported
   (CASSANDRA-5598)
 * Expose Thread metrics for the native protocol server (CASSANDRA-6234)
 * Change snapshot response message verb to INTERNAL to avoid dropping it
   (CASSANDRA-6415)
 * Warn when collection read has > 65K elements (CASSANDRA-5428)
 * Fix cache persistence when both row and key cache are enabled
   (CASSANDRA-6413)
 * (Hadoop) add describe_local_ring (CASSANDRA-6268)
 * Fix handling of concurrent directory creation failure (CASSANDRA-6459)
 * Allow executing CREATE statements multiple times (CASSANDRA-6471)
 * Don't send confusing info with timeouts (CASSANDRA-6491)
 * Don't resubmit counter mutation runnables internally (CASSANDRA-6427)
 * Don't drop local mutations without a hint (CASSANDRA-6510)
 * Don't allow null max_hint_window_in_ms (CASSANDRA-6419)
 * Validate SliceRange start and finish lengths (CASSANDRA-6521)


2.0.3
 * Fix FD leak on slice read path (CASSANDRA-6275)
 * Cancel read meter task when closing SSTR (CASSANDRA-6358)
 * free off-heap IndexSummary during bulk (CASSANDRA-6359)
 * Recover from IOException in accept() thread (CASSANDRA-6349)
 * Improve Gossip tolerance of abnormally slow tasks (CASSANDRA-6338)
 * Fix trying to hint timed out counter writes (CASSANDRA-6322)
 * Allow restoring specific columnfamilies from archived CL (CASSANDRA-4809)
 * Avoid flushing compaction_history after each operation (CASSANDRA-6287)
 * Fix repair assertion error when tombstones expire (CASSANDRA-6277)
 * Skip loading corrupt key cache (CASSANDRA-6260)
 * Fixes for compacting larger-than-memory rows (CASSANDRA-6274)
 * Compact hottest sstables first and optionally omit coldest from
   compaction entirely (CASSANDRA-6109)
 * Fix modifying column_metadata from thrift (CASSANDRA-6182)
 * cqlsh: fix LIST USERS output (CASSANDRA-6242)
 * Add IRequestSink interface (CASSANDRA-6248)
 * Update memtable size while flushing (CASSANDRA-6249)
 * Provide hooks around CQL2/CQL3 statement execution (CASSANDRA-6252)
 * Require Permission.SELECT for CAS updates (CASSANDRA-6247)
 * New CQL-aware SSTableWriter (CASSANDRA-5894)
 * Reject CAS operation when the protocol v1 is used (CASSANDRA-6270)
 * Correctly throw error when frame too large (CASSANDRA-5981)
 * Fix serialization bug in PagedRange with 2ndary indexes (CASSANDRA-6299)
 * Fix CQL3 table validation in Thrift (CASSANDRA-6140)
 * Fix bug missing results with IN clauses (CASSANDRA-6327)
 * Fix paging with reversed slices (CASSANDRA-6343)
 * Set minTimestamp correctly to be able to drop expired sstables (CASSANDRA-6337)
 * Support NaN and Infinity as float literals (CASSANDRA-6003)
 * Remove RF from nodetool ring output (CASSANDRA-6289)
 * Fix attempting to flush empty rows (CASSANDRA-6374)
 * Fix potential out of bounds exception when paging (CASSANDRA-6333)
Merged from 1.2:
 * Optimize FD phi calculation (CASSANDRA-6386)
 * Improve initial FD phi estimate when starting up (CASSANDRA-6385)
 * Don't list CQL3 table in CLI describe even if named explicitely
   (CASSANDRA-5750)
 * Invalidate row cache when dropping CF (CASSANDRA-6351)
 * add non-jamm path for cached statements (CASSANDRA-6293)
 * add windows bat files for shell commands (CASSANDRA-6145)
 * Require logging in for Thrift CQL2/3 statement preparation (CASSANDRA-6254)
 * restrict max_num_tokens to 1536 (CASSANDRA-6267)
 * Nodetool gets default JMX port from cassandra-env.sh (CASSANDRA-6273)
 * make calculatePendingRanges asynchronous (CASSANDRA-6244)
 * Remove blocking flushes in gossip thread (CASSANDRA-6297)
 * Fix potential socket leak in connectionpool creation (CASSANDRA-6308)
 * Allow LOCAL_ONE/LOCAL_QUORUM to work with SimpleStrategy (CASSANDRA-6238)
 * cqlsh: handle 'null' as session duration (CASSANDRA-6317)
 * Fix json2sstable handling of range tombstones (CASSANDRA-6316)
 * Fix missing one row in reverse query (CASSANDRA-6330)
 * Fix reading expired row value from row cache (CASSANDRA-6325)
 * Fix AssertionError when doing set element deletion (CASSANDRA-6341)
 * Make CL code for the native protocol match the one in C* 2.0
   (CASSANDRA-6347)
 * Disallow altering CQL3 table from thrift (CASSANDRA-6370)
 * Fix size computation of prepared statement (CASSANDRA-6369)


2.0.2
 * Update FailureDetector to use nanontime (CASSANDRA-4925)
 * Fix FileCacheService regressions (CASSANDRA-6149)
 * Never return WriteTimeout for CL.ANY (CASSANDRA-6132)
 * Fix race conditions in bulk loader (CASSANDRA-6129)
 * Add configurable metrics reporting (CASSANDRA-4430)
 * drop queries exceeding a configurable number of tombstones (CASSANDRA-6117)
 * Track and persist sstable read activity (CASSANDRA-5515)
 * Fixes for speculative retry (CASSANDRA-5932, CASSANDRA-6194)
 * Improve memory usage of metadata min/max column names (CASSANDRA-6077)
 * Fix thrift validation refusing row markers on CQL3 tables (CASSANDRA-6081)
 * Fix insertion of collections with CAS (CASSANDRA-6069)
 * Correctly send metadata on SELECT COUNT (CASSANDRA-6080)
 * Track clients' remote addresses in ClientState (CASSANDRA-6070)
 * Create snapshot dir if it does not exist when migrating
   leveled manifest (CASSANDRA-6093)
 * make sequential nodetool repair the default (CASSANDRA-5950)
 * Add more hooks for compaction strategy implementations (CASSANDRA-6111)
 * Fix potential NPE on composite 2ndary indexes (CASSANDRA-6098)
 * Delete can potentially be skipped in batch (CASSANDRA-6115)
 * Allow alter keyspace on system_traces (CASSANDRA-6016)
 * Disallow empty column names in cql (CASSANDRA-6136)
 * Use Java7 file-handling APIs and fix file moving on Windows (CASSANDRA-5383)
 * Save compaction history to system keyspace (CASSANDRA-5078)
 * Fix NPE if StorageService.getOperationMode() is executed before full startup (CASSANDRA-6166)
 * CQL3: support pre-epoch longs for TimestampType (CASSANDRA-6212)
 * Add reloadtriggers command to nodetool (CASSANDRA-4949)
 * cqlsh: ignore empty 'value alias' in DESCRIBE (CASSANDRA-6139)
 * Fix sstable loader (CASSANDRA-6205)
 * Reject bootstrapping if the node already exists in gossip (CASSANDRA-5571)
 * Fix NPE while loading paxos state (CASSANDRA-6211)
 * cqlsh: add SHOW SESSION <tracing-session> command (CASSANDRA-6228)
Merged from 1.2:
 * (Hadoop) Require CFRR batchSize to be at least 2 (CASSANDRA-6114)
 * Add a warning for small LCS sstable size (CASSANDRA-6191)
 * Add ability to list specific KS/CF combinations in nodetool cfstats (CASSANDRA-4191)
 * Mark CF clean if a mutation raced the drop and got it marked dirty (CASSANDRA-5946)
 * Add a LOCAL_ONE consistency level (CASSANDRA-6202)
 * Limit CQL prepared statement cache by size instead of count (CASSANDRA-6107)
 * Tracing should log write failure rather than raw exceptions (CASSANDRA-6133)
 * lock access to TM.endpointToHostIdMap (CASSANDRA-6103)
 * Allow estimated memtable size to exceed slab allocator size (CASSANDRA-6078)
 * Start MeteredFlusher earlier to prevent OOM during CL replay (CASSANDRA-6087)
 * Avoid sending Truncate command to fat clients (CASSANDRA-6088)
 * Allow where clause conditions to be in parenthesis (CASSANDRA-6037)
 * Do not open non-ssl storage port if encryption option is all (CASSANDRA-3916)
 * Move batchlog replay to its own executor (CASSANDRA-6079)
 * Add tombstone debug threshold and histogram (CASSANDRA-6042, 6057)
 * Enable tcp keepalive on incoming connections (CASSANDRA-4053)
 * Fix fat client schema pull NPE (CASSANDRA-6089)
 * Fix memtable flushing for indexed tables (CASSANDRA-6112)
 * Fix skipping columns with multiple slices (CASSANDRA-6119)
 * Expose connected thrift + native client counts (CASSANDRA-5084)
 * Optimize auth setup (CASSANDRA-6122)
 * Trace index selection (CASSANDRA-6001)
 * Update sstablesPerReadHistogram to use biased sampling (CASSANDRA-6164)
 * Log UnknownColumnfamilyException when closing socket (CASSANDRA-5725)
 * Properly error out on CREATE INDEX for counters table (CASSANDRA-6160)
 * Handle JMX notification failure for repair (CASSANDRA-6097)
 * (Hadoop) Fetch no more than 128 splits in parallel (CASSANDRA-6169)
 * stress: add username/password authentication support (CASSANDRA-6068)
 * Fix indexed queries with row cache enabled on parent table (CASSANDRA-5732)
 * Fix compaction race during columnfamily drop (CASSANDRA-5957)
 * Fix validation of empty column names for compact tables (CASSANDRA-6152)
 * Skip replaying mutations that pass CRC but fail to deserialize (CASSANDRA-6183)
 * Rework token replacement to use replace_address (CASSANDRA-5916)
 * Fix altering column types (CASSANDRA-6185)
 * cqlsh: fix CREATE/ALTER WITH completion (CASSANDRA-6196)
 * add windows bat files for shell commands (CASSANDRA-6145)
 * Fix potential stack overflow during range tombstones insertion (CASSANDRA-6181)
 * (Hadoop) Make LOCAL_ONE the default consistency level (CASSANDRA-6214)


2.0.1
 * Fix bug that could allow reading deleted data temporarily (CASSANDRA-6025)
 * Improve memory use defaults (CASSANDRA-6059)
 * Make ThriftServer more easlly extensible (CASSANDRA-6058)
 * Remove Hadoop dependency from ITransportFactory (CASSANDRA-6062)
 * add file_cache_size_in_mb setting (CASSANDRA-5661)
 * Improve error message when yaml contains invalid properties (CASSANDRA-5958)
 * Improve leveled compaction's ability to find non-overlapping L0 compactions
   to work on concurrently (CASSANDRA-5921)
 * Notify indexer of columns shadowed by range tombstones (CASSANDRA-5614)
 * Log Merkle tree stats (CASSANDRA-2698)
 * Switch from crc32 to adler32 for compressed sstable checksums (CASSANDRA-5862)
 * Improve offheap memcpy performance (CASSANDRA-5884)
 * Use a range aware scanner for cleanup (CASSANDRA-2524)
 * Cleanup doesn't need to inspect sstables that contain only local data
   (CASSANDRA-5722)
 * Add ability for CQL3 to list partition keys (CASSANDRA-4536)
 * Improve native protocol serialization (CASSANDRA-5664)
 * Upgrade Thrift to 0.9.1 (CASSANDRA-5923)
 * Require superuser status for adding triggers (CASSANDRA-5963)
 * Make standalone scrubber handle old and new style leveled manifest
   (CASSANDRA-6005)
 * Fix paxos bugs (CASSANDRA-6012, 6013, 6023)
 * Fix paged ranges with multiple replicas (CASSANDRA-6004)
 * Fix potential AssertionError during tracing (CASSANDRA-6041)
 * Fix NPE in sstablesplit (CASSANDRA-6027)
 * Migrate pre-2.0 key/value/column aliases to system.schema_columns
   (CASSANDRA-6009)
 * Paging filter empty rows too agressively (CASSANDRA-6040)
 * Support variadic parameters for IN clauses (CASSANDRA-4210)
 * cqlsh: return the result of CAS writes (CASSANDRA-5796)
 * Fix validation of IN clauses with 2ndary indexes (CASSANDRA-6050)
 * Support named bind variables in CQL (CASSANDRA-6033)
Merged from 1.2:
 * Allow cache-keys-to-save to be set at runtime (CASSANDRA-5980)
 * Avoid second-guessing out-of-space state (CASSANDRA-5605)
 * Tuning knobs for dealing with large blobs and many CFs (CASSANDRA-5982)
 * (Hadoop) Fix CQLRW for thrift tables (CASSANDRA-6002)
 * Fix possible divide-by-zero in HHOM (CASSANDRA-5990)
 * Allow local batchlog writes for CL.ANY (CASSANDRA-5967)
 * Upgrade metrics-core to version 2.2.0 (CASSANDRA-5947)
 * Fix CqlRecordWriter with composite keys (CASSANDRA-5949)
 * Add snitch, schema version, cluster, partitioner to JMX (CASSANDRA-5881)
 * Allow disabling SlabAllocator (CASSANDRA-5935)
 * Make user-defined compaction JMX blocking (CASSANDRA-4952)
 * Fix streaming does not transfer wrapped range (CASSANDRA-5948)
 * Fix loading index summary containing empty key (CASSANDRA-5965)
 * Correctly handle limits in CompositesSearcher (CASSANDRA-5975)
 * Pig: handle CQL collections (CASSANDRA-5867)
 * Pass the updated cf to the PRSI index() method (CASSANDRA-5999)
 * Allow empty CQL3 batches (as no-op) (CASSANDRA-5994)
 * Support null in CQL3 functions (CASSANDRA-5910)
 * Replace the deprecated MapMaker with CacheLoader (CASSANDRA-6007)
 * Add SSTableDeletingNotification to DataTracker (CASSANDRA-6010)
 * Fix snapshots in use get deleted during snapshot repair (CASSANDRA-6011)
 * Move hints and exception count to o.a.c.metrics (CASSANDRA-6017)
 * Fix memory leak in snapshot repair (CASSANDRA-6047)
 * Fix sstable2sjon for CQL3 tables (CASSANDRA-5852)


2.0.0
 * Fix thrift validation when inserting into CQL3 tables (CASSANDRA-5138)
 * Fix periodic memtable flushing behavior with clean memtables (CASSANDRA-5931)
 * Fix dateOf() function for pre-2.0 timestamp columns (CASSANDRA-5928)
 * Fix SSTable unintentionally loads BF when opened for batch (CASSANDRA-5938)
 * Add stream session progress to JMX (CASSANDRA-4757)
 * Fix NPE during CAS operation (CASSANDRA-5925)
Merged from 1.2:
 * Fix getBloomFilterDiskSpaceUsed for AlwaysPresentFilter (CASSANDRA-5900)
 * Don't announce schema version until we've loaded the changes locally
   (CASSANDRA-5904)
 * Fix to support off heap bloom filters size greater than 2 GB (CASSANDRA-5903)
 * Properly handle parsing huge map and set literals (CASSANDRA-5893)


2.0.0-rc2
 * enable vnodes by default (CASSANDRA-5869)
 * fix CAS contention timeout (CASSANDRA-5830)
 * fix HsHa to respect max frame size (CASSANDRA-4573)
 * Fix (some) 2i on composite components omissions (CASSANDRA-5851)
 * cqlsh: add DESCRIBE FULL SCHEMA variant (CASSANDRA-5880)
Merged from 1.2:
 * Correctly validate sparse composite cells in scrub (CASSANDRA-5855)
 * Add KeyCacheHitRate metric to CF metrics (CASSANDRA-5868)
 * cqlsh: add support for multiline comments (CASSANDRA-5798)
 * Handle CQL3 SELECT duplicate IN restrictions on clustering columns
   (CASSANDRA-5856)


2.0.0-rc1
 * improve DecimalSerializer performance (CASSANDRA-5837)
 * fix potential spurious wakeup in AsyncOneResponse (CASSANDRA-5690)
 * fix schema-related trigger issues (CASSANDRA-5774)
 * Better validation when accessing CQL3 table from thrift (CASSANDRA-5138)
 * Fix assertion error during repair (CASSANDRA-5801)
 * Fix range tombstone bug (CASSANDRA-5805)
 * DC-local CAS (CASSANDRA-5797)
 * Add a native_protocol_version column to the system.local table (CASSANRDA-5819)
 * Use index_interval from cassandra.yaml when upgraded (CASSANDRA-5822)
 * Fix buffer underflow on socket close (CASSANDRA-5792)
Merged from 1.2:
 * Fix reading DeletionTime from 1.1-format sstables (CASSANDRA-5814)
 * cqlsh: add collections support to COPY (CASSANDRA-5698)
 * retry important messages for any IOException (CASSANDRA-5804)
 * Allow empty IN relations in SELECT/UPDATE/DELETE statements (CASSANDRA-5626)
 * cqlsh: fix crashing on Windows due to libedit detection (CASSANDRA-5812)
 * fix bulk-loading compressed sstables (CASSANDRA-5820)
 * (Hadoop) fix quoting in CqlPagingRecordReader and CqlRecordWriter
   (CASSANDRA-5824)
 * update default LCS sstable size to 160MB (CASSANDRA-5727)
 * Allow compacting 2Is via nodetool (CASSANDRA-5670)
 * Hex-encode non-String keys in OPP (CASSANDRA-5793)
 * nodetool history logging (CASSANDRA-5823)
 * (Hadoop) fix support for Thrift tables in CqlPagingRecordReader
   (CASSANDRA-5752)
 * add "all time blocked" to StatusLogger output (CASSANDRA-5825)
 * Future-proof inter-major-version schema migrations (CASSANDRA-5845)
 * (Hadoop) add CqlPagingRecordReader support for ReversedType in Thrift table
   (CASSANDRA-5718)
 * Add -no-snapshot option to scrub (CASSANDRA-5891)
 * Fix to support off heap bloom filters size greater than 2 GB (CASSANDRA-5903)
 * Properly handle parsing huge map and set literals (CASSANDRA-5893)
 * Fix LCS L0 compaction may overlap in L1 (CASSANDRA-5907)
 * New sstablesplit tool to split large sstables offline (CASSANDRA-4766)
 * Fix potential deadlock in native protocol server (CASSANDRA-5926)
 * Disallow incompatible type change in CQL3 (CASSANDRA-5882)
Merged from 1.1:
 * Correctly validate sparse composite cells in scrub (CASSANDRA-5855)


2.0.0-beta2
 * Replace countPendingHints with Hints Created metric (CASSANDRA-5746)
 * Allow nodetool with no args, and with help to run without a server (CASSANDRA-5734)
 * Cleanup AbstractType/TypeSerializer classes (CASSANDRA-5744)
 * Remove unimplemented cli option schema-mwt (CASSANDRA-5754)
 * Support range tombstones in thrift (CASSANDRA-5435)
 * Normalize table-manipulating CQL3 statements' class names (CASSANDRA-5759)
 * cqlsh: add missing table options to DESCRIBE output (CASSANDRA-5749)
 * Fix assertion error during repair (CASSANDRA-5757)
 * Fix bulkloader (CASSANDRA-5542)
 * Add LZ4 compression to the native protocol (CASSANDRA-5765)
 * Fix bugs in the native protocol v2 (CASSANDRA-5770)
 * CAS on 'primary key only' table (CASSANDRA-5715)
 * Support streaming SSTables of old versions (CASSANDRA-5772)
 * Always respect protocol version in native protocol (CASSANDRA-5778)
 * Fix ConcurrentModificationException during streaming (CASSANDRA-5782)
 * Update deletion timestamp in Commit#updatesWithPaxosTime (CASSANDRA-5787)
 * Thrift cas() method crashes if input columns are not sorted (CASSANDRA-5786)
 * Order columns names correctly when querying for CAS (CASSANDRA-5788)
 * Fix streaming retry (CASSANDRA-5775)
Merged from 1.2:
 * if no seeds can be a reached a node won't start in a ring by itself (CASSANDRA-5768)
 * add cassandra.unsafesystem property (CASSANDRA-5704)
 * (Hadoop) quote identifiers in CqlPagingRecordReader (CASSANDRA-5763)
 * Add replace_node functionality for vnodes (CASSANDRA-5337)
 * Add timeout events to query traces (CASSANDRA-5520)
 * Fix serialization of the LEFT gossip value (CASSANDRA-5696)
 * Pig: support for cql3 tables (CASSANDRA-5234)
 * Fix skipping range tombstones with reverse queries (CASSANDRA-5712)
 * Expire entries out of ThriftSessionManager (CASSANDRA-5719)
 * Don't keep ancestor information in memory (CASSANDRA-5342)
 * Expose native protocol server status in nodetool info (CASSANDRA-5735)
 * Fix pathetic performance of range tombstones (CASSANDRA-5677)
 * Fix querying with an empty (impossible) range (CASSANDRA-5573)
 * cqlsh: handle CUSTOM 2i in DESCRIBE output (CASSANDRA-5760)
 * Fix minor bug in Range.intersects(Bound) (CASSANDRA-5771)
 * cqlsh: handle disabled compression in DESCRIBE output (CASSANDRA-5766)
 * Ensure all UP events are notified on the native protocol (CASSANDRA-5769)
 * Fix formatting of sstable2json with multiple -k arguments (CASSANDRA-5781)
 * Don't rely on row marker for queries in general to hide lost markers
   after TTL expires (CASSANDRA-5762)
 * Sort nodetool help output (CASSANDRA-5776)
 * Fix column expiring during 2 phases compaction (CASSANDRA-5799)
 * now() is being rejected in INSERTs when inside collections (CASSANDRA-5795)


2.0.0-beta1
 * Add support for indexing clustered columns (CASSANDRA-5125)
 * Removed on-heap row cache (CASSANDRA-5348)
 * use nanotime consistently for node-local timeouts (CASSANDRA-5581)
 * Avoid unnecessary second pass on name-based queries (CASSANDRA-5577)
 * Experimental triggers (CASSANDRA-1311)
 * JEMalloc support for off-heap allocation (CASSANDRA-3997)
 * Single-pass compaction (CASSANDRA-4180)
 * Removed token range bisection (CASSANDRA-5518)
 * Removed compatibility with pre-1.2.5 sstables and network messages
   (CASSANDRA-5511)
 * removed PBSPredictor (CASSANDRA-5455)
 * CAS support (CASSANDRA-5062, 5441, 5442, 5443, 5619, 5667)
 * Leveled compaction performs size-tiered compactions in L0
   (CASSANDRA-5371, 5439)
 * Add yaml network topology snitch for mixed ec2/other envs (CASSANDRA-5339)
 * Log when a node is down longer than the hint window (CASSANDRA-4554)
 * Optimize tombstone creation for ExpiringColumns (CASSANDRA-4917)
 * Improve LeveledScanner work estimation (CASSANDRA-5250, 5407)
 * Replace compaction lock with runWithCompactionsDisabled (CASSANDRA-3430)
 * Change Message IDs to ints (CASSANDRA-5307)
 * Move sstable level information into the Stats component, removing the
   need for a separate Manifest file (CASSANDRA-4872)
 * avoid serializing to byte[] on commitlog append (CASSANDRA-5199)
 * make index_interval configurable per columnfamily (CASSANDRA-3961, CASSANDRA-5650)
 * add default_time_to_live (CASSANDRA-3974)
 * add memtable_flush_period_in_ms (CASSANDRA-4237)
 * replace supercolumns internally by composites (CASSANDRA-3237, 5123)
 * upgrade thrift to 0.9.0 (CASSANDRA-3719)
 * drop unnecessary keyspace parameter from user-defined compaction API
   (CASSANDRA-5139)
 * more robust solution to incomplete compactions + counters (CASSANDRA-5151)
 * Change order of directory searching for c*.in.sh (CASSANDRA-3983)
 * Add tool to reset SSTable compaction level for LCS (CASSANDRA-5271)
 * Allow custom configuration loader (CASSANDRA-5045)
 * Remove memory emergency pressure valve logic (CASSANDRA-3534)
 * Reduce request latency with eager retry (CASSANDRA-4705)
 * cqlsh: Remove ASSUME command (CASSANDRA-5331)
 * Rebuild BF when loading sstables if bloom_filter_fp_chance
   has changed since compaction (CASSANDRA-5015)
 * remove row-level bloom filters (CASSANDRA-4885)
 * Change Kernel Page Cache skipping into row preheating (disabled by default)
   (CASSANDRA-4937)
 * Improve repair by deciding on a gcBefore before sending
   out TreeRequests (CASSANDRA-4932)
 * Add an official way to disable compactions (CASSANDRA-5074)
 * Reenable ALTER TABLE DROP with new semantics (CASSANDRA-3919)
 * Add binary protocol versioning (CASSANDRA-5436)
 * Swap THshaServer for TThreadedSelectorServer (CASSANDRA-5530)
 * Add alias support to SELECT statement (CASSANDRA-5075)
 * Don't create empty RowMutations in CommitLogReplayer (CASSANDRA-5541)
 * Use range tombstones when dropping cfs/columns from schema (CASSANDRA-5579)
 * cqlsh: drop CQL2/CQL3-beta support (CASSANDRA-5585)
 * Track max/min column names in sstables to be able to optimize slice
   queries (CASSANDRA-5514, CASSANDRA-5595, CASSANDRA-5600)
 * Binary protocol: allow batching already prepared statements (CASSANDRA-4693)
 * Allow preparing timestamp, ttl and limit in CQL3 queries (CASSANDRA-4450)
 * Support native link w/o JNA in Java7 (CASSANDRA-3734)
 * Use SASL authentication in binary protocol v2 (CASSANDRA-5545)
 * Replace Thrift HsHa with LMAX Disruptor based implementation (CASSANDRA-5582)
 * cqlsh: Add row count to SELECT output (CASSANDRA-5636)
 * Include a timestamp with all read commands to determine column expiration
   (CASSANDRA-5149)
 * Streaming 2.0 (CASSANDRA-5286, 5699)
 * Conditional create/drop ks/table/index statements in CQL3 (CASSANDRA-2737)
 * more pre-table creation property validation (CASSANDRA-5693)
 * Redesign repair messages (CASSANDRA-5426)
 * Fix ALTER RENAME post-5125 (CASSANDRA-5702)
 * Disallow renaming a 2ndary indexed column (CASSANDRA-5705)
 * Rename Table to Keyspace (CASSANDRA-5613)
 * Ensure changing column_index_size_in_kb on different nodes don't corrupt the
   sstable (CASSANDRA-5454)
 * Move resultset type information into prepare, not execute (CASSANDRA-5649)
 * Auto paging in binary protocol (CASSANDRA-4415, 5714)
 * Don't tie client side use of AbstractType to JDBC (CASSANDRA-4495)
 * Adds new TimestampType to replace DateType (CASSANDRA-5723, CASSANDRA-5729)
Merged from 1.2:
 * make starting native protocol server idempotent (CASSANDRA-5728)
 * Fix loading key cache when a saved entry is no longer valid (CASSANDRA-5706)
 * Fix serialization of the LEFT gossip value (CASSANDRA-5696)
 * cqlsh: Don't show 'null' in place of empty values (CASSANDRA-5675)
 * Race condition in detecting version on a mixed 1.1/1.2 cluster
   (CASSANDRA-5692)
 * Fix skipping range tombstones with reverse queries (CASSANDRA-5712)
 * Expire entries out of ThriftSessionManager (CASSANRDA-5719)
 * Don't keep ancestor information in memory (CASSANDRA-5342)
 * cqlsh: fix handling of semicolons inside BATCH queries (CASSANDRA-5697)


1.2.6
 * Fix tracing when operation completes before all responses arrive
   (CASSANDRA-5668)
 * Fix cross-DC mutation forwarding (CASSANDRA-5632)
 * Reduce SSTableLoader memory usage (CASSANDRA-5555)
 * Scale hinted_handoff_throttle_in_kb to cluster size (CASSANDRA-5272)
 * (Hadoop) Add CQL3 input/output formats (CASSANDRA-4421, 5622)
 * (Hadoop) Fix InputKeyRange in CFIF (CASSANDRA-5536)
 * Fix dealing with ridiculously large max sstable sizes in LCS (CASSANDRA-5589)
 * Ignore pre-truncate hints (CASSANDRA-4655)
 * Move System.exit on OOM into a separate thread (CASSANDRA-5273)
 * Write row markers when serializing schema (CASSANDRA-5572)
 * Check only SSTables for the requested range when streaming (CASSANDRA-5569)
 * Improve batchlog replay behavior and hint ttl handling (CASSANDRA-5314)
 * Exclude localTimestamp from validation for tombstones (CASSANDRA-5398)
 * cqlsh: add custom prompt support (CASSANDRA-5539)
 * Reuse prepared statements in hot auth queries (CASSANDRA-5594)
 * cqlsh: add vertical output option (see EXPAND) (CASSANDRA-5597)
 * Add a rate limit option to stress (CASSANDRA-5004)
 * have BulkLoader ignore snapshots directories (CASSANDRA-5587)
 * fix SnitchProperties logging context (CASSANDRA-5602)
 * Expose whether jna is enabled and memory is locked via JMX (CASSANDRA-5508)
 * cqlsh: fix COPY FROM with ReversedType (CASSANDRA-5610)
 * Allow creating CUSTOM indexes on collections (CASSANDRA-5615)
 * Evaluate now() function at execution time (CASSANDRA-5616)
 * Expose detailed read repair metrics (CASSANDRA-5618)
 * Correct blob literal + ReversedType parsing (CASSANDRA-5629)
 * Allow GPFS to prefer the internal IP like EC2MRS (CASSANDRA-5630)
 * fix help text for -tspw cassandra-cli (CASSANDRA-5643)
 * don't throw away initial causes exceptions for internode encryption issues
   (CASSANDRA-5644)
 * Fix message spelling errors for cql select statements (CASSANDRA-5647)
 * Suppress custom exceptions thru jmx (CASSANDRA-5652)
 * Update CREATE CUSTOM INDEX syntax (CASSANDRA-5639)
 * Fix PermissionDetails.equals() method (CASSANDRA-5655)
 * Never allow partition key ranges in CQL3 without token() (CASSANDRA-5666)
 * Gossiper incorrectly drops AppState for an upgrading node (CASSANDRA-5660)
 * Connection thrashing during multi-region ec2 during upgrade, due to
   messaging version (CASSANDRA-5669)
 * Avoid over reconnecting in EC2MRS (CASSANDRA-5678)
 * Fix ReadResponseSerializer.serializedSize() for digest reads (CASSANDRA-5476)
 * allow sstable2json on 2i CFs (CASSANDRA-5694)
Merged from 1.1:
 * Remove buggy thrift max message length option (CASSANDRA-5529)
 * Fix NPE in Pig's widerow mode (CASSANDRA-5488)
 * Add split size parameter to Pig and disable split combination (CASSANDRA-5544)


1.2.5
 * make BytesToken.toString only return hex bytes (CASSANDRA-5566)
 * Ensure that submitBackground enqueues at least one task (CASSANDRA-5554)
 * fix 2i updates with identical values and timestamps (CASSANDRA-5540)
 * fix compaction throttling bursty-ness (CASSANDRA-4316)
 * reduce memory consumption of IndexSummary (CASSANDRA-5506)
 * remove per-row column name bloom filters (CASSANDRA-5492)
 * Include fatal errors in trace events (CASSANDRA-5447)
 * Ensure that PerRowSecondaryIndex is notified of row-level deletes
   (CASSANDRA-5445)
 * Allow empty blob literals in CQL3 (CASSANDRA-5452)
 * Fix streaming RangeTombstones at column index boundary (CASSANDRA-5418)
 * Fix preparing statements when current keyspace is not set (CASSANDRA-5468)
 * Fix SemanticVersion.isSupportedBy minor/patch handling (CASSANDRA-5496)
 * Don't provide oldCfId for post-1.1 system cfs (CASSANDRA-5490)
 * Fix primary range ignores replication strategy (CASSANDRA-5424)
 * Fix shutdown of binary protocol server (CASSANDRA-5507)
 * Fix repair -snapshot not working (CASSANDRA-5512)
 * Set isRunning flag later in binary protocol server (CASSANDRA-5467)
 * Fix use of CQL3 functions with descending clustering order (CASSANDRA-5472)
 * Disallow renaming columns one at a time for thrift table in CQL3
   (CASSANDRA-5531)
 * cqlsh: add CLUSTERING ORDER BY support to DESCRIBE (CASSANDRA-5528)
 * Add custom secondary index support to CQL3 (CASSANDRA-5484)
 * Fix repair hanging silently on unexpected error (CASSANDRA-5229)
 * Fix Ec2Snitch regression introduced by CASSANDRA-5171 (CASSANDRA-5432)
 * Add nodetool enablebackup/disablebackup (CASSANDRA-5556)
 * cqlsh: fix DESCRIBE after case insensitive USE (CASSANDRA-5567)
Merged from 1.1
 * Add retry mechanism to OTC for non-droppable_verbs (CASSANDRA-5393)
 * Use allocator information to improve memtable memory usage estimate
   (CASSANDRA-5497)
 * Fix trying to load deleted row into row cache on startup (CASSANDRA-4463)
 * fsync leveled manifest to avoid corruption (CASSANDRA-5535)
 * Fix Bound intersection computation (CASSANDRA-5551)
 * sstablescrub now respects max memory size in cassandra.in.sh (CASSANDRA-5562)


1.2.4
 * Ensure that PerRowSecondaryIndex updates see the most recent values
   (CASSANDRA-5397)
 * avoid duplicate index entries ind PrecompactedRow and
   ParallelCompactionIterable (CASSANDRA-5395)
 * remove the index entry on oldColumn when new column is a tombstone
   (CASSANDRA-5395)
 * Change default stream throughput from 400 to 200 mbps (CASSANDRA-5036)
 * Gossiper logs DOWN for symmetry with UP (CASSANDRA-5187)
 * Fix mixing prepared statements between keyspaces (CASSANDRA-5352)
 * Fix consistency level during bootstrap - strike 3 (CASSANDRA-5354)
 * Fix transposed arguments in AlreadyExistsException (CASSANDRA-5362)
 * Improve asynchronous hint delivery (CASSANDRA-5179)
 * Fix Guava dependency version (12.0 -> 13.0.1) for Maven (CASSANDRA-5364)
 * Validate that provided CQL3 collection value are < 64K (CASSANDRA-5355)
 * Make upgradeSSTable skip current version sstables by default (CASSANDRA-5366)
 * Optimize min/max timestamp collection (CASSANDRA-5373)
 * Invalid streamId in cql binary protocol when using invalid CL
   (CASSANDRA-5164)
 * Fix validation for IN where clauses with collections (CASSANDRA-5376)
 * Copy resultSet on count query to avoid ConcurrentModificationException
   (CASSANDRA-5382)
 * Correctly typecheck in CQL3 even with ReversedType (CASSANDRA-5386)
 * Fix streaming compressed files when using encryption (CASSANDRA-5391)
 * cassandra-all 1.2.0 pom missing netty dependency (CASSANDRA-5392)
 * Fix writetime/ttl functions on null values (CASSANDRA-5341)
 * Fix NPE during cql3 select with token() (CASSANDRA-5404)
 * IndexHelper.skipBloomFilters won't skip non-SHA filters (CASSANDRA-5385)
 * cqlsh: Print maps ordered by key, sort sets (CASSANDRA-5413)
 * Add null syntax support in CQL3 for inserts (CASSANDRA-3783)
 * Allow unauthenticated set_keyspace() calls (CASSANDRA-5423)
 * Fix potential incremental backups race (CASSANDRA-5410)
 * Fix prepared BATCH statements with batch-level timestamps (CASSANDRA-5415)
 * Allow overriding superuser setup delay (CASSANDRA-5430)
 * cassandra-shuffle with JMX usernames and passwords (CASSANDRA-5431)
Merged from 1.1:
 * cli: Quote ks and cf names in schema output when needed (CASSANDRA-5052)
 * Fix bad default for min/max timestamp in SSTableMetadata (CASSANDRA-5372)
 * Fix cf name extraction from manifest in Directories.migrateFile()
   (CASSANDRA-5242)
 * Support pluggable internode authentication (CASSANDRA-5401)


1.2.3
 * add check for sstable overlap within a level on startup (CASSANDRA-5327)
 * replace ipv6 colons in jmx object names (CASSANDRA-5298, 5328)
 * Avoid allocating SSTableBoundedScanner during repair when the range does
   not intersect the sstable (CASSANDRA-5249)
 * Don't lowercase property map keys (this breaks NTS) (CASSANDRA-5292)
 * Fix composite comparator with super columns (CASSANDRA-5287)
 * Fix insufficient validation of UPDATE queries against counter cfs
   (CASSANDRA-5300)
 * Fix PropertyFileSnitch default DC/Rack behavior (CASSANDRA-5285)
 * Handle null values when executing prepared statement (CASSANDRA-5081)
 * Add netty to pom dependencies (CASSANDRA-5181)
 * Include type arguments in Thrift CQLPreparedResult (CASSANDRA-5311)
 * Fix compaction not removing columns when bf_fp_ratio is 1 (CASSANDRA-5182)
 * cli: Warn about missing CQL3 tables in schema descriptions (CASSANDRA-5309)
 * Re-enable unknown option in replication/compaction strategies option for
   backward compatibility (CASSANDRA-4795)
 * Add binary protocol support to stress (CASSANDRA-4993)
 * cqlsh: Fix COPY FROM value quoting and null handling (CASSANDRA-5305)
 * Fix repair -pr for vnodes (CASSANDRA-5329)
 * Relax CL for auth queries for non-default users (CASSANDRA-5310)
 * Fix AssertionError during repair (CASSANDRA-5245)
 * Don't announce migrations to pre-1.2 nodes (CASSANDRA-5334)
Merged from 1.1:
 * Update offline scrub for 1.0 -> 1.1 directory structure (CASSANDRA-5195)
 * add tmp flag to Descriptor hashcode (CASSANDRA-4021)
 * fix logging of "Found table data in data directories" when only system tables
   are present (CASSANDRA-5289)
 * cli: Add JMX authentication support (CASSANDRA-5080)
 * nodetool: ability to repair specific range (CASSANDRA-5280)
 * Fix possible assertion triggered in SliceFromReadCommand (CASSANDRA-5284)
 * cqlsh: Add inet type support on Windows (ipv4-only) (CASSANDRA-4801)
 * Fix race when initializing ColumnFamilyStore (CASSANDRA-5350)
 * Add UseTLAB JVM flag (CASSANDRA-5361)


1.2.2
 * fix potential for multiple concurrent compactions of the same sstables
   (CASSANDRA-5256)
 * avoid no-op caching of byte[] on commitlog append (CASSANDRA-5199)
 * fix symlinks under data dir not working (CASSANDRA-5185)
 * fix bug in compact storage metadata handling (CASSANDRA-5189)
 * Validate login for USE queries (CASSANDRA-5207)
 * cli: remove default username and password (CASSANDRA-5208)
 * configure populate_io_cache_on_flush per-CF (CASSANDRA-4694)
 * allow configuration of internode socket buffer (CASSANDRA-3378)
 * Make sstable directory picking blacklist-aware again (CASSANDRA-5193)
 * Correctly expire gossip states for edge cases (CASSANDRA-5216)
 * Improve handling of directory creation failures (CASSANDRA-5196)
 * Expose secondary indicies to the rest of nodetool (CASSANDRA-4464)
 * Binary protocol: avoid sending notification for 0.0.0.0 (CASSANDRA-5227)
 * add UseCondCardMark XX jvm settings on jdk 1.7 (CASSANDRA-4366)
 * CQL3 refactor to allow conversion function (CASSANDRA-5226)
 * Fix drop of sstables in some circumstance (CASSANDRA-5232)
 * Implement caching of authorization results (CASSANDRA-4295)
 * Add support for LZ4 compression (CASSANDRA-5038)
 * Fix missing columns in wide rows queries (CASSANDRA-5225)
 * Simplify auth setup and make system_auth ks alterable (CASSANDRA-5112)
 * Stop compactions from hanging during bootstrap (CASSANDRA-5244)
 * fix compressed streaming sending extra chunk (CASSANDRA-5105)
 * Add CQL3-based implementations of IAuthenticator and IAuthorizer
   (CASSANDRA-4898)
 * Fix timestamp-based tomstone removal logic (CASSANDRA-5248)
 * cli: Add JMX authentication support (CASSANDRA-5080)
 * Fix forceFlush behavior (CASSANDRA-5241)
 * cqlsh: Add username autocompletion (CASSANDRA-5231)
 * Fix CQL3 composite partition key error (CASSANDRA-5240)
 * Allow IN clause on last clustering key (CASSANDRA-5230)
Merged from 1.1:
 * fix start key/end token validation for wide row iteration (CASSANDRA-5168)
 * add ConfigHelper support for Thrift frame and max message sizes (CASSANDRA-5188)
 * fix nodetool repair not fail on node down (CASSANDRA-5203)
 * always collect tombstone hints (CASSANDRA-5068)
 * Fix error when sourcing file in cqlsh (CASSANDRA-5235)


1.2.1
 * stream undelivered hints on decommission (CASSANDRA-5128)
 * GossipingPropertyFileSnitch loads saved dc/rack info if needed (CASSANDRA-5133)
 * drain should flush system CFs too (CASSANDRA-4446)
 * add inter_dc_tcp_nodelay setting (CASSANDRA-5148)
 * re-allow wrapping ranges for start_token/end_token range pairitspwng (CASSANDRA-5106)
 * fix validation compaction of empty rows (CASSANDRA-5136)
 * nodetool methods to enable/disable hint storage/delivery (CASSANDRA-4750)
 * disallow bloom filter false positive chance of 0 (CASSANDRA-5013)
 * add threadpool size adjustment methods to JMXEnabledThreadPoolExecutor and
   CompactionManagerMBean (CASSANDRA-5044)
 * fix hinting for dropped local writes (CASSANDRA-4753)
 * off-heap cache doesn't need mutable column container (CASSANDRA-5057)
 * apply disk_failure_policy to bad disks on initial directory creation
   (CASSANDRA-4847)
 * Optimize name-based queries to use ArrayBackedSortedColumns (CASSANDRA-5043)
 * Fall back to old manifest if most recent is unparseable (CASSANDRA-5041)
 * pool [Compressed]RandomAccessReader objects on the partitioned read path
   (CASSANDRA-4942)
 * Add debug logging to list filenames processed by Directories.migrateFile
   method (CASSANDRA-4939)
 * Expose black-listed directories via JMX (CASSANDRA-4848)
 * Log compaction merge counts (CASSANDRA-4894)
 * Minimize byte array allocation by AbstractData{Input,Output} (CASSANDRA-5090)
 * Add SSL support for the binary protocol (CASSANDRA-5031)
 * Allow non-schema system ks modification for shuffle to work (CASSANDRA-5097)
 * cqlsh: Add default limit to SELECT statements (CASSANDRA-4972)
 * cqlsh: fix DESCRIBE for 1.1 cfs in CQL3 (CASSANDRA-5101)
 * Correctly gossip with nodes >= 1.1.7 (CASSANDRA-5102)
 * Ensure CL guarantees on digest mismatch (CASSANDRA-5113)
 * Validate correctly selects on composite partition key (CASSANDRA-5122)
 * Fix exception when adding collection (CASSANDRA-5117)
 * Handle states for non-vnode clusters correctly (CASSANDRA-5127)
 * Refuse unrecognized replication and compaction strategy options (CASSANDRA-4795)
 * Pick the correct value validator in sstable2json for cql3 tables (CASSANDRA-5134)
 * Validate login for describe_keyspace, describe_keyspaces and set_keyspace
   (CASSANDRA-5144)
 * Fix inserting empty maps (CASSANDRA-5141)
 * Don't remove tokens from System table for node we know (CASSANDRA-5121)
 * fix streaming progress report for compresed files (CASSANDRA-5130)
 * Coverage analysis for low-CL queries (CASSANDRA-4858)
 * Stop interpreting dates as valid timeUUID value (CASSANDRA-4936)
 * Adds E notation for floating point numbers (CASSANDRA-4927)
 * Detect (and warn) unintentional use of the cql2 thrift methods when cql3 was
   intended (CASSANDRA-5172)
 * cli: Quote ks and cf names in schema output when needed (CASSANDRA-5052)
 * Fix cf name extraction from manifest in Directories.migrateFile() (CASSANDRA-5242)
 * Replace mistaken usage of commons-logging with slf4j (CASSANDRA-5464)
 * Ensure Jackson dependency matches lib (CASSANDRA-5126)
 * Expose droppable tombstone ratio stats over JMX (CASSANDRA-5159)
Merged from 1.1:
 * Simplify CompressedRandomAccessReader to work around JDK FD bug (CASSANDRA-5088)
 * Improve handling a changing target throttle rate mid-compaction (CASSANDRA-5087)
 * Pig: correctly decode row keys in widerow mode (CASSANDRA-5098)
 * nodetool repair command now prints progress (CASSANDRA-4767)
 * fix user defined compaction to run against 1.1 data directory (CASSANDRA-5118)
 * Fix CQL3 BATCH authorization caching (CASSANDRA-5145)
 * fix get_count returns incorrect value with TTL (CASSANDRA-5099)
 * better handling for mid-compaction failure (CASSANDRA-5137)
 * convert default marshallers list to map for better readability (CASSANDRA-5109)
 * fix ConcurrentModificationException in getBootstrapSource (CASSANDRA-5170)
 * fix sstable maxtimestamp for row deletes and pre-1.1.1 sstables (CASSANDRA-5153)
 * Fix thread growth on node removal (CASSANDRA-5175)
 * Make Ec2Region's datacenter name configurable (CASSANDRA-5155)


1.2.0
 * Disallow counters in collections (CASSANDRA-5082)
 * cqlsh: add unit tests (CASSANDRA-3920)
 * fix default bloom_filter_fp_chance for LeveledCompactionStrategy (CASSANDRA-5093)
Merged from 1.1:
 * add validation for get_range_slices with start_key and end_token (CASSANDRA-5089)


1.2.0-rc2
 * fix nodetool ownership display with vnodes (CASSANDRA-5065)
 * cqlsh: add DESCRIBE KEYSPACES command (CASSANDRA-5060)
 * Fix potential infinite loop when reloading CFS (CASSANDRA-5064)
 * Fix SimpleAuthorizer example (CASSANDRA-5072)
 * cqlsh: force CL.ONE for tracing and system.schema* queries (CASSANDRA-5070)
 * Includes cassandra-shuffle in the debian package (CASSANDRA-5058)
Merged from 1.1:
 * fix multithreaded compaction deadlock (CASSANDRA-4492)
 * fix temporarily missing schema after upgrade from pre-1.1.5 (CASSANDRA-5061)
 * Fix ALTER TABLE overriding compression options with defaults
   (CASSANDRA-4996, 5066)
 * fix specifying and altering crc_check_chance (CASSANDRA-5053)
 * fix Murmur3Partitioner ownership% calculation (CASSANDRA-5076)
 * Don't expire columns sooner than they should in 2ndary indexes (CASSANDRA-5079)


1.2-rc1
 * rename rpc_timeout settings to request_timeout (CASSANDRA-5027)
 * add BF with 0.1 FP to LCS by default (CASSANDRA-5029)
 * Fix preparing insert queries (CASSANDRA-5016)
 * Fix preparing queries with counter increment (CASSANDRA-5022)
 * Fix preparing updates with collections (CASSANDRA-5017)
 * Don't generate UUID based on other node address (CASSANDRA-5002)
 * Fix message when trying to alter a clustering key type (CASSANDRA-5012)
 * Update IAuthenticator to match the new IAuthorizer (CASSANDRA-5003)
 * Fix inserting only a key in CQL3 (CASSANDRA-5040)
 * Fix CQL3 token() function when used with strings (CASSANDRA-5050)
Merged from 1.1:
 * reduce log spam from invalid counter shards (CASSANDRA-5026)
 * Improve schema propagation performance (CASSANDRA-5025)
 * Fix for IndexHelper.IndexFor throws OOB Exception (CASSANDRA-5030)
 * cqlsh: make it possible to describe thrift CFs (CASSANDRA-4827)
 * cqlsh: fix timestamp formatting on some platforms (CASSANDRA-5046)


1.2-beta3
 * make consistency level configurable in cqlsh (CASSANDRA-4829)
 * fix cqlsh rendering of blob fields (CASSANDRA-4970)
 * fix cqlsh DESCRIBE command (CASSANDRA-4913)
 * save truncation position in system table (CASSANDRA-4906)
 * Move CompressionMetadata off-heap (CASSANDRA-4937)
 * allow CLI to GET cql3 columnfamily data (CASSANDRA-4924)
 * Fix rare race condition in getExpireTimeForEndpoint (CASSANDRA-4402)
 * acquire references to overlapping sstables during compaction so bloom filter
   doesn't get free'd prematurely (CASSANDRA-4934)
 * Don't share slice query filter in CQL3 SelectStatement (CASSANDRA-4928)
 * Separate tracing from Log4J (CASSANDRA-4861)
 * Exclude gcable tombstones from merkle-tree computation (CASSANDRA-4905)
 * Better printing of AbstractBounds for tracing (CASSANDRA-4931)
 * Optimize mostRecentTombstone check in CC.collectAllData (CASSANDRA-4883)
 * Change stream session ID to UUID to avoid collision from same node (CASSANDRA-4813)
 * Use Stats.db when bulk loading if present (CASSANDRA-4957)
 * Skip repair on system_trace and keyspaces with RF=1 (CASSANDRA-4956)
 * (cql3) Remove arbitrary SELECT limit (CASSANDRA-4918)
 * Correctly handle prepared operation on collections (CASSANDRA-4945)
 * Fix CQL3 LIMIT (CASSANDRA-4877)
 * Fix Stress for CQL3 (CASSANDRA-4979)
 * Remove cassandra specific exceptions from JMX interface (CASSANDRA-4893)
 * (CQL3) Force using ALLOW FILTERING on potentially inefficient queries (CASSANDRA-4915)
 * (cql3) Fix adding column when the table has collections (CASSANDRA-4982)
 * (cql3) Fix allowing collections with compact storage (CASSANDRA-4990)
 * (cql3) Refuse ttl/writetime function on collections (CASSANDRA-4992)
 * Replace IAuthority with new IAuthorizer (CASSANDRA-4874)
 * clqsh: fix KEY pseudocolumn escaping when describing Thrift tables
   in CQL3 mode (CASSANDRA-4955)
 * add basic authentication support for Pig CassandraStorage (CASSANDRA-3042)
 * fix CQL2 ALTER TABLE compaction_strategy_class altering (CASSANDRA-4965)
Merged from 1.1:
 * Fall back to old describe_splits if d_s_ex is not available (CASSANDRA-4803)
 * Improve error reporting when streaming ranges fail (CASSANDRA-5009)
 * Fix cqlsh timestamp formatting of timezone info (CASSANDRA-4746)
 * Fix assertion failure with leveled compaction (CASSANDRA-4799)
 * Check for null end_token in get_range_slice (CASSANDRA-4804)
 * Remove all remnants of removed nodes (CASSANDRA-4840)
 * Add aut-reloading of the log4j file in debian package (CASSANDRA-4855)
 * Fix estimated row cache entry size (CASSANDRA-4860)
 * reset getRangeSlice filter after finishing a row for get_paged_slice
   (CASSANDRA-4919)
 * expunge row cache post-truncate (CASSANDRA-4940)
 * Allow static CF definition with compact storage (CASSANDRA-4910)
 * Fix endless loop/compaction of schema_* CFs due to broken timestamps (CASSANDRA-4880)
 * Fix 'wrong class type' assertion in CounterColumn (CASSANDRA-4976)


1.2-beta2
 * fp rate of 1.0 disables BF entirely; LCS defaults to 1.0 (CASSANDRA-4876)
 * off-heap bloom filters for row keys (CASSANDRA_4865)
 * add extension point for sstable components (CASSANDRA-4049)
 * improve tracing output (CASSANDRA-4852, 4862)
 * make TRACE verb droppable (CASSANDRA-4672)
 * fix BulkLoader recognition of CQL3 columnfamilies (CASSANDRA-4755)
 * Sort commitlog segments for replay by id instead of mtime (CASSANDRA-4793)
 * Make hint delivery asynchronous (CASSANDRA-4761)
 * Pluggable Thrift transport factories for CLI and cqlsh (CASSANDRA-4609, 4610)
 * cassandra-cli: allow Double value type to be inserted to a column (CASSANDRA-4661)
 * Add ability to use custom TServerFactory implementations (CASSANDRA-4608)
 * optimize batchlog flushing to skip successful batches (CASSANDRA-4667)
 * include metadata for system keyspace itself in schema tables (CASSANDRA-4416)
 * add check to PropertyFileSnitch to verify presence of location for
   local node (CASSANDRA-4728)
 * add PBSPredictor consistency modeler (CASSANDRA-4261)
 * remove vestiges of Thrift unframed mode (CASSANDRA-4729)
 * optimize single-row PK lookups (CASSANDRA-4710)
 * adjust blockFor calculation to account for pending ranges due to node
   movement (CASSANDRA-833)
 * Change CQL version to 3.0.0 and stop accepting 3.0.0-beta1 (CASSANDRA-4649)
 * (CQL3) Make prepared statement global instead of per connection
   (CASSANDRA-4449)
 * Fix scrubbing of CQL3 created tables (CASSANDRA-4685)
 * (CQL3) Fix validation when using counter and regular columns in the same
   table (CASSANDRA-4706)
 * Fix bug starting Cassandra with simple authentication (CASSANDRA-4648)
 * Add support for batchlog in CQL3 (CASSANDRA-4545, 4738)
 * Add support for multiple column family outputs in CFOF (CASSANDRA-4208)
 * Support repairing only the local DC nodes (CASSANDRA-4747)
 * Use rpc_address for binary protocol and change default port (CASSANDRA-4751)
 * Fix use of collections in prepared statements (CASSANDRA-4739)
 * Store more information into peers table (CASSANDRA-4351, 4814)
 * Configurable bucket size for size tiered compaction (CASSANDRA-4704)
 * Run leveled compaction in parallel (CASSANDRA-4310)
 * Fix potential NPE during CFS reload (CASSANDRA-4786)
 * Composite indexes may miss results (CASSANDRA-4796)
 * Move consistency level to the protocol level (CASSANDRA-4734, 4824)
 * Fix Subcolumn slice ends not respected (CASSANDRA-4826)
 * Fix Assertion error in cql3 select (CASSANDRA-4783)
 * Fix list prepend logic (CQL3) (CASSANDRA-4835)
 * Add booleans as literals in CQL3 (CASSANDRA-4776)
 * Allow renaming PK columns in CQL3 (CASSANDRA-4822)
 * Fix binary protocol NEW_NODE event (CASSANDRA-4679)
 * Fix potential infinite loop in tombstone compaction (CASSANDRA-4781)
 * Remove system tables accounting from schema (CASSANDRA-4850)
 * (cql3) Force provided columns in clustering key order in
   'CLUSTERING ORDER BY' (CASSANDRA-4881)
 * Fix composite index bug (CASSANDRA-4884)
 * Fix short read protection for CQL3 (CASSANDRA-4882)
 * Add tracing support to the binary protocol (CASSANDRA-4699)
 * (cql3) Don't allow prepared marker inside collections (CASSANDRA-4890)
 * Re-allow order by on non-selected columns (CASSANDRA-4645)
 * Bug when composite index is created in a table having collections (CASSANDRA-4909)
 * log index scan subject in CompositesSearcher (CASSANDRA-4904)
Merged from 1.1:
 * add get[Row|Key]CacheEntries to CacheServiceMBean (CASSANDRA-4859)
 * fix get_paged_slice to wrap to next row correctly (CASSANDRA-4816)
 * fix indexing empty column values (CASSANDRA-4832)
 * allow JdbcDate to compose null Date objects (CASSANDRA-4830)
 * fix possible stackoverflow when compacting 1000s of sstables
   (CASSANDRA-4765)
 * fix wrong leveled compaction progress calculation (CASSANDRA-4807)
 * add a close() method to CRAR to prevent leaking file descriptors (CASSANDRA-4820)
 * fix potential infinite loop in get_count (CASSANDRA-4833)
 * fix compositeType.{get/from}String methods (CASSANDRA-4842)
 * (CQL) fix CREATE COLUMNFAMILY permissions check (CASSANDRA-4864)
 * Fix DynamicCompositeType same type comparison (CASSANDRA-4711)
 * Fix duplicate SSTable reference when stream session failed (CASSANDRA-3306)
 * Allow static CF definition with compact storage (CASSANDRA-4910)
 * Fix endless loop/compaction of schema_* CFs due to broken timestamps (CASSANDRA-4880)
 * Fix 'wrong class type' assertion in CounterColumn (CASSANDRA-4976)


1.2-beta1
 * add atomic_batch_mutate (CASSANDRA-4542, -4635)
 * increase default max_hint_window_in_ms to 3h (CASSANDRA-4632)
 * include message initiation time to replicas so they can more
   accurately drop timed-out requests (CASSANDRA-2858)
 * fix clientutil.jar dependencies (CASSANDRA-4566)
 * optimize WriteResponse (CASSANDRA-4548)
 * new metrics (CASSANDRA-4009)
 * redesign KEYS indexes to avoid read-before-write (CASSANDRA-2897)
 * debug tracing (CASSANDRA-1123)
 * parallelize row cache loading (CASSANDRA-4282)
 * Make compaction, flush JBOD-aware (CASSANDRA-4292)
 * run local range scans on the read stage (CASSANDRA-3687)
 * clean up ioexceptions (CASSANDRA-2116)
 * add disk_failure_policy (CASSANDRA-2118)
 * Introduce new json format with row level deletion (CASSANDRA-4054)
 * remove redundant "name" column from schema_keyspaces (CASSANDRA-4433)
 * improve "nodetool ring" handling of multi-dc clusters (CASSANDRA-3047)
 * update NTS calculateNaturalEndpoints to be O(N log N) (CASSANDRA-3881)
 * split up rpc timeout by operation type (CASSANDRA-2819)
 * rewrite key cache save/load to use only sequential i/o (CASSANDRA-3762)
 * update MS protocol with a version handshake + broadcast address id
   (CASSANDRA-4311)
 * multithreaded hint replay (CASSANDRA-4189)
 * add inter-node message compression (CASSANDRA-3127)
 * remove COPP (CASSANDRA-2479)
 * Track tombstone expiration and compact when tombstone content is
   higher than a configurable threshold, default 20% (CASSANDRA-3442, 4234)
 * update MurmurHash to version 3 (CASSANDRA-2975)
 * (CLI) track elapsed time for `delete' operation (CASSANDRA-4060)
 * (CLI) jline version is bumped to 1.0 to properly  support
   'delete' key function (CASSANDRA-4132)
 * Save IndexSummary into new SSTable 'Summary' component (CASSANDRA-2392, 4289)
 * Add support for range tombstones (CASSANDRA-3708)
 * Improve MessagingService efficiency (CASSANDRA-3617)
 * Avoid ID conflicts from concurrent schema changes (CASSANDRA-3794)
 * Set thrift HSHA server thread limit to unlimited by default (CASSANDRA-4277)
 * Avoids double serialization of CF id in RowMutation messages
   (CASSANDRA-4293)
 * stream compressed sstables directly with java nio (CASSANDRA-4297)
 * Support multiple ranges in SliceQueryFilter (CASSANDRA-3885)
 * Add column metadata to system column families (CASSANDRA-4018)
 * (cql3) Always use composite types by default (CASSANDRA-4329)
 * (cql3) Add support for set, map and list (CASSANDRA-3647)
 * Validate date type correctly (CASSANDRA-4441)
 * (cql3) Allow definitions with only a PK (CASSANDRA-4361)
 * (cql3) Add support for row key composites (CASSANDRA-4179)
 * improve DynamicEndpointSnitch by using reservoir sampling (CASSANDRA-4038)
 * (cql3) Add support for 2ndary indexes (CASSANDRA-3680)
 * (cql3) fix defining more than one PK to be invalid (CASSANDRA-4477)
 * remove schema agreement checking from all external APIs (Thrift, CQL and CQL3) (CASSANDRA-4487)
 * add Murmur3Partitioner and make it default for new installations (CASSANDRA-3772, 4621)
 * (cql3) update pseudo-map syntax to use map syntax (CASSANDRA-4497)
 * Finer grained exceptions hierarchy and provides error code with exceptions (CASSANDRA-3979)
 * Adds events push to binary protocol (CASSANDRA-4480)
 * Rewrite nodetool help (CASSANDRA-2293)
 * Make CQL3 the default for CQL (CASSANDRA-4640)
 * update stress tool to be able to use CQL3 (CASSANDRA-4406)
 * Accept all thrift update on CQL3 cf but don't expose their metadata (CASSANDRA-4377)
 * Replace Throttle with Guava's RateLimiter for HintedHandOff (CASSANDRA-4541)
 * fix counter add/get using CQL2 and CQL3 in stress tool (CASSANDRA-4633)
 * Add sstable count per level to cfstats (CASSANDRA-4537)
 * (cql3) Add ALTER KEYSPACE statement (CASSANDRA-4611)
 * (cql3) Allow defining default consistency levels (CASSANDRA-4448)
 * (cql3) Fix queries using LIMIT missing results (CASSANDRA-4579)
 * fix cross-version gossip messaging (CASSANDRA-4576)
 * added inet data type (CASSANDRA-4627)


1.1.6
 * Wait for writes on synchronous read digest mismatch (CASSANDRA-4792)
 * fix commitlog replay for nanotime-infected sstables (CASSANDRA-4782)
 * preflight check ttl for maximum of 20 years (CASSANDRA-4771)
 * (Pig) fix widerow input with single column rows (CASSANDRA-4789)
 * Fix HH to compact with correct gcBefore, which avoids wiping out
   undelivered hints (CASSANDRA-4772)
 * LCS will merge up to 32 L0 sstables as intended (CASSANDRA-4778)
 * NTS will default unconfigured DC replicas to zero (CASSANDRA-4675)
 * use default consistency level in counter validation if none is
   explicitly provide (CASSANDRA-4700)
 * Improve IAuthority interface by introducing fine-grained
   access permissions and grant/revoke commands (CASSANDRA-4490, 4644)
 * fix assumption error in CLI when updating/describing keyspace
   (CASSANDRA-4322)
 * Adds offline sstablescrub to debian packaging (CASSANDRA-4642)
 * Automatic fixing of overlapping leveled sstables (CASSANDRA-4644)
 * fix error when using ORDER BY with extended selections (CASSANDRA-4689)
 * (CQL3) Fix validation for IN queries for non-PK cols (CASSANDRA-4709)
 * fix re-created keyspace disappering after 1.1.5 upgrade
   (CASSANDRA-4698, 4752)
 * (CLI) display elapsed time in 2 fraction digits (CASSANDRA-3460)
 * add authentication support to sstableloader (CASSANDRA-4712)
 * Fix CQL3 'is reversed' logic (CASSANDRA-4716, 4759)
 * (CQL3) Don't return ReversedType in result set metadata (CASSANDRA-4717)
 * Backport adding AlterKeyspace statement (CASSANDRA-4611)
 * (CQL3) Correcty accept upper-case data types (CASSANDRA-4770)
 * Add binary protocol events for schema changes (CASSANDRA-4684)
Merged from 1.0:
 * Switch from NBHM to CHM in MessagingService's callback map, which
   prevents OOM in long-running instances (CASSANDRA-4708)


1.1.5
 * add SecondaryIndex.reload API (CASSANDRA-4581)
 * use millis + atomicint for commitlog segment creation instead of
   nanotime, which has issues under some hypervisors (CASSANDRA-4601)
 * fix FD leak in slice queries (CASSANDRA-4571)
 * avoid recursion in leveled compaction (CASSANDRA-4587)
 * increase stack size under Java7 to 180K
 * Log(info) schema changes (CASSANDRA-4547)
 * Change nodetool setcachecapcity to manipulate global caches (CASSANDRA-4563)
 * (cql3) fix setting compaction strategy (CASSANDRA-4597)
 * fix broken system.schema_* timestamps on system startup (CASSANDRA-4561)
 * fix wrong skip of cache saving (CASSANDRA-4533)
 * Avoid NPE when lost+found is in data dir (CASSANDRA-4572)
 * Respect five-minute flush moratorium after initial CL replay (CASSANDRA-4474)
 * Adds ntp as recommended in debian packaging (CASSANDRA-4606)
 * Configurable transport in CF Record{Reader|Writer} (CASSANDRA-4558)
 * (cql3) fix potential NPE with both equal and unequal restriction (CASSANDRA-4532)
 * (cql3) improves ORDER BY validation (CASSANDRA-4624)
 * Fix potential deadlock during counter writes (CASSANDRA-4578)
 * Fix cql error with ORDER BY when using IN (CASSANDRA-4612)
Merged from 1.0:
 * increase Xss to 160k to accomodate latest 1.6 JVMs (CASSANDRA-4602)
 * fix toString of hint destination tokens (CASSANDRA-4568)
 * Fix multiple values for CurrentLocal NodeID (CASSANDRA-4626)


1.1.4
 * fix offline scrub to catch >= out of order rows (CASSANDRA-4411)
 * fix cassandra-env.sh on RHEL and other non-dash-based systems
   (CASSANDRA-4494)
Merged from 1.0:
 * (Hadoop) fix setting key length for old-style mapred api (CASSANDRA-4534)
 * (Hadoop) fix iterating through a resultset consisting entirely
   of tombstoned rows (CASSANDRA-4466)


1.1.3
 * (cqlsh) add COPY TO (CASSANDRA-4434)
 * munmap commitlog segments before rename (CASSANDRA-4337)
 * (JMX) rename getRangeKeySample to sampleKeyRange to avoid returning
   multi-MB results as an attribute (CASSANDRA-4452)
 * flush based on data size, not throughput; overwritten columns no
   longer artificially inflate liveRatio (CASSANDRA-4399)
 * update default commitlog segment size to 32MB and total commitlog
   size to 32/1024 MB for 32/64 bit JVMs, respectively (CASSANDRA-4422)
 * avoid using global partitioner to estimate ranges in index sstables
   (CASSANDRA-4403)
 * restore pre-CASSANDRA-3862 approach to removing expired tombstones
   from row cache during compaction (CASSANDRA-4364)
 * (stress) support for CQL prepared statements (CASSANDRA-3633)
 * Correctly catch exception when Snappy cannot be loaded (CASSANDRA-4400)
 * (cql3) Support ORDER BY when IN condition is given in WHERE clause (CASSANDRA-4327)
 * (cql3) delete "component_index" column on DROP TABLE call (CASSANDRA-4420)
 * change nanoTime() to currentTimeInMillis() in schema related code (CASSANDRA-4432)
 * add a token generation tool (CASSANDRA-3709)
 * Fix LCS bug with sstable containing only 1 row (CASSANDRA-4411)
 * fix "Can't Modify Index Name" problem on CF update (CASSANDRA-4439)
 * Fix assertion error in getOverlappingSSTables during repair (CASSANDRA-4456)
 * fix nodetool's setcompactionthreshold command (CASSANDRA-4455)
 * Ensure compacted files are never used, to avoid counter overcount (CASSANDRA-4436)
Merged from 1.0:
 * Push the validation of secondary index values to the SecondaryIndexManager (CASSANDRA-4240)
 * allow dropping columns shadowed by not-yet-expired supercolumn or row
   tombstones in PrecompactedRow (CASSANDRA-4396)


1.1.2
 * Fix cleanup not deleting index entries (CASSANDRA-4379)
 * Use correct partitioner when saving + loading caches (CASSANDRA-4331)
 * Check schema before trying to export sstable (CASSANDRA-2760)
 * Raise a meaningful exception instead of NPE when PFS encounters
   an unconfigured node + no default (CASSANDRA-4349)
 * fix bug in sstable blacklisting with LCS (CASSANDRA-4343)
 * LCS no longer promotes tiny sstables out of L0 (CASSANDRA-4341)
 * skip tombstones during hint replay (CASSANDRA-4320)
 * fix NPE in compactionstats (CASSANDRA-4318)
 * enforce 1m min keycache for auto (CASSANDRA-4306)
 * Have DeletedColumn.isMFD always return true (CASSANDRA-4307)
 * (cql3) exeption message for ORDER BY constraints said primary filter can be
    an IN clause, which is misleading (CASSANDRA-4319)
 * (cql3) Reject (not yet supported) creation of 2ndardy indexes on tables with
   composite primary keys (CASSANDRA-4328)
 * Set JVM stack size to 160k for java 7 (CASSANDRA-4275)
 * cqlsh: add COPY command to load data from CSV flat files (CASSANDRA-4012)
 * CFMetaData.fromThrift to throw ConfigurationException upon error (CASSANDRA-4353)
 * Use CF comparator to sort indexed columns in SecondaryIndexManager
   (CASSANDRA-4365)
 * add strategy_options to the KSMetaData.toString() output (CASSANDRA-4248)
 * (cql3) fix range queries containing unqueried results (CASSANDRA-4372)
 * (cql3) allow updating column_alias types (CASSANDRA-4041)
 * (cql3) Fix deletion bug (CASSANDRA-4193)
 * Fix computation of overlapping sstable for leveled compaction (CASSANDRA-4321)
 * Improve scrub and allow to run it offline (CASSANDRA-4321)
 * Fix assertionError in StorageService.bulkLoad (CASSANDRA-4368)
 * (cqlsh) add option to authenticate to a keyspace at startup (CASSANDRA-4108)
 * (cqlsh) fix ASSUME functionality (CASSANDRA-4352)
 * Fix ColumnFamilyRecordReader to not return progress > 100% (CASSANDRA-3942)
Merged from 1.0:
 * Set gc_grace on index CF to 0 (CASSANDRA-4314)


1.1.1
 * add populate_io_cache_on_flush option (CASSANDRA-2635)
 * allow larger cache capacities than 2GB (CASSANDRA-4150)
 * add getsstables command to nodetool (CASSANDRA-4199)
 * apply parent CF compaction settings to secondary index CFs (CASSANDRA-4280)
 * preserve commitlog size cap when recycling segments at startup
   (CASSANDRA-4201)
 * (Hadoop) fix split generation regression (CASSANDRA-4259)
 * ignore min/max compactions settings in LCS, while preserving
   behavior that min=max=0 disables autocompaction (CASSANDRA-4233)
 * log number of rows read from saved cache (CASSANDRA-4249)
 * calculate exact size required for cleanup operations (CASSANDRA-1404)
 * avoid blocking additional writes during flush when the commitlog
   gets behind temporarily (CASSANDRA-1991)
 * enable caching on index CFs based on data CF cache setting (CASSANDRA-4197)
 * warn on invalid replication strategy creation options (CASSANDRA-4046)
 * remove [Freeable]Memory finalizers (CASSANDRA-4222)
 * include tombstone size in ColumnFamily.size, which can prevent OOM
   during sudden mass delete operations by yielding a nonzero liveRatio
   (CASSANDRA-3741)
 * Open 1 sstableScanner per level for leveled compaction (CASSANDRA-4142)
 * Optimize reads when row deletion timestamps allow us to restrict
   the set of sstables we check (CASSANDRA-4116)
 * add support for commitlog archiving and point-in-time recovery
   (CASSANDRA-3690)
 * avoid generating redundant compaction tasks during streaming
   (CASSANDRA-4174)
 * add -cf option to nodetool snapshot, and takeColumnFamilySnapshot to
   StorageService mbean (CASSANDRA-556)
 * optimize cleanup to drop entire sstables where possible (CASSANDRA-4079)
 * optimize truncate when autosnapshot is disabled (CASSANDRA-4153)
 * update caches to use byte[] keys to reduce memory overhead (CASSANDRA-3966)
 * add column limit to cli (CASSANDRA-3012, 4098)
 * clean up and optimize DataOutputBuffer, used by CQL compression and
   CompositeType (CASSANDRA-4072)
 * optimize commitlog checksumming (CASSANDRA-3610)
 * identify and blacklist corrupted SSTables from future compactions
   (CASSANDRA-2261)
 * Move CfDef and KsDef validation out of thrift (CASSANDRA-4037)
 * Expose API to repair a user provided range (CASSANDRA-3912)
 * Add way to force the cassandra-cli to refresh its schema (CASSANDRA-4052)
 * Avoid having replicate on write tasks stacking up at CL.ONE (CASSANDRA-2889)
 * (cql3) Backwards compatibility for composite comparators in non-cql3-aware
   clients (CASSANDRA-4093)
 * (cql3) Fix order by for reversed queries (CASSANDRA-4160)
 * (cql3) Add ReversedType support (CASSANDRA-4004)
 * (cql3) Add timeuuid type (CASSANDRA-4194)
 * (cql3) Minor fixes (CASSANDRA-4185)
 * (cql3) Fix prepared statement in BATCH (CASSANDRA-4202)
 * (cql3) Reduce the list of reserved keywords (CASSANDRA-4186)
 * (cql3) Move max/min compaction thresholds to compaction strategy options
   (CASSANDRA-4187)
 * Fix exception during move when localhost is the only source (CASSANDRA-4200)
 * (cql3) Allow paging through non-ordered partitioner results (CASSANDRA-3771)
 * (cql3) Fix drop index (CASSANDRA-4192)
 * (cql3) Don't return range ghosts anymore (CASSANDRA-3982)
 * fix re-creating Keyspaces/ColumnFamilies with the same name as dropped
   ones (CASSANDRA-4219)
 * fix SecondaryIndex LeveledManifest save upon snapshot (CASSANDRA-4230)
 * fix missing arrayOffset in FBUtilities.hash (CASSANDRA-4250)
 * (cql3) Add name of parameters in CqlResultSet (CASSANDRA-4242)
 * (cql3) Correctly validate order by queries (CASSANDRA-4246)
 * rename stress to cassandra-stress for saner packaging (CASSANDRA-4256)
 * Fix exception on colum metadata with non-string comparator (CASSANDRA-4269)
 * Check for unknown/invalid compression options (CASSANDRA-4266)
 * (cql3) Adds simple access to column timestamp and ttl (CASSANDRA-4217)
 * (cql3) Fix range queries with secondary indexes (CASSANDRA-4257)
 * Better error messages from improper input in cli (CASSANDRA-3865)
 * Try to stop all compaction upon Keyspace or ColumnFamily drop (CASSANDRA-4221)
 * (cql3) Allow keyspace properties to contain hyphens (CASSANDRA-4278)
 * (cql3) Correctly validate keyspace access in create table (CASSANDRA-4296)
 * Avoid deadlock in migration stage (CASSANDRA-3882)
 * Take supercolumn names and deletion info into account in memtable throughput
   (CASSANDRA-4264)
 * Add back backward compatibility for old style replication factor (CASSANDRA-4294)
 * Preserve compatibility with pre-1.1 index queries (CASSANDRA-4262)
Merged from 1.0:
 * Fix super columns bug where cache is not updated (CASSANDRA-4190)
 * fix maxTimestamp to include row tombstones (CASSANDRA-4116)
 * (CLI) properly handle quotes in create/update keyspace commands (CASSANDRA-4129)
 * Avoids possible deadlock during bootstrap (CASSANDRA-4159)
 * fix stress tool that hangs forever on timeout or error (CASSANDRA-4128)
 * stress tool to return appropriate exit code on failure (CASSANDRA-4188)
 * fix compaction NPE when out of disk space and assertions disabled
   (CASSANDRA-3985)
 * synchronize LCS getEstimatedTasks to avoid CME (CASSANDRA-4255)
 * ensure unique streaming session id's (CASSANDRA-4223)
 * kick off background compaction when min/max thresholds change
   (CASSANDRA-4279)
 * improve ability of STCS.getBuckets to deal with 100s of 1000s of
   sstables, such as when convertinb back from LCS (CASSANDRA-4287)
 * Oversize integer in CQL throws NumberFormatException (CASSANDRA-4291)
 * fix 1.0.x node join to mixed version cluster, other nodes >= 1.1 (CASSANDRA-4195)
 * Fix LCS splitting sstable base on uncompressed size (CASSANDRA-4419)
 * Push the validation of secondary index values to the SecondaryIndexManager (CASSANDRA-4240)
 * Don't purge columns during upgradesstables (CASSANDRA-4462)
 * Make cqlsh work with piping (CASSANDRA-4113)
 * Validate arguments for nodetool decommission (CASSANDRA-4061)
 * Report thrift status in nodetool info (CASSANDRA-4010)


1.1.0-final
 * average a reduced liveRatio estimate with the previous one (CASSANDRA-4065)
 * Allow KS and CF names up to 48 characters (CASSANDRA-4157)
 * fix stress build (CASSANDRA-4140)
 * add time remaining estimate to nodetool compactionstats (CASSANDRA-4167)
 * (cql) fix NPE in cql3 ALTER TABLE (CASSANDRA-4163)
 * (cql) Add support for CL.TWO and CL.THREE in CQL (CASSANDRA-4156)
 * (cql) Fix type in CQL3 ALTER TABLE preventing update (CASSANDRA-4170)
 * (cql) Throw invalid exception from CQL3 on obsolete options (CASSANDRA-4171)
 * (cqlsh) fix recognizing uppercase SELECT keyword (CASSANDRA-4161)
 * Pig: wide row support (CASSANDRA-3909)
Merged from 1.0:
 * avoid streaming empty files with bulk loader if sstablewriter errors out
   (CASSANDRA-3946)


1.1-rc1
 * Include stress tool in binary builds (CASSANDRA-4103)
 * (Hadoop) fix wide row iteration when last row read was deleted
   (CASSANDRA-4154)
 * fix read_repair_chance to really default to 0.1 in the cli (CASSANDRA-4114)
 * Adds caching and bloomFilterFpChange to CQL options (CASSANDRA-4042)
 * Adds posibility to autoconfigure size of the KeyCache (CASSANDRA-4087)
 * fix KEYS index from skipping results (CASSANDRA-3996)
 * Remove sliced_buffer_size_in_kb dead option (CASSANDRA-4076)
 * make loadNewSStable preserve sstable version (CASSANDRA-4077)
 * Respect 1.0 cache settings as much as possible when upgrading
   (CASSANDRA-4088)
 * relax path length requirement for sstable files when upgrading on
   non-Windows platforms (CASSANDRA-4110)
 * fix terminination of the stress.java when errors were encountered
   (CASSANDRA-4128)
 * Move CfDef and KsDef validation out of thrift (CASSANDRA-4037)
 * Fix get_paged_slice (CASSANDRA-4136)
 * CQL3: Support slice with exclusive start and stop (CASSANDRA-3785)
Merged from 1.0:
 * support PropertyFileSnitch in bulk loader (CASSANDRA-4145)
 * add auto_snapshot option allowing disabling snapshot before drop/truncate
   (CASSANDRA-3710)
 * allow short snitch names (CASSANDRA-4130)


1.1-beta2
 * rename loaded sstables to avoid conflicts with local snapshots
   (CASSANDRA-3967)
 * start hint replay as soon as FD notifies that the target is back up
   (CASSANDRA-3958)
 * avoid unproductive deserializing of cached rows during compaction
   (CASSANDRA-3921)
 * fix concurrency issues with CQL keyspace creation (CASSANDRA-3903)
 * Show Effective Owership via Nodetool ring <keyspace> (CASSANDRA-3412)
 * Update ORDER BY syntax for CQL3 (CASSANDRA-3925)
 * Fix BulkRecordWriter to not throw NPE if reducer gets no map data from Hadoop (CASSANDRA-3944)
 * Fix bug with counters in super columns (CASSANDRA-3821)
 * Remove deprecated merge_shard_chance (CASSANDRA-3940)
 * add a convenient way to reset a node's schema (CASSANDRA-2963)
 * fix for intermittent SchemaDisagreementException (CASSANDRA-3884)
 * CLI `list <CF>` to limit number of columns and their order (CASSANDRA-3012)
 * ignore deprecated KsDef/CfDef/ColumnDef fields in native schema (CASSANDRA-3963)
 * CLI to report when unsupported column_metadata pair was given (CASSANDRA-3959)
 * reincarnate removed and deprecated KsDef/CfDef attributes (CASSANDRA-3953)
 * Fix race between writes and read for cache (CASSANDRA-3862)
 * perform static initialization of StorageProxy on start-up (CASSANDRA-3797)
 * support trickling fsync() on writes (CASSANDRA-3950)
 * expose counters for unavailable/timeout exceptions given to thrift clients (CASSANDRA-3671)
 * avoid quadratic startup time in LeveledManifest (CASSANDRA-3952)
 * Add type information to new schema_ columnfamilies and remove thrift
   serialization for schema (CASSANDRA-3792)
 * add missing column validator options to the CLI help (CASSANDRA-3926)
 * skip reading saved key cache if CF's caching strategy is NONE or ROWS_ONLY (CASSANDRA-3954)
 * Unify migration code (CASSANDRA-4017)
Merged from 1.0:
 * cqlsh: guess correct version of Python for Arch Linux (CASSANDRA-4090)
 * (CLI) properly handle quotes in create/update keyspace commands (CASSANDRA-4129)
 * Avoids possible deadlock during bootstrap (CASSANDRA-4159)
 * fix stress tool that hangs forever on timeout or error (CASSANDRA-4128)
 * Fix super columns bug where cache is not updated (CASSANDRA-4190)
 * stress tool to return appropriate exit code on failure (CASSANDRA-4188)


1.0.9
 * improve index sampling performance (CASSANDRA-4023)
 * always compact away deleted hints immediately after handoff (CASSANDRA-3955)
 * delete hints from dropped ColumnFamilies on handoff instead of
   erroring out (CASSANDRA-3975)
 * add CompositeType ref to the CLI doc for create/update column family (CASSANDRA-3980)
 * Pig: support Counter ColumnFamilies (CASSANDRA-3973)
 * Pig: Composite column support (CASSANDRA-3684)
 * Avoid NPE during repair when a keyspace has no CFs (CASSANDRA-3988)
 * Fix division-by-zero error on get_slice (CASSANDRA-4000)
 * don't change manifest level for cleanup, scrub, and upgradesstables
   operations under LeveledCompactionStrategy (CASSANDRA-3989, 4112)
 * fix race leading to super columns assertion failure (CASSANDRA-3957)
 * fix NPE on invalid CQL delete command (CASSANDRA-3755)
 * allow custom types in CLI's assume command (CASSANDRA-4081)
 * fix totalBytes count for parallel compactions (CASSANDRA-3758)
 * fix intermittent NPE in get_slice (CASSANDRA-4095)
 * remove unnecessary asserts in native code interfaces (CASSANDRA-4096)
 * Validate blank keys in CQL to avoid assertion errors (CASSANDRA-3612)
 * cqlsh: fix bad decoding of some column names (CASSANDRA-4003)
 * cqlsh: fix incorrect padding with unicode chars (CASSANDRA-4033)
 * Fix EC2 snitch incorrectly reporting region (CASSANDRA-4026)
 * Shut down thrift during decommission (CASSANDRA-4086)
 * Expose nodetool cfhistograms for 2ndary indexes (CASSANDRA-4063)
Merged from 0.8:
 * Fix ConcurrentModificationException in gossiper (CASSANDRA-4019)


1.1-beta1
 * (cqlsh)
   + add SOURCE and CAPTURE commands, and --file option (CASSANDRA-3479)
   + add ALTER COLUMNFAMILY WITH (CASSANDRA-3523)
   + bundle Python dependencies with Cassandra (CASSANDRA-3507)
   + added to Debian package (CASSANDRA-3458)
   + display byte data instead of erroring out on decode failure
     (CASSANDRA-3874)
 * add nodetool rebuild_index (CASSANDRA-3583)
 * add nodetool rangekeysample (CASSANDRA-2917)
 * Fix streaming too much data during move operations (CASSANDRA-3639)
 * Nodetool and CLI connect to localhost by default (CASSANDRA-3568)
 * Reduce memory used by primary index sample (CASSANDRA-3743)
 * (Hadoop) separate input/output configurations (CASSANDRA-3197, 3765)
 * avoid returning internal Cassandra classes over JMX (CASSANDRA-2805)
 * add row-level isolation via SnapTree (CASSANDRA-2893)
 * Optimize key count estimation when opening sstable on startup
   (CASSANDRA-2988)
 * multi-dc replication optimization supporting CL > ONE (CASSANDRA-3577)
 * add command to stop compactions (CASSANDRA-1740, 3566, 3582)
 * multithreaded streaming (CASSANDRA-3494)
 * removed in-tree redhat spec (CASSANDRA-3567)
 * "defragment" rows for name-based queries under STCS, again (CASSANDRA-2503)
 * Recycle commitlog segments for improved performance
   (CASSANDRA-3411, 3543, 3557, 3615)
 * update size-tiered compaction to prioritize small tiers (CASSANDRA-2407)
 * add message expiration logic to OutboundTcpConnection (CASSANDRA-3005)
 * off-heap cache to use sun.misc.Unsafe instead of JNA (CASSANDRA-3271)
 * EACH_QUORUM is only supported for writes (CASSANDRA-3272)
 * replace compactionlock use in schema migration by checking CFS.isValid
   (CASSANDRA-3116)
 * recognize that "SELECT first ... *" isn't really "SELECT *" (CASSANDRA-3445)
 * Use faster bytes comparison (CASSANDRA-3434)
 * Bulk loader is no longer a fat client, (HADOOP) bulk load output format
   (CASSANDRA-3045)
 * (Hadoop) add support for KeyRange.filter
 * remove assumption that keys and token are in bijection
   (CASSANDRA-1034, 3574, 3604)
 * always remove endpoints from delevery queue in HH (CASSANDRA-3546)
 * fix race between cf flush and its 2ndary indexes flush (CASSANDRA-3547)
 * fix potential race in AES when a repair fails (CASSANDRA-3548)
 * Remove columns shadowed by a deleted container even when we cannot purge
   (CASSANDRA-3538)
 * Improve memtable slice iteration performance (CASSANDRA-3545)
 * more efficient allocation of small bloom filters (CASSANDRA-3618)
 * Use separate writer thread in SSTableSimpleUnsortedWriter (CASSANDRA-3619)
 * fsync the directory after new sstable or commitlog segment are created (CASSANDRA-3250)
 * fix minor issues reported by FindBugs (CASSANDRA-3658)
 * global key/row caches (CASSANDRA-3143, 3849)
 * optimize memtable iteration during range scan (CASSANDRA-3638)
 * introduce 'crc_check_chance' in CompressionParameters to support
   a checksum percentage checking chance similarly to read-repair (CASSANDRA-3611)
 * a way to deactivate global key/row cache on per-CF basis (CASSANDRA-3667)
 * fix LeveledCompactionStrategy broken because of generation pre-allocation
   in LeveledManifest (CASSANDRA-3691)
 * finer-grained control over data directories (CASSANDRA-2749)
 * Fix ClassCastException during hinted handoff (CASSANDRA-3694)
 * Upgrade Thrift to 0.7 (CASSANDRA-3213)
 * Make stress.java insert operation to use microseconds (CASSANDRA-3725)
 * Allows (internally) doing a range query with a limit of columns instead of
   rows (CASSANDRA-3742)
 * Allow rangeSlice queries to be start/end inclusive/exclusive (CASSANDRA-3749)
 * Fix BulkLoader to support new SSTable layout and add stream
   throttling to prevent an NPE when there is no yaml config (CASSANDRA-3752)
 * Allow concurrent schema migrations (CASSANDRA-1391, 3832)
 * Add SnapshotCommand to trigger snapshot on remote node (CASSANDRA-3721)
 * Make CFMetaData conversions to/from thrift/native schema inverses
   (CASSANDRA_3559)
 * Add initial code for CQL 3.0-beta (CASSANDRA-2474, 3781, 3753)
 * Add wide row support for ColumnFamilyInputFormat (CASSANDRA-3264)
 * Allow extending CompositeType comparator (CASSANDRA-3657)
 * Avoids over-paging during get_count (CASSANDRA-3798)
 * Add new command to rebuild a node without (repair) merkle tree calculations
   (CASSANDRA-3483, 3922)
 * respect not only row cache capacity but caching mode when
   trying to read data (CASSANDRA-3812)
 * fix system tests (CASSANDRA-3827)
 * CQL support for altering row key type in ALTER TABLE (CASSANDRA-3781)
 * turn compression on by default (CASSANDRA-3871)
 * make hexToBytes refuse invalid input (CASSANDRA-2851)
 * Make secondary indexes CF inherit compression and compaction from their
   parent CF (CASSANDRA-3877)
 * Finish cleanup up tombstone purge code (CASSANDRA-3872)
 * Avoid NPE on aboarted stream-out sessions (CASSANDRA-3904)
 * BulkRecordWriter throws NPE for counter columns (CASSANDRA-3906)
 * Support compression using BulkWriter (CASSANDRA-3907)


1.0.8
 * fix race between cleanup and flush on secondary index CFSes (CASSANDRA-3712)
 * avoid including non-queried nodes in rangeslice read repair
   (CASSANDRA-3843)
 * Only snapshot CF being compacted for snapshot_before_compaction
   (CASSANDRA-3803)
 * Log active compactions in StatusLogger (CASSANDRA-3703)
 * Compute more accurate compaction score per level (CASSANDRA-3790)
 * Return InvalidRequest when using a keyspace that doesn't exist
   (CASSANDRA-3764)
 * disallow user modification of System keyspace (CASSANDRA-3738)
 * allow using sstable2json on secondary index data (CASSANDRA-3738)
 * (cqlsh) add DESCRIBE COLUMNFAMILIES (CASSANDRA-3586)
 * (cqlsh) format blobs correctly and use colors to improve output
   readability (CASSANDRA-3726)
 * synchronize BiMap of bootstrapping tokens (CASSANDRA-3417)
 * show index options in CLI (CASSANDRA-3809)
 * add optional socket timeout for streaming (CASSANDRA-3838)
 * fix truncate not to leave behind non-CFS backed secondary indexes
   (CASSANDRA-3844)
 * make CLI `show schema` to use output stream directly instead
   of StringBuilder (CASSANDRA-3842)
 * remove the wait on hint future during write (CASSANDRA-3870)
 * (cqlsh) ignore missing CfDef opts (CASSANDRA-3933)
 * (cqlsh) look for cqlshlib relative to realpath (CASSANDRA-3767)
 * Fix short read protection (CASSANDRA-3934)
 * Make sure infered and actual schema match (CASSANDRA-3371)
 * Fix NPE during HH delivery (CASSANDRA-3677)
 * Don't put boostrapping node in 'hibernate' status (CASSANDRA-3737)
 * Fix double quotes in windows bat files (CASSANDRA-3744)
 * Fix bad validator lookup (CASSANDRA-3789)
 * Fix soft reset in EC2MultiRegionSnitch (CASSANDRA-3835)
 * Don't leave zombie connections with THSHA thrift server (CASSANDRA-3867)
 * (cqlsh) fix deserialization of data (CASSANDRA-3874)
 * Fix removetoken force causing an inconsistent state (CASSANDRA-3876)
 * Fix ahndling of some types with Pig (CASSANDRA-3886)
 * Don't allow to drop the system keyspace (CASSANDRA-3759)
 * Make Pig deletes disabled by default and configurable (CASSANDRA-3628)
Merged from 0.8:
 * (Pig) fix CassandraStorage to use correct comparator in Super ColumnFamily
   case (CASSANDRA-3251)
 * fix thread safety issues in commitlog replay, primarily affecting
   systems with many (100s) of CF definitions (CASSANDRA-3751)
 * Fix relevant tombstone ignored with super columns (CASSANDRA-3875)


1.0.7
 * fix regression in HH page size calculation (CASSANDRA-3624)
 * retry failed stream on IOException (CASSANDRA-3686)
 * allow configuring bloom_filter_fp_chance (CASSANDRA-3497)
 * attempt hint delivery every ten minutes, or when failure detector
   notifies us that a node is back up, whichever comes first.  hint
   handoff throttle delay default changed to 1ms, from 50 (CASSANDRA-3554)
 * add nodetool setstreamthroughput (CASSANDRA-3571)
 * fix assertion when dropping a columnfamily with no sstables (CASSANDRA-3614)
 * more efficient allocation of small bloom filters (CASSANDRA-3618)
 * CLibrary.createHardLinkWithExec() to check for errors (CASSANDRA-3101)
 * Avoid creating empty and non cleaned writer during compaction (CASSANDRA-3616)
 * stop thrift service in shutdown hook so we can quiesce MessagingService
   (CASSANDRA-3335)
 * (CQL) compaction_strategy_options and compression_parameters for
   CREATE COLUMNFAMILY statement (CASSANDRA-3374)
 * Reset min/max compaction threshold when creating size tiered compaction
   strategy (CASSANDRA-3666)
 * Don't ignore IOException during compaction (CASSANDRA-3655)
 * Fix assertion error for CF with gc_grace=0 (CASSANDRA-3579)
 * Shutdown ParallelCompaction reducer executor after use (CASSANDRA-3711)
 * Avoid < 0 value for pending tasks in leveled compaction (CASSANDRA-3693)
 * (Hadoop) Support TimeUUID in Pig CassandraStorage (CASSANDRA-3327)
 * Check schema is ready before continuing boostrapping (CASSANDRA-3629)
 * Catch overflows during parsing of chunk_length_kb (CASSANDRA-3644)
 * Improve stream protocol mismatch errors (CASSANDRA-3652)
 * Avoid multiple thread doing HH to the same target (CASSANDRA-3681)
 * Add JMX property for rp_timeout_in_ms (CASSANDRA-2940)
 * Allow DynamicCompositeType to compare component of different types
   (CASSANDRA-3625)
 * Flush non-cfs backed secondary indexes (CASSANDRA-3659)
 * Secondary Indexes should report memory consumption (CASSANDRA-3155)
 * fix for SelectStatement start/end key are not set correctly
   when a key alias is involved (CASSANDRA-3700)
 * fix CLI `show schema` command insert of an extra comma in
   column_metadata (CASSANDRA-3714)
Merged from 0.8:
 * avoid logging (harmless) exception when GC takes < 1ms (CASSANDRA-3656)
 * prevent new nodes from thinking down nodes are up forever (CASSANDRA-3626)
 * use correct list of replicas for LOCAL_QUORUM reads when read repair
   is disabled (CASSANDRA-3696)
 * block on flush before compacting hints (may prevent OOM) (CASSANDRA-3733)


1.0.6
 * (CQL) fix cqlsh support for replicate_on_write (CASSANDRA-3596)
 * fix adding to leveled manifest after streaming (CASSANDRA-3536)
 * filter out unavailable cipher suites when using encryption (CASSANDRA-3178)
 * (HADOOP) add old-style api support for CFIF and CFRR (CASSANDRA-2799)
 * Support TimeUUIDType column names in Stress.java tool (CASSANDRA-3541)
 * (CQL) INSERT/UPDATE/DELETE/TRUNCATE commands should allow CF names to
   be qualified by keyspace (CASSANDRA-3419)
 * always remove endpoints from delevery queue in HH (CASSANDRA-3546)
 * fix race between cf flush and its 2ndary indexes flush (CASSANDRA-3547)
 * fix potential race in AES when a repair fails (CASSANDRA-3548)
 * fix default value validation usage in CLI SET command (CASSANDRA-3553)
 * Optimize componentsFor method for compaction and startup time
   (CASSANDRA-3532)
 * (CQL) Proper ColumnFamily metadata validation on CREATE COLUMNFAMILY
   (CASSANDRA-3565)
 * fix compression "chunk_length_kb" option to set correct kb value for
   thrift/avro (CASSANDRA-3558)
 * fix missing response during range slice repair (CASSANDRA-3551)
 * 'describe ring' moved from CLI to nodetool and available through JMX (CASSANDRA-3220)
 * add back partitioner to sstable metadata (CASSANDRA-3540)
 * fix NPE in get_count for counters (CASSANDRA-3601)
Merged from 0.8:
 * remove invalid assertion that table was opened before dropping it
   (CASSANDRA-3580)
 * range and index scans now only send requests to enough replicas to
   satisfy requested CL + RR (CASSANDRA-3598)
 * use cannonical host for local node in nodetool info (CASSANDRA-3556)
 * remove nonlocal DC write optimization since it only worked with
   CL.ONE or CL.LOCAL_QUORUM (CASSANDRA-3577, 3585)
 * detect misuses of CounterColumnType (CASSANDRA-3422)
 * turn off string interning in json2sstable, take 2 (CASSANDRA-2189)
 * validate compression parameters on add/update of the ColumnFamily
   (CASSANDRA-3573)
 * Check for 0.0.0.0 is incorrect in CFIF (CASSANDRA-3584)
 * Increase vm.max_map_count in debian packaging (CASSANDRA-3563)
 * gossiper will never add itself to saved endpoints (CASSANDRA-3485)


1.0.5
 * revert CASSANDRA-3407 (see CASSANDRA-3540)
 * fix assertion error while forwarding writes to local nodes (CASSANDRA-3539)


1.0.4
 * fix self-hinting of timed out read repair updates and make hinted handoff
   less prone to OOMing a coordinator (CASSANDRA-3440)
 * expose bloom filter sizes via JMX (CASSANDRA-3495)
 * enforce RP tokens 0..2**127 (CASSANDRA-3501)
 * canonicalize paths exposed through JMX (CASSANDRA-3504)
 * fix "liveSize" stat when sstables are removed (CASSANDRA-3496)
 * add bloom filter FP rates to nodetool cfstats (CASSANDRA-3347)
 * record partitioner in sstable metadata component (CASSANDRA-3407)
 * add new upgradesstables nodetool command (CASSANDRA-3406)
 * skip --debug requirement to see common exceptions in CLI (CASSANDRA-3508)
 * fix incorrect query results due to invalid max timestamp (CASSANDRA-3510)
 * make sstableloader recognize compressed sstables (CASSANDRA-3521)
 * avoids race in OutboundTcpConnection in multi-DC setups (CASSANDRA-3530)
 * use SETLOCAL in cassandra.bat (CASSANDRA-3506)
 * fix ConcurrentModificationException in Table.all() (CASSANDRA-3529)
Merged from 0.8:
 * fix concurrence issue in the FailureDetector (CASSANDRA-3519)
 * fix array out of bounds error in counter shard removal (CASSANDRA-3514)
 * avoid dropping tombstones when they might still be needed to shadow
   data in a different sstable (CASSANDRA-2786)


1.0.3
 * revert name-based query defragmentation aka CASSANDRA-2503 (CASSANDRA-3491)
 * fix invalidate-related test failures (CASSANDRA-3437)
 * add next-gen cqlsh to bin/ (CASSANDRA-3188, 3131, 3493)
 * (CQL) fix handling of rows with no columns (CASSANDRA-3424, 3473)
 * fix querying supercolumns by name returning only a subset of
   subcolumns or old subcolumn versions (CASSANDRA-3446)
 * automatically compute sha1 sum for uncompressed data files (CASSANDRA-3456)
 * fix reading metadata/statistics component for version < h (CASSANDRA-3474)
 * add sstable forward-compatibility (CASSANDRA-3478)
 * report compression ratio in CFSMBean (CASSANDRA-3393)
 * fix incorrect size exception during streaming of counters (CASSANDRA-3481)
 * (CQL) fix for counter decrement syntax (CASSANDRA-3418)
 * Fix race introduced by CASSANDRA-2503 (CASSANDRA-3482)
 * Fix incomplete deletion of delivered hints (CASSANDRA-3466)
 * Avoid rescheduling compactions when no compaction was executed
   (CASSANDRA-3484)
 * fix handling of the chunk_length_kb compression options (CASSANDRA-3492)
Merged from 0.8:
 * fix updating CF row_cache_provider (CASSANDRA-3414)
 * CFMetaData.convertToThrift method to set RowCacheProvider (CASSANDRA-3405)
 * acquire compactionlock during truncate (CASSANDRA-3399)
 * fix displaying cfdef entries for super columnfamilies (CASSANDRA-3415)
 * Make counter shard merging thread safe (CASSANDRA-3178)
 * Revert CASSANDRA-2855
 * Fix bug preventing the use of efficient cross-DC writes (CASSANDRA-3472)
 * `describe ring` command for CLI (CASSANDRA-3220)
 * (Hadoop) skip empty rows when entire row is requested, redux (CASSANDRA-2855)


1.0.2
 * "defragment" rows for name-based queries under STCS (CASSANDRA-2503)
 * Add timing information to cassandra-cli GET/SET/LIST queries (CASSANDRA-3326)
 * Only create one CompressionMetadata object per sstable (CASSANDRA-3427)
 * cleanup usage of StorageService.setMode() (CASSANDRA-3388)
 * Avoid large array allocation for compressed chunk offsets (CASSANDRA-3432)
 * fix DecimalType bytebuffer marshalling (CASSANDRA-3421)
 * fix bug that caused first column in per row indexes to be ignored
   (CASSANDRA-3441)
 * add JMX call to clean (failed) repair sessions (CASSANDRA-3316)
 * fix sstableloader reference acquisition bug (CASSANDRA-3438)
 * fix estimated row size regression (CASSANDRA-3451)
 * make sure we don't return more columns than asked (CASSANDRA-3303, 3395)
Merged from 0.8:
 * acquire compactionlock during truncate (CASSANDRA-3399)
 * fix displaying cfdef entries for super columnfamilies (CASSANDRA-3415)


1.0.1
 * acquire references during index build to prevent delete problems
   on Windows (CASSANDRA-3314)
 * describe_ring should include datacenter/topology information (CASSANDRA-2882)
 * Thrift sockets are not properly buffered (CASSANDRA-3261)
 * performance improvement for bytebufferutil compare function (CASSANDRA-3286)
 * add system.versions ColumnFamily (CASSANDRA-3140)
 * reduce network copies (CASSANDRA-3333, 3373)
 * limit nodetool to 32MB of heap (CASSANDRA-3124)
 * (CQL) update parser to accept "timestamp" instead of "date" (CASSANDRA-3149)
 * Fix CLI `show schema` to include "compression_options" (CASSANDRA-3368)
 * Snapshot to include manifest under LeveledCompactionStrategy (CASSANDRA-3359)
 * (CQL) SELECT query should allow CF name to be qualified by keyspace (CASSANDRA-3130)
 * (CQL) Fix internal application error specifying 'using consistency ...'
   in lower case (CASSANDRA-3366)
 * fix Deflate compression when compression actually makes the data bigger
   (CASSANDRA-3370)
 * optimize UUIDGen to avoid lock contention on InetAddress.getLocalHost
   (CASSANDRA-3387)
 * tolerate index being dropped mid-mutation (CASSANDRA-3334, 3313)
 * CompactionManager is now responsible for checking for new candidates
   post-task execution, enabling more consistent leveled compaction
   (CASSANDRA-3391)
 * Cache HSHA threads (CASSANDRA-3372)
 * use CF/KS names as snapshot prefix for drop + truncate operations
   (CASSANDRA-2997)
 * Break bloom filters up to avoid heap fragmentation (CASSANDRA-2466)
 * fix cassandra hanging on jsvc stop (CASSANDRA-3302)
 * Avoid leveled compaction getting blocked on errors (CASSANDRA-3408)
 * Make reloading the compaction strategy safe (CASSANDRA-3409)
 * ignore 0.8 hints even if compaction begins before we try to purge
   them (CASSANDRA-3385)
 * remove procrun (bin\daemon) from Cassandra source tree and
   artifacts (CASSANDRA-3331)
 * make cassandra compile under JDK7 (CASSANDRA-3275)
 * remove dependency of clientutil.jar to FBUtilities (CASSANDRA-3299)
 * avoid truncation errors by using long math on long values (CASSANDRA-3364)
 * avoid clock drift on some Windows machine (CASSANDRA-3375)
 * display cache provider in cli 'describe keyspace' command (CASSANDRA-3384)
 * fix incomplete topology information in describe_ring (CASSANDRA-3403)
 * expire dead gossip states based on time (CASSANDRA-2961)
 * improve CompactionTask extensibility (CASSANDRA-3330)
 * Allow one leveled compaction task to kick off another (CASSANDRA-3363)
 * allow encryption only between datacenters (CASSANDRA-2802)
Merged from 0.8:
 * fix truncate allowing data to be replayed post-restart (CASSANDRA-3297)
 * make iwriter final in IndexWriter to avoid NPE (CASSANDRA-2863)
 * (CQL) update grammar to require key clause in DELETE statement
   (CASSANDRA-3349)
 * (CQL) allow numeric keyspace names in USE statement (CASSANDRA-3350)
 * (Hadoop) skip empty rows when slicing the entire row (CASSANDRA-2855)
 * Fix handling of tombstone by SSTableExport/Import (CASSANDRA-3357)
 * fix ColumnIndexer to use long offsets (CASSANDRA-3358)
 * Improved CLI exceptions (CASSANDRA-3312)
 * Fix handling of tombstone by SSTableExport/Import (CASSANDRA-3357)
 * Only count compaction as active (for throttling) when they have
   successfully acquired the compaction lock (CASSANDRA-3344)
 * Display CLI version string on startup (CASSANDRA-3196)
 * (Hadoop) make CFIF try rpc_address or fallback to listen_address
   (CASSANDRA-3214)
 * (Hadoop) accept comma delimited lists of initial thrift connections
   (CASSANDRA-3185)
 * ColumnFamily min_compaction_threshold should be >= 2 (CASSANDRA-3342)
 * (Pig) add 0.8+ types and key validation type in schema (CASSANDRA-3280)
 * Fix completely removing column metadata using CLI (CASSANDRA-3126)
 * CLI `describe cluster;` output should be on separate lines for separate versions
   (CASSANDRA-3170)
 * fix changing durable_writes keyspace option during CF creation
   (CASSANDRA-3292)
 * avoid locking on update when no indexes are involved (CASSANDRA-3386)
 * fix assertionError during repair with ordered partitioners (CASSANDRA-3369)
 * correctly serialize key_validation_class for avro (CASSANDRA-3391)
 * don't expire counter tombstone after streaming (CASSANDRA-3394)
 * prevent nodes that failed to join from hanging around forever
   (CASSANDRA-3351)
 * remove incorrect optimization from slice read path (CASSANDRA-3390)
 * Fix race in AntiEntropyService (CASSANDRA-3400)


1.0.0-final
 * close scrubbed sstable fd before deleting it (CASSANDRA-3318)
 * fix bug preventing obsolete commitlog segments from being removed
   (CASSANDRA-3269)
 * tolerate whitespace in seed CDL (CASSANDRA-3263)
 * Change default heap thresholds to max(min(1/2 ram, 1G), min(1/4 ram, 8GB))
   (CASSANDRA-3295)
 * Fix broken CompressedRandomAccessReaderTest (CASSANDRA-3298)
 * (CQL) fix type information returned for wildcard queries (CASSANDRA-3311)
 * add estimated tasks to LeveledCompactionStrategy (CASSANDRA-3322)
 * avoid including compaction cache-warming in keycache stats (CASSANDRA-3325)
 * run compaction and hinted handoff threads at MIN_PRIORITY (CASSANDRA-3308)
 * default hsha thrift server to cpu core count in rpc pool (CASSANDRA-3329)
 * add bin\daemon to binary tarball for Windows service (CASSANDRA-3331)
 * Fix places where uncompressed size of sstables was use in place of the
   compressed one (CASSANDRA-3338)
 * Fix hsha thrift server (CASSANDRA-3346)
 * Make sure repair only stream needed sstables (CASSANDRA-3345)


1.0.0-rc2
 * Log a meaningful warning when a node receives a message for a repair session
   that doesn't exist anymore (CASSANDRA-3256)
 * test for NUMA policy support as well as numactl presence (CASSANDRA-3245)
 * Fix FD leak when internode encryption is enabled (CASSANDRA-3257)
 * Remove incorrect assertion in mergeIterator (CASSANDRA-3260)
 * FBUtilities.hexToBytes(String) to throw NumberFormatException when string
   contains non-hex characters (CASSANDRA-3231)
 * Keep SimpleSnitch proximity ordering unchanged from what the Strategy
   generates, as intended (CASSANDRA-3262)
 * remove Scrub from compactionstats when finished (CASSANDRA-3255)
 * fix counter entry in jdbc TypesMap (CASSANDRA-3268)
 * fix full queue scenario for ParallelCompactionIterator (CASSANDRA-3270)
 * fix bootstrap process (CASSANDRA-3285)
 * don't try delivering hints if when there isn't any (CASSANDRA-3176)
 * CLI documentation change for ColumnFamily `compression_options` (CASSANDRA-3282)
 * ignore any CF ids sent by client for adding CF/KS (CASSANDRA-3288)
 * remove obsolete hints on first startup (CASSANDRA-3291)
 * use correct ISortedColumns for time-optimized reads (CASSANDRA-3289)
 * Evict gossip state immediately when a token is taken over by a new IP
   (CASSANDRA-3259)


1.0.0-rc1
 * Update CQL to generate microsecond timestamps by default (CASSANDRA-3227)
 * Fix counting CFMetadata towards Memtable liveRatio (CASSANDRA-3023)
 * Kill server on wrapped OOME such as from FileChannel.map (CASSANDRA-3201)
 * remove unnecessary copy when adding to row cache (CASSANDRA-3223)
 * Log message when a full repair operation completes (CASSANDRA-3207)
 * Fix streamOutSession keeping sstables references forever if the remote end
   dies (CASSANDRA-3216)
 * Remove dynamic_snitch boolean from example configuration (defaulting to
   true) and set default badness threshold to 0.1 (CASSANDRA-3229)
 * Base choice of random or "balanced" token on bootstrap on whether
   schema definitions were found (CASSANDRA-3219)
 * Fixes for LeveledCompactionStrategy score computation, prioritization,
   scheduling, and performance (CASSANDRA-3224, 3234)
 * parallelize sstable open at server startup (CASSANDRA-2988)
 * fix handling of exceptions writing to OutboundTcpConnection (CASSANDRA-3235)
 * Allow using quotes in "USE <keyspace>;" CLI command (CASSANDRA-3208)
 * Don't allow any cache loading exceptions to halt startup (CASSANDRA-3218)
 * Fix sstableloader --ignores option (CASSANDRA-3247)
 * File descriptor limit increased in packaging (CASSANDRA-3206)
 * Fix deadlock in commit log during flush (CASSANDRA-3253)


1.0.0-beta1
 * removed binarymemtable (CASSANDRA-2692)
 * add commitlog_total_space_in_mb to prevent fragmented logs (CASSANDRA-2427)
 * removed commitlog_rotation_threshold_in_mb configuration (CASSANDRA-2771)
 * make AbstractBounds.normalize de-overlapp overlapping ranges (CASSANDRA-2641)
 * replace CollatingIterator, ReducingIterator with MergeIterator
   (CASSANDRA-2062)
 * Fixed the ability to set compaction strategy in cli using create column
   family command (CASSANDRA-2778)
 * clean up tmp files after failed compaction (CASSANDRA-2468)
 * restrict repair streaming to specific columnfamilies (CASSANDRA-2280)
 * don't bother persisting columns shadowed by a row tombstone (CASSANDRA-2589)
 * reset CF and SC deletion times after gc_grace (CASSANDRA-2317)
 * optimize away seek when compacting wide rows (CASSANDRA-2879)
 * single-pass streaming (CASSANDRA-2677, 2906, 2916, 3003)
 * use reference counting for deleting sstables instead of relying on GC
   (CASSANDRA-2521, 3179)
 * store hints as serialized mutations instead of pointers to data row
   (CASSANDRA-2045)
 * store hints in the coordinator node instead of in the closest replica
   (CASSANDRA-2914)
 * add row_cache_keys_to_save CF option (CASSANDRA-1966)
 * check column family validity in nodetool repair (CASSANDRA-2933)
 * use lazy initialization instead of class initialization in NodeId
   (CASSANDRA-2953)
 * add paging to get_count (CASSANDRA-2894)
 * fix "short reads" in [multi]get (CASSANDRA-2643, 3157, 3192)
 * add optional compression for sstables (CASSANDRA-47, 2994, 3001, 3128)
 * add scheduler JMX metrics (CASSANDRA-2962)
 * add block level checksum for compressed data (CASSANDRA-1717)
 * make column family backed column map pluggable and introduce unsynchronized
   ArrayList backed one to speedup reads (CASSANDRA-2843, 3165, 3205)
 * refactoring of the secondary index api (CASSANDRA-2982)
 * make CL > ONE reads wait for digest reconciliation before returning
   (CASSANDRA-2494)
 * fix missing logging for some exceptions (CASSANDRA-2061)
 * refactor and optimize ColumnFamilyStore.files(...) and Descriptor.fromFilename(String)
   and few other places responsible for work with SSTable files (CASSANDRA-3040)
 * Stop reading from sstables once we know we have the most recent columns,
   for query-by-name requests (CASSANDRA-2498)
 * Add query-by-column mode to stress.java (CASSANDRA-3064)
 * Add "install" command to cassandra.bat (CASSANDRA-292)
 * clean up KSMetadata, CFMetadata from unnecessary
   Thrift<->Avro conversion methods (CASSANDRA-3032)
 * Add timeouts to client request schedulers (CASSANDRA-3079, 3096)
 * Cli to use hashes rather than array of hashes for strategy options (CASSANDRA-3081)
 * LeveledCompactionStrategy (CASSANDRA-1608, 3085, 3110, 3087, 3145, 3154, 3182)
 * Improvements of the CLI `describe` command (CASSANDRA-2630)
 * reduce window where dropped CF sstables may not be deleted (CASSANDRA-2942)
 * Expose gossip/FD info to JMX (CASSANDRA-2806)
 * Fix streaming over SSL when compressed SSTable involved (CASSANDRA-3051)
 * Add support for pluggable secondary index implementations (CASSANDRA-3078)
 * remove compaction_thread_priority setting (CASSANDRA-3104)
 * generate hints for replicas that timeout, not just replicas that are known
   to be down before starting (CASSANDRA-2034)
 * Add throttling for internode streaming (CASSANDRA-3080)
 * make the repair of a range repair all replica (CASSANDRA-2610, 3194)
 * expose the ability to repair the first range (as returned by the
   partitioner) of a node (CASSANDRA-2606)
 * Streams Compression (CASSANDRA-3015)
 * add ability to use multiple threads during a single compaction
   (CASSANDRA-2901)
 * make AbstractBounds.normalize support overlapping ranges (CASSANDRA-2641)
 * fix of the CQL count() behavior (CASSANDRA-3068)
 * use TreeMap backed column families for the SSTable simple writers
   (CASSANDRA-3148)
 * fix inconsistency of the CLI syntax when {} should be used instead of [{}]
   (CASSANDRA-3119)
 * rename CQL type names to match expected SQL behavior (CASSANDRA-3149, 3031)
 * Arena-based allocation for memtables (CASSANDRA-2252, 3162, 3163, 3168)
 * Default RR chance to 0.1 (CASSANDRA-3169)
 * Add RowLevel support to secondary index API (CASSANDRA-3147)
 * Make SerializingCacheProvider the default if JNA is available (CASSANDRA-3183)
 * Fix backwards compatibilty for CQL memtable properties (CASSANDRA-3190)
 * Add five-minute delay before starting compactions on a restarted server
   (CASSANDRA-3181)
 * Reduce copies done for intra-host messages (CASSANDRA-1788, 3144)
 * support of compaction strategy option for stress.java (CASSANDRA-3204)
 * make memtable throughput and column count thresholds no-ops (CASSANDRA-2449)
 * Return schema information along with the resultSet in CQL (CASSANDRA-2734)
 * Add new DecimalType (CASSANDRA-2883)
 * Fix assertion error in RowRepairResolver (CASSANDRA-3156)
 * Reduce unnecessary high buffer sizes (CASSANDRA-3171)
 * Pluggable compaction strategy (CASSANDRA-1610)
 * Add new broadcast_address config option (CASSANDRA-2491)


0.8.7
 * Kill server on wrapped OOME such as from FileChannel.map (CASSANDRA-3201)
 * Allow using quotes in "USE <keyspace>;" CLI command (CASSANDRA-3208)
 * Log message when a full repair operation completes (CASSANDRA-3207)
 * Don't allow any cache loading exceptions to halt startup (CASSANDRA-3218)
 * Fix sstableloader --ignores option (CASSANDRA-3247)
 * File descriptor limit increased in packaging (CASSANDRA-3206)
 * Log a meaningfull warning when a node receive a message for a repair session
   that doesn't exist anymore (CASSANDRA-3256)
 * Fix FD leak when internode encryption is enabled (CASSANDRA-3257)
 * FBUtilities.hexToBytes(String) to throw NumberFormatException when string
   contains non-hex characters (CASSANDRA-3231)
 * Keep SimpleSnitch proximity ordering unchanged from what the Strategy
   generates, as intended (CASSANDRA-3262)
 * remove Scrub from compactionstats when finished (CASSANDRA-3255)
 * Fix tool .bat files when CASSANDRA_HOME contains spaces (CASSANDRA-3258)
 * Force flush of status table when removing/updating token (CASSANDRA-3243)
 * Evict gossip state immediately when a token is taken over by a new IP (CASSANDRA-3259)
 * Fix bug where the failure detector can take too long to mark a host
   down (CASSANDRA-3273)
 * (Hadoop) allow wrapping ranges in queries (CASSANDRA-3137)
 * (Hadoop) check all interfaces for a match with split location
   before falling back to random replica (CASSANDRA-3211)
 * (Hadoop) Make Pig storage handle implements LoadMetadata (CASSANDRA-2777)
 * (Hadoop) Fix exception during PIG 'dump' (CASSANDRA-2810)
 * Fix stress COUNTER_GET option (CASSANDRA-3301)
 * Fix missing fields in CLI `show schema` output (CASSANDRA-3304)
 * Nodetool no longer leaks threads and closes JMX connections (CASSANDRA-3309)
 * fix truncate allowing data to be replayed post-restart (CASSANDRA-3297)
 * Move SimpleAuthority and SimpleAuthenticator to examples (CASSANDRA-2922)
 * Fix handling of tombstone by SSTableExport/Import (CASSANDRA-3357)
 * Fix transposition in cfHistograms (CASSANDRA-3222)
 * Allow using number as DC name when creating keyspace in CQL (CASSANDRA-3239)
 * Force flush of system table after updating/removing a token (CASSANDRA-3243)


0.8.6
 * revert CASSANDRA-2388
 * change TokenRange.endpoints back to listen/broadcast address to match
   pre-1777 behavior, and add TokenRange.rpc_endpoints instead (CASSANDRA-3187)
 * avoid trying to watch cassandra-topology.properties when loaded from jar
   (CASSANDRA-3138)
 * prevent users from creating keyspaces with LocalStrategy replication
   (CASSANDRA-3139)
 * fix CLI `show schema;` to output correct keyspace definition statement
   (CASSANDRA-3129)
 * CustomTThreadPoolServer to log TTransportException at DEBUG level
   (CASSANDRA-3142)
 * allow topology sort to work with non-unique rack names between
   datacenters (CASSANDRA-3152)
 * Improve caching of same-version Messages on digest and repair paths
   (CASSANDRA-3158)
 * Randomize choice of first replica for counter increment (CASSANDRA-2890)
 * Fix using read_repair_chance instead of merge_shard_change (CASSANDRA-3202)
 * Avoid streaming data to nodes that already have it, on move as well as
   decommission (CASSANDRA-3041)
 * Fix divide by zero error in GCInspector (CASSANDRA-3164)
 * allow quoting of the ColumnFamily name in CLI `create column family`
   statement (CASSANDRA-3195)
 * Fix rolling upgrade from 0.7 to 0.8 problem (CASSANDRA-3166)
 * Accomodate missing encryption_options in IncomingTcpConnection.stream
   (CASSANDRA-3212)


0.8.5
 * fix NPE when encryption_options is unspecified (CASSANDRA-3007)
 * include column name in validation failure exceptions (CASSANDRA-2849)
 * make sure truncate clears out the commitlog so replay won't re-
   populate with truncated data (CASSANDRA-2950)
 * fix NPE when debug logging is enabled and dropped CF is present
   in a commitlog segment (CASSANDRA-3021)
 * fix cassandra.bat when CASSANDRA_HOME contains spaces (CASSANDRA-2952)
 * fix to SSTableSimpleUnsortedWriter bufferSize calculation (CASSANDRA-3027)
 * make cleanup and normal compaction able to skip empty rows
   (rows containing nothing but expired tombstones) (CASSANDRA-3039)
 * work around native memory leak in com.sun.management.GarbageCollectorMXBean
   (CASSANDRA-2868)
 * validate that column names in column_metadata are not equal to key_alias
   on create/update of the ColumnFamily and CQL 'ALTER' statement (CASSANDRA-3036)
 * return an InvalidRequestException if an indexed column is assigned
   a value larger than 64KB (CASSANDRA-3057)
 * fix of numeric-only and string column names handling in CLI "drop index"
   (CASSANDRA-3054)
 * prune index scan resultset back to original request for lazy
   resultset expansion case (CASSANDRA-2964)
 * (Hadoop) fail jobs when Cassandra node has failed but TaskTracker
   has not (CASSANDRA-2388)
 * fix dynamic snitch ignoring nodes when read_repair_chance is zero
   (CASSANDRA-2662)
 * avoid retaining references to dropped CFS objects in
   CompactionManager.estimatedCompactions (CASSANDRA-2708)
 * expose rpc timeouts per host in MessagingServiceMBean (CASSANDRA-2941)
 * avoid including cwd in classpath for deb and rpm packages (CASSANDRA-2881)
 * remove gossip state when a new IP takes over a token (CASSANDRA-3071)
 * allow sstable2json to work on index sstable files (CASSANDRA-3059)
 * always hint counters (CASSANDRA-3099)
 * fix log4j initialization in EmbeddedCassandraService (CASSANDRA-2857)
 * remove gossip state when a new IP takes over a token (CASSANDRA-3071)
 * work around native memory leak in com.sun.management.GarbageCollectorMXBean
    (CASSANDRA-2868)
 * fix UnavailableException with writes at CL.EACH_QUORM (CASSANDRA-3084)
 * fix parsing of the Keyspace and ColumnFamily names in numeric
   and string representations in CLI (CASSANDRA-3075)
 * fix corner cases in Range.differenceToFetch (CASSANDRA-3084)
 * fix ip address String representation in the ring cache (CASSANDRA-3044)
 * fix ring cache compatibility when mixing pre-0.8.4 nodes with post-
   in the same cluster (CASSANDRA-3023)
 * make repair report failure when a node participating dies (instead of
   hanging forever) (CASSANDRA-2433)
 * fix handling of the empty byte buffer by ReversedType (CASSANDRA-3111)
 * Add validation that Keyspace names are case-insensitively unique (CASSANDRA-3066)
 * catch invalid key_validation_class before instantiating UpdateColumnFamily (CASSANDRA-3102)
 * make Range and Bounds objects client-safe (CASSANDRA-3108)
 * optionally skip log4j configuration (CASSANDRA-3061)
 * bundle sstableloader with the debian package (CASSANDRA-3113)
 * don't try to build secondary indexes when there is none (CASSANDRA-3123)
 * improve SSTableSimpleUnsortedWriter speed for large rows (CASSANDRA-3122)
 * handle keyspace arguments correctly in nodetool snapshot (CASSANDRA-3038)
 * Fix SSTableImportTest on windows (CASSANDRA-3043)
 * expose compactionThroughputMbPerSec through JMX (CASSANDRA-3117)
 * log keyspace and CF of large rows being compacted


0.8.4
 * change TokenRing.endpoints to be a list of rpc addresses instead of
   listen/broadcast addresses (CASSANDRA-1777)
 * include files-to-be-streamed in StreamInSession.getSources (CASSANDRA-2972)
 * use JAVA env var in cassandra-env.sh (CASSANDRA-2785, 2992)
 * avoid doing read for no-op replicate-on-write at CL=1 (CASSANDRA-2892)
 * refuse counter write for CL.ANY (CASSANDRA-2990)
 * switch back to only logging recent dropped messages (CASSANDRA-3004)
 * always deserialize RowMutation for counters (CASSANDRA-3006)
 * ignore saved replication_factor strategy_option for NTS (CASSANDRA-3011)
 * make sure pre-truncate CL segments are discarded (CASSANDRA-2950)


0.8.3
 * add ability to drop local reads/writes that are going to timeout
   (CASSANDRA-2943)
 * revamp token removal process, keep gossip states for 3 days (CASSANDRA-2496)
 * don't accept extra args for 0-arg nodetool commands (CASSANDRA-2740)
 * log unavailableexception details at debug level (CASSANDRA-2856)
 * expose data_dir though jmx (CASSANDRA-2770)
 * don't include tmp files as sstable when create cfs (CASSANDRA-2929)
 * log Java classpath on startup (CASSANDRA-2895)
 * keep gossipped version in sync with actual on migration coordinator
   (CASSANDRA-2946)
 * use lazy initialization instead of class initialization in NodeId
   (CASSANDRA-2953)
 * check column family validity in nodetool repair (CASSANDRA-2933)
 * speedup bytes to hex conversions dramatically (CASSANDRA-2850)
 * Flush memtables on shutdown when durable writes are disabled
   (CASSANDRA-2958)
 * improved POSIX compatibility of start scripts (CASsANDRA-2965)
 * add counter support to Hadoop InputFormat (CASSANDRA-2981)
 * fix bug where dirty commitlog segments were removed (and avoid keeping
   segments with no post-flush activity permanently dirty) (CASSANDRA-2829)
 * fix throwing exception with batch mutation of counter super columns
   (CASSANDRA-2949)
 * ignore system tables during repair (CASSANDRA-2979)
 * throw exception when NTS is given replication_factor as an option
   (CASSANDRA-2960)
 * fix assertion error during compaction of counter CFs (CASSANDRA-2968)
 * avoid trying to create index names, when no index exists (CASSANDRA-2867)
 * don't sample the system table when choosing a bootstrap token
   (CASSANDRA-2825)
 * gossiper notifies of local state changes (CASSANDRA-2948)
 * add asynchronous and half-sync/half-async (hsha) thrift servers
   (CASSANDRA-1405)
 * fix potential use of free'd native memory in SerializingCache
   (CASSANDRA-2951)
 * prune index scan resultset back to original request for lazy
   resultset expansion case (CASSANDRA-2964)
 * (Hadoop) fail jobs when Cassandra node has failed but TaskTracker
    has not (CASSANDRA-2388)


0.8.2
 * CQL:
   - include only one row per unique key for IN queries (CASSANDRA-2717)
   - respect client timestamp on full row deletions (CASSANDRA-2912)
 * improve thread-safety in StreamOutSession (CASSANDRA-2792)
 * allow deleting a row and updating indexed columns in it in the
   same mutation (CASSANDRA-2773)
 * Expose number of threads blocked on submitting memtable to flush
   in JMX (CASSANDRA-2817)
 * add ability to return "endpoints" to nodetool (CASSANDRA-2776)
 * Add support for multiple (comma-delimited) coordinator addresses
   to ColumnFamilyInputFormat (CASSANDRA-2807)
 * fix potential NPE while scheduling read repair for range slice
   (CASSANDRA-2823)
 * Fix race in SystemTable.getCurrentLocalNodeId (CASSANDRA-2824)
 * Correctly set default for replicate_on_write (CASSANDRA-2835)
 * improve nodetool compactionstats formatting (CASSANDRA-2844)
 * fix index-building status display (CASSANDRA-2853)
 * fix CLI perpetuating obsolete KsDef.replication_factor (CASSANDRA-2846)
 * improve cli treatment of multiline comments (CASSANDRA-2852)
 * handle row tombstones correctly in EchoedRow (CASSANDRA-2786)
 * add MessagingService.get[Recently]DroppedMessages and
   StorageService.getExceptionCount (CASSANDRA-2804)
 * fix possibility of spurious UnavailableException for LOCAL_QUORUM
   reads with dynamic snitch + read repair disabled (CASSANDRA-2870)
 * add ant-optional as dependence for the debian package (CASSANDRA-2164)
 * add option to specify limit for get_slice in the CLI (CASSANDRA-2646)
 * decrease HH page size (CASSANDRA-2832)
 * reset cli keyspace after dropping the current one (CASSANDRA-2763)
 * add KeyRange option to Hadoop inputformat (CASSANDRA-1125)
 * fix protocol versioning (CASSANDRA-2818, 2860)
 * support spaces in path to log4j configuration (CASSANDRA-2383)
 * avoid including inferred types in CF update (CASSANDRA-2809)
 * fix JMX bulkload call (CASSANDRA-2908)
 * fix updating KS with durable_writes=false (CASSANDRA-2907)
 * add simplified facade to SSTableWriter for bulk loading use
   (CASSANDRA-2911)
 * fix re-using index CF sstable names after drop/recreate (CASSANDRA-2872)
 * prepend CF to default index names (CASSANDRA-2903)
 * fix hint replay (CASSANDRA-2928)
 * Properly synchronize repair's merkle tree computation (CASSANDRA-2816)


0.8.1
 * CQL:
   - support for insert, delete in BATCH (CASSANDRA-2537)
   - support for IN to SELECT, UPDATE (CASSANDRA-2553)
   - timestamp support for INSERT, UPDATE, and BATCH (CASSANDRA-2555)
   - TTL support (CASSANDRA-2476)
   - counter support (CASSANDRA-2473)
   - ALTER COLUMNFAMILY (CASSANDRA-1709)
   - DROP INDEX (CASSANDRA-2617)
   - add SCHEMA/TABLE as aliases for KS/CF (CASSANDRA-2743)
   - server handles wait-for-schema-agreement (CASSANDRA-2756)
   - key alias support (CASSANDRA-2480)
 * add support for comparator parameters and a generic ReverseType
   (CASSANDRA-2355)
 * add CompositeType and DynamicCompositeType (CASSANDRA-2231)
 * optimize batches containing multiple updates to the same row
   (CASSANDRA-2583)
 * adjust hinted handoff page size to avoid OOM with large columns
   (CASSANDRA-2652)
 * mark BRAF buffer invalid post-flush so we don't re-flush partial
   buffers again, especially on CL writes (CASSANDRA-2660)
 * add DROP INDEX support to CLI (CASSANDRA-2616)
 * don't perform HH to client-mode [storageproxy] nodes (CASSANDRA-2668)
 * Improve forceDeserialize/getCompactedRow encapsulation (CASSANDRA-2659)
 * Don't write CounterUpdateColumn to disk in tests (CASSANDRA-2650)
 * Add sstable bulk loading utility (CASSANDRA-1278)
 * avoid replaying hints to dropped columnfamilies (CASSANDRA-2685)
 * add placeholders for missing rows in range query pseudo-RR (CASSANDRA-2680)
 * remove no-op HHOM.renameHints (CASSANDRA-2693)
 * clone super columns to avoid modifying them during flush (CASSANDRA-2675)
 * allow writes to bypass the commitlog for certain keyspaces (CASSANDRA-2683)
 * avoid NPE when bypassing commitlog during memtable flush (CASSANDRA-2781)
 * Added support for making bootstrap retry if nodes flap (CASSANDRA-2644)
 * Added statusthrift to nodetool to report if thrift server is running (CASSANDRA-2722)
 * Fixed rows being cached if they do not exist (CASSANDRA-2723)
 * Support passing tableName and cfName to RowCacheProviders (CASSANDRA-2702)
 * close scrub file handles (CASSANDRA-2669)
 * throttle migration replay (CASSANDRA-2714)
 * optimize column serializer creation (CASSANDRA-2716)
 * Added support for making bootstrap retry if nodes flap (CASSANDRA-2644)
 * Added statusthrift to nodetool to report if thrift server is running
   (CASSANDRA-2722)
 * Fixed rows being cached if they do not exist (CASSANDRA-2723)
 * fix truncate/compaction race (CASSANDRA-2673)
 * workaround large resultsets causing large allocation retention
   by nio sockets (CASSANDRA-2654)
 * fix nodetool ring use with Ec2Snitch (CASSANDRA-2733)
 * fix removing columns and subcolumns that are supressed by a row or
   supercolumn tombstone during replica resolution (CASSANDRA-2590)
 * support sstable2json against snapshot sstables (CASSANDRA-2386)
 * remove active-pull schema requests (CASSANDRA-2715)
 * avoid marking entire list of sstables as actively being compacted
   in multithreaded compaction (CASSANDRA-2765)
 * seek back after deserializing a row to update cache with (CASSANDRA-2752)
 * avoid skipping rows in scrub for counter column family (CASSANDRA-2759)
 * fix ConcurrentModificationException in repair when dealing with 0.7 node
   (CASSANDRA-2767)
 * use threadsafe collections for StreamInSession (CASSANDRA-2766)
 * avoid infinite loop when creating merkle tree (CASSANDRA-2758)
 * avoids unmarking compacting sstable prematurely in cleanup (CASSANDRA-2769)
 * fix NPE when the commit log is bypassed (CASSANDRA-2718)
 * don't throw an exception in SS.isRPCServerRunning (CASSANDRA-2721)
 * make stress.jar executable (CASSANDRA-2744)
 * add daemon mode to java stress (CASSANDRA-2267)
 * expose the DC and rack of a node through JMX and nodetool ring (CASSANDRA-2531)
 * fix cache mbean getSize (CASSANDRA-2781)
 * Add Date, Float, Double, and Boolean types (CASSANDRA-2530)
 * Add startup flag to renew counter node id (CASSANDRA-2788)
 * add jamm agent to cassandra.bat (CASSANDRA-2787)
 * fix repair hanging if a neighbor has nothing to send (CASSANDRA-2797)
 * purge tombstone even if row is in only one sstable (CASSANDRA-2801)
 * Fix wrong purge of deleted cf during compaction (CASSANDRA-2786)
 * fix race that could result in Hadoop writer failing to throw an
   exception encountered after close() (CASSANDRA-2755)
 * fix scan wrongly throwing assertion error (CASSANDRA-2653)
 * Always use even distribution for merkle tree with RandomPartitionner
   (CASSANDRA-2841)
 * fix describeOwnership for OPP (CASSANDRA-2800)
 * ensure that string tokens do not contain commas (CASSANDRA-2762)


0.8.0-final
 * fix CQL grammar warning and cqlsh regression from CASSANDRA-2622
 * add ant generate-cql-html target (CASSANDRA-2526)
 * update CQL consistency levels (CASSANDRA-2566)
 * debian packaging fixes (CASSANDRA-2481, 2647)
 * fix UUIDType, IntegerType for direct buffers (CASSANDRA-2682, 2684)
 * switch to native Thrift for Hadoop map/reduce (CASSANDRA-2667)
 * fix StackOverflowError when building from eclipse (CASSANDRA-2687)
 * only provide replication_factor to strategy_options "help" for
   SimpleStrategy, OldNetworkTopologyStrategy (CASSANDRA-2678, 2713)
 * fix exception adding validators to non-string columns (CASSANDRA-2696)
 * avoid instantiating DatabaseDescriptor in JDBC (CASSANDRA-2694)
 * fix potential stack overflow during compaction (CASSANDRA-2626)
 * clone super columns to avoid modifying them during flush (CASSANDRA-2675)
 * reset underlying iterator in EchoedRow constructor (CASSANDRA-2653)


0.8.0-rc1
 * faster flushes and compaction from fixing excessively pessimistic
   rebuffering in BRAF (CASSANDRA-2581)
 * fix returning null column values in the python cql driver (CASSANDRA-2593)
 * fix merkle tree splitting exiting early (CASSANDRA-2605)
 * snapshot_before_compaction directory name fix (CASSANDRA-2598)
 * Disable compaction throttling during bootstrap (CASSANDRA-2612)
 * fix CQL treatment of > and < operators in range slices (CASSANDRA-2592)
 * fix potential double-application of counter updates on commitlog replay
   by moving replay position from header to sstable metadata (CASSANDRA-2419)
 * JDBC CQL driver exposes getColumn for access to timestamp
 * JDBC ResultSetMetadata properties added to AbstractType
 * r/m clustertool (CASSANDRA-2607)
 * add support for presenting row key as a column in CQL result sets
   (CASSANDRA-2622)
 * Don't allow {LOCAL|EACH}_QUORUM unless strategy is NTS (CASSANDRA-2627)
 * validate keyspace strategy_options during CQL create (CASSANDRA-2624)
 * fix empty Result with secondary index when limit=1 (CASSANDRA-2628)
 * Fix regression where bootstrapping a node with no schema fails
   (CASSANDRA-2625)
 * Allow removing LocationInfo sstables (CASSANDRA-2632)
 * avoid attempting to replay mutations from dropped keyspaces (CASSANDRA-2631)
 * avoid using cached position of a key when GT is requested (CASSANDRA-2633)
 * fix counting bloom filter true positives (CASSANDRA-2637)
 * initialize local ep state prior to gossip startup if needed (CASSANDRA-2638)
 * fix counter increment lost after restart (CASSANDRA-2642)
 * add quote-escaping via backslash to CLI (CASSANDRA-2623)
 * fix pig example script (CASSANDRA-2487)
 * fix dynamic snitch race in adding latencies (CASSANDRA-2618)
 * Start/stop cassandra after more important services such as mdadm in
   debian packaging (CASSANDRA-2481)


0.8.0-beta2
 * fix NPE compacting index CFs (CASSANDRA-2528)
 * Remove checking all column families on startup for compaction candidates
   (CASSANDRA-2444)
 * validate CQL create keyspace options (CASSANDRA-2525)
 * fix nodetool setcompactionthroughput (CASSANDRA-2550)
 * move	gossip heartbeat back to its own thread (CASSANDRA-2554)
 * validate cql TRUNCATE columnfamily before truncating (CASSANDRA-2570)
 * fix batch_mutate for mixed standard-counter mutations (CASSANDRA-2457)
 * disallow making schema changes to system keyspace (CASSANDRA-2563)
 * fix sending mutation messages multiple times (CASSANDRA-2557)
 * fix incorrect use of NBHM.size in ReadCallback that could cause
   reads to time out even when responses were received (CASSANDRA-2552)
 * trigger read repair correctly for LOCAL_QUORUM reads (CASSANDRA-2556)
 * Allow configuring the number of compaction thread (CASSANDRA-2558)
 * forceUserDefinedCompaction will attempt to compact what it is given
   even if the pessimistic estimate is that there is not enough disk space;
   automatic compactions will only compact 2 or more sstables (CASSANDRA-2575)
 * refuse to apply migrations with older timestamps than the current
   schema (CASSANDRA-2536)
 * remove unframed Thrift transport option
 * include indexes in snapshots (CASSANDRA-2596)
 * improve ignoring of obsolete mutations in index maintenance (CASSANDRA-2401)
 * recognize attempt to drop just the index while leaving the column
   definition alone (CASSANDRA-2619)


0.8.0-beta1
 * remove Avro RPC support (CASSANDRA-926)
 * support for columns that act as incr/decr counters
   (CASSANDRA-1072, 1937, 1944, 1936, 2101, 2093, 2288, 2105, 2384, 2236, 2342,
   2454)
 * CQL (CASSANDRA-1703, 1704, 1705, 1706, 1707, 1708, 1710, 1711, 1940,
   2124, 2302, 2277, 2493)
 * avoid double RowMutation serialization on write path (CASSANDRA-1800)
 * make NetworkTopologyStrategy the default (CASSANDRA-1960)
 * configurable internode encryption (CASSANDRA-1567, 2152)
 * human readable column names in sstable2json output (CASSANDRA-1933)
 * change default JMX port to 7199 (CASSANDRA-2027)
 * backwards compatible internal messaging (CASSANDRA-1015)
 * atomic switch of memtables and sstables (CASSANDRA-2284)
 * add pluggable SeedProvider (CASSANDRA-1669)
 * Fix clustertool to not throw exception when calling get_endpoints (CASSANDRA-2437)
 * upgrade to thrift 0.6 (CASSANDRA-2412)
 * repair works on a token range instead of full ring (CASSANDRA-2324)
 * purge tombstones from row cache (CASSANDRA-2305)
 * push replication_factor into strategy_options (CASSANDRA-1263)
 * give snapshots the same name on each node (CASSANDRA-1791)
 * remove "nodetool loadbalance" (CASSANDRA-2448)
 * multithreaded compaction (CASSANDRA-2191)
 * compaction throttling (CASSANDRA-2156)
 * add key type information and alias (CASSANDRA-2311, 2396)
 * cli no longer divides read_repair_chance by 100 (CASSANDRA-2458)
 * made CompactionInfo.getTaskType return an enum (CASSANDRA-2482)
 * add a server-wide cap on measured memtable memory usage and aggressively
   flush to keep under that threshold (CASSANDRA-2006)
 * add unified UUIDType (CASSANDRA-2233)
 * add off-heap row cache support (CASSANDRA-1969)


0.7.5
 * improvements/fixes to PIG driver (CASSANDRA-1618, CASSANDRA-2387,
   CASSANDRA-2465, CASSANDRA-2484)
 * validate index names (CASSANDRA-1761)
 * reduce contention on Table.flusherLock (CASSANDRA-1954)
 * try harder to detect failures during streaming, cleaning up temporary
   files more reliably (CASSANDRA-2088)
 * shut down server for OOM on a Thrift thread (CASSANDRA-2269)
 * fix tombstone handling in repair and sstable2json (CASSANDRA-2279)
 * preserve version when streaming data from old sstables (CASSANDRA-2283)
 * don't start repair if a neighboring node is marked as dead (CASSANDRA-2290)
 * purge tombstones from row cache (CASSANDRA-2305)
 * Avoid seeking when sstable2json exports the entire file (CASSANDRA-2318)
 * clear Built flag in system table when dropping an index (CASSANDRA-2320)
 * don't allow arbitrary argument for stress.java (CASSANDRA-2323)
 * validate values for index predicates in get_indexed_slice (CASSANDRA-2328)
 * queue secondary indexes for flush before the parent (CASSANDRA-2330)
 * allow job configuration to set the CL used in Hadoop jobs (CASSANDRA-2331)
 * add memtable_flush_queue_size defaulting to 4 (CASSANDRA-2333)
 * Allow overriding of initial_token, storage_port and rpc_port from system
   properties (CASSANDRA-2343)
 * fix comparator used for non-indexed secondary expressions in index scan
   (CASSANDRA-2347)
 * ensure size calculation and write phase of large-row compaction use
   the same threshold for TTL expiration (CASSANDRA-2349)
 * fix race when iterating CFs during add/drop (CASSANDRA-2350)
 * add ConsistencyLevel command to CLI (CASSANDRA-2354)
 * allow negative numbers in the cli (CASSANDRA-2358)
 * hard code serialVersionUID for tokens class (CASSANDRA-2361)
 * fix potential infinite loop in ByteBufferUtil.inputStream (CASSANDRA-2365)
 * fix encoding bugs in HintedHandoffManager, SystemTable when default
   charset is not UTF8 (CASSANDRA-2367)
 * avoids having removed node reappearing in Gossip (CASSANDRA-2371)
 * fix incorrect truncation of long to int when reading columns via block
   index (CASSANDRA-2376)
 * fix NPE during stream session (CASSANDRA-2377)
 * fix race condition that could leave orphaned data files when dropping CF or
   KS (CASSANDRA-2381)
 * fsync statistics component on write (CASSANDRA-2382)
 * fix duplicate results from CFS.scan (CASSANDRA-2406)
 * add IntegerType to CLI help (CASSANDRA-2414)
 * avoid caching token-only decoratedkeys (CASSANDRA-2416)
 * convert mmap assertion to if/throw so scrub can catch it (CASSANDRA-2417)
 * don't overwrite gc log (CASSANDR-2418)
 * invalidate row cache for streamed row to avoid inconsitencies
   (CASSANDRA-2420)
 * avoid copies in range/index scans (CASSANDRA-2425)
 * make sure we don't wipe data during cleanup if the node has not join
   the ring (CASSANDRA-2428)
 * Try harder to close files after compaction (CASSANDRA-2431)
 * re-set bootstrapped flag after move finishes (CASSANDRA-2435)
 * display validation_class in CLI 'describe keyspace' (CASSANDRA-2442)
 * make cleanup compactions cleanup the row cache (CASSANDRA-2451)
 * add column fields validation to scrub (CASSANDRA-2460)
 * use 64KB flush buffer instead of in_memory_compaction_limit (CASSANDRA-2463)
 * fix backslash substitutions in CLI (CASSANDRA-2492)
 * disable cache saving for system CFS (CASSANDRA-2502)
 * fixes for verifying destination availability under hinted conditions
   so UE can be thrown intead of timing out (CASSANDRA-2514)
 * fix update of validation class in column metadata (CASSANDRA-2512)
 * support LOCAL_QUORUM, EACH_QUORUM CLs outside of NTS (CASSANDRA-2516)
 * preserve version when streaming data from old sstables (CASSANDRA-2283)
 * fix backslash substitutions in CLI (CASSANDRA-2492)
 * count a row deletion as one operation towards memtable threshold
   (CASSANDRA-2519)
 * support LOCAL_QUORUM, EACH_QUORUM CLs outside of NTS (CASSANDRA-2516)


0.7.4
 * add nodetool join command (CASSANDRA-2160)
 * fix secondary indexes on pre-existing or streamed data (CASSANDRA-2244)
 * initialize endpoint in gossiper earlier (CASSANDRA-2228)
 * add ability to write to Cassandra from Pig (CASSANDRA-1828)
 * add rpc_[min|max]_threads (CASSANDRA-2176)
 * add CL.TWO, CL.THREE (CASSANDRA-2013)
 * avoid exporting an un-requested row in sstable2json, when exporting
   a key that does not exist (CASSANDRA-2168)
 * add incremental_backups option (CASSANDRA-1872)
 * add configurable row limit to Pig loadfunc (CASSANDRA-2276)
 * validate column values in batches as well as single-Column inserts
   (CASSANDRA-2259)
 * move sample schema from cassandra.yaml to schema-sample.txt,
   a cli scripts (CASSANDRA-2007)
 * avoid writing empty rows when scrubbing tombstoned rows (CASSANDRA-2296)
 * fix assertion error in range and index scans for CL < ALL
   (CASSANDRA-2282)
 * fix commitlog replay when flush position refers to data that didn't
   get synced before server died (CASSANDRA-2285)
 * fix fd leak in sstable2json with non-mmap'd i/o (CASSANDRA-2304)
 * reduce memory use during streaming of multiple sstables (CASSANDRA-2301)
 * purge tombstoned rows from cache after GCGraceSeconds (CASSANDRA-2305)
 * allow zero replicas in a NTS datacenter (CASSANDRA-1924)
 * make range queries respect snitch for local replicas (CASSANDRA-2286)
 * fix HH delivery when column index is larger than 2GB (CASSANDRA-2297)
 * make 2ary indexes use parent CF flush thresholds during initial build
   (CASSANDRA-2294)
 * update memtable_throughput to be a long (CASSANDRA-2158)


0.7.3
 * Keep endpoint state until aVeryLongTime (CASSANDRA-2115)
 * lower-latency read repair (CASSANDRA-2069)
 * add hinted_handoff_throttle_delay_in_ms option (CASSANDRA-2161)
 * fixes for cache save/load (CASSANDRA-2172, -2174)
 * Handle whole-row deletions in CFOutputFormat (CASSANDRA-2014)
 * Make memtable_flush_writers flush in parallel (CASSANDRA-2178)
 * Add compaction_preheat_key_cache option (CASSANDRA-2175)
 * refactor stress.py to have only one copy of the format string
   used for creating row keys (CASSANDRA-2108)
 * validate index names for \w+ (CASSANDRA-2196)
 * Fix Cassandra cli to respect timeout if schema does not settle
   (CASSANDRA-2187)
 * fix for compaction and cleanup writing old-format data into new-version
   sstable (CASSANDRA-2211, -2216)
 * add nodetool scrub (CASSANDRA-2217, -2240)
 * fix sstable2json large-row pagination (CASSANDRA-2188)
 * fix EOFing on requests for the last bytes in a file (CASSANDRA-2213)
 * fix BufferedRandomAccessFile bugs (CASSANDRA-2218, -2241)
 * check for memtable flush_after_mins exceeded every 10s (CASSANDRA-2183)
 * fix cache saving on Windows (CASSANDRA-2207)
 * add validateSchemaAgreement call + synchronization to schema
   modification operations (CASSANDRA-2222)
 * fix for reversed slice queries on large rows (CASSANDRA-2212)
 * fat clients were writing local data (CASSANDRA-2223)
 * set DEFAULT_MEMTABLE_LIFETIME_IN_MINS to 24h
 * improve detection and cleanup of partially-written sstables
   (CASSANDRA-2206)
 * fix supercolumn de/serialization when subcolumn comparator is different
   from supercolumn's (CASSANDRA-2104)
 * fix starting up on Windows when CASSANDRA_HOME contains whitespace
   (CASSANDRA-2237)
 * add [get|set][row|key]cacheSavePeriod to JMX (CASSANDRA-2100)
 * fix Hadoop ColumnFamilyOutputFormat dropping of mutations
   when batch fills up (CASSANDRA-2255)
 * move file deletions off of scheduledtasks executor (CASSANDRA-2253)


0.7.2
 * copy DecoratedKey.key when inserting into caches to avoid retaining
   a reference to the underlying buffer (CASSANDRA-2102)
 * format subcolumn names with subcomparator (CASSANDRA-2136)
 * fix column bloom filter deserialization (CASSANDRA-2165)


0.7.1
 * refactor MessageDigest creation code. (CASSANDRA-2107)
 * buffer network stack to avoid inefficient small TCP messages while avoiding
   the nagle/delayed ack problem (CASSANDRA-1896)
 * check log4j configuration for changes every 10s (CASSANDRA-1525, 1907)
 * more-efficient cross-DC replication (CASSANDRA-1530, -2051, -2138)
 * avoid polluting page cache with commitlog or sstable writes
   and seq scan operations (CASSANDRA-1470)
 * add RMI authentication options to nodetool (CASSANDRA-1921)
 * make snitches configurable at runtime (CASSANDRA-1374)
 * retry hadoop split requests on connection failure (CASSANDRA-1927)
 * implement describeOwnership for BOP, COPP (CASSANDRA-1928)
 * make read repair behave as expected for ConsistencyLevel > ONE
   (CASSANDRA-982, 2038)
 * distributed test harness (CASSANDRA-1859, 1964)
 * reduce flush lock contention (CASSANDRA-1930)
 * optimize supercolumn deserialization (CASSANDRA-1891)
 * fix CFMetaData.apply to only compare objects of the same class
   (CASSANDRA-1962)
 * allow specifying specific SSTables to compact from JMX (CASSANDRA-1963)
 * fix race condition in MessagingService.targets (CASSANDRA-1959, 2094, 2081)
 * refuse to open sstables from a future version (CASSANDRA-1935)
 * zero-copy reads (CASSANDRA-1714)
 * fix copy bounds for word Text in wordcount demo (CASSANDRA-1993)
 * fixes for contrib/javautils (CASSANDRA-1979)
 * check more frequently for memtable expiration (CASSANDRA-2000)
 * fix writing SSTable column count statistics (CASSANDRA-1976)
 * fix streaming of multiple CFs during bootstrap (CASSANDRA-1992)
 * explicitly set JVM GC new generation size with -Xmn (CASSANDRA-1968)
 * add short options for CLI flags (CASSANDRA-1565)
 * make keyspace argument to "describe keyspace" in CLI optional
   when authenticated to keyspace already (CASSANDRA-2029)
 * added option to specify -Dcassandra.join_ring=false on startup
   to allow "warm spare" nodes or performing JMX maintenance before
   joining the ring (CASSANDRA-526)
 * log migrations at INFO (CASSANDRA-2028)
 * add CLI verbose option in file mode (CASSANDRA-2030)
 * add single-line "--" comments to CLI (CASSANDRA-2032)
 * message serialization tests (CASSANDRA-1923)
 * switch from ivy to maven-ant-tasks (CASSANDRA-2017)
 * CLI attempts to block for new schema to propagate (CASSANDRA-2044)
 * fix potential overflow in nodetool cfstats (CASSANDRA-2057)
 * add JVM shutdownhook to sync commitlog (CASSANDRA-1919)
 * allow nodes to be up without being part of  normal traffic (CASSANDRA-1951)
 * fix CLI "show keyspaces" with null options on NTS (CASSANDRA-2049)
 * fix possible ByteBuffer race conditions (CASSANDRA-2066)
 * reduce garbage generated by MessagingService to prevent load spikes
   (CASSANDRA-2058)
 * fix math in RandomPartitioner.describeOwnership (CASSANDRA-2071)
 * fix deletion of sstable non-data components (CASSANDRA-2059)
 * avoid blocking gossip while deleting handoff hints (CASSANDRA-2073)
 * ignore messages from newer versions, keep track of nodes in gossip
   regardless of version (CASSANDRA-1970)
 * cache writing moved to CompactionManager to reduce i/o contention and
   updated to use non-cache-polluting writes (CASSANDRA-2053)
 * page through large rows when exporting to JSON (CASSANDRA-2041)
 * add flush_largest_memtables_at and reduce_cache_sizes_at options
   (CASSANDRA-2142)
 * add cli 'describe cluster' command (CASSANDRA-2127)
 * add cli support for setting username/password at 'connect' command
   (CASSANDRA-2111)
 * add -D option to Stress.java to allow reading hosts from a file
   (CASSANDRA-2149)
 * bound hints CF throughput between 32M and 256M (CASSANDRA-2148)
 * continue starting when invalid saved cache entries are encountered
   (CASSANDRA-2076)
 * add max_hint_window_in_ms option (CASSANDRA-1459)


0.7.0-final
 * fix offsets to ByteBuffer.get (CASSANDRA-1939)


0.7.0-rc4
 * fix cli crash after backgrounding (CASSANDRA-1875)
 * count timeouts in storageproxy latencies, and include latency
   histograms in StorageProxyMBean (CASSANDRA-1893)
 * fix CLI get recognition of supercolumns (CASSANDRA-1899)
 * enable keepalive on intra-cluster sockets (CASSANDRA-1766)
 * count timeouts towards dynamicsnitch latencies (CASSANDRA-1905)
 * Expose index-building status in JMX + cli schema description
   (CASSANDRA-1871)
 * allow [LOCAL|EACH]_QUORUM to be used with non-NetworkTopology
   replication Strategies
 * increased amount of index locks for faster commitlog replay
 * collect secondary index tombstones immediately (CASSANDRA-1914)
 * revert commitlog changes from #1780 (CASSANDRA-1917)
 * change RandomPartitioner min token to -1 to avoid collision w/
   tokens on actual nodes (CASSANDRA-1901)
 * examine the right nibble when validating TimeUUID (CASSANDRA-1910)
 * include secondary indexes in cleanup (CASSANDRA-1916)
 * CFS.scrubDataDirectories should also cleanup invalid secondary indexes
   (CASSANDRA-1904)
 * ability to disable/enable gossip on nodes to force them down
   (CASSANDRA-1108)


0.7.0-rc3
 * expose getNaturalEndpoints in StorageServiceMBean taking byte[]
   key; RMI cannot serialize ByteBuffer (CASSANDRA-1833)
 * infer org.apache.cassandra.locator for replication strategy classes
   when not otherwise specified
 * validation that generates less garbage (CASSANDRA-1814)
 * add TTL support to CLI (CASSANDRA-1838)
 * cli defaults to bytestype for subcomparator when creating
   column families (CASSANDRA-1835)
 * unregister index MBeans when index is dropped (CASSANDRA-1843)
 * make ByteBufferUtil.clone thread-safe (CASSANDRA-1847)
 * change exception for read requests during bootstrap from
   InvalidRequest to Unavailable (CASSANDRA-1862)
 * respect row-level tombstones post-flush in range scans
   (CASSANDRA-1837)
 * ReadResponseResolver check digests against each other (CASSANDRA-1830)
 * return InvalidRequest when remove of subcolumn without supercolumn
   is requested (CASSANDRA-1866)
 * flush before repair (CASSANDRA-1748)
 * SSTableExport validates key order (CASSANDRA-1884)
 * large row support for SSTableExport (CASSANDRA-1867)
 * Re-cache hot keys post-compaction without hitting disk (CASSANDRA-1878)
 * manage read repair in coordinator instead of data source, to
   provide latency information to dynamic snitch (CASSANDRA-1873)


0.7.0-rc2
 * fix live-column-count of slice ranges including tombstoned supercolumn
   with live subcolumn (CASSANDRA-1591)
 * rename o.a.c.internal.AntientropyStage -> AntiEntropyStage,
   o.a.c.request.Request_responseStage -> RequestResponseStage,
   o.a.c.internal.Internal_responseStage -> InternalResponseStage
 * add AbstractType.fromString (CASSANDRA-1767)
 * require index_type to be present when specifying index_name
   on ColumnDef (CASSANDRA-1759)
 * fix add/remove index bugs in CFMetadata (CASSANDRA-1768)
 * rebuild Strategy during system_update_keyspace (CASSANDRA-1762)
 * cli updates prompt to ... in continuation lines (CASSANDRA-1770)
 * support multiple Mutations per key in hadoop ColumnFamilyOutputFormat
   (CASSANDRA-1774)
 * improvements to Debian init script (CASSANDRA-1772)
 * use local classloader to check for version.properties (CASSANDRA-1778)
 * Validate that column names in column_metadata are valid for the
   defined comparator, and decode properly in cli (CASSANDRA-1773)
 * use cross-platform newlines in cli (CASSANDRA-1786)
 * add ExpiringColumn support to sstable import/export (CASSANDRA-1754)
 * add flush for each append to periodic commitlog mode; added
   periodic_without_flush option to disable this (CASSANDRA-1780)
 * close file handle used for post-flush truncate (CASSANDRA-1790)
 * various code cleanup (CASSANDRA-1793, -1794, -1795)
 * fix range queries against wrapped range (CASSANDRA-1781)
 * fix consistencylevel calculations for NetworkTopologyStrategy
   (CASSANDRA-1804)
 * cli support index type enum names (CASSANDRA-1810)
 * improved validation of column_metadata (CASSANDRA-1813)
 * reads at ConsistencyLevel > 1 throw UnavailableException
   immediately if insufficient live nodes exist (CASSANDRA-1803)
 * copy bytebuffers for local writes to avoid retaining the entire
   Thrift frame (CASSANDRA-1801)
 * fix NPE adding index to column w/o prior metadata (CASSANDRA-1764)
 * reduce fat client timeout (CASSANDRA-1730)
 * fix botched merge of CASSANDRA-1316


0.7.0-rc1
 * fix compaction and flush races with schema updates (CASSANDRA-1715)
 * add clustertool, config-converter, sstablekeys, and schematool
   Windows .bat files (CASSANDRA-1723)
 * reject range queries received during bootstrap (CASSANDRA-1739)
 * fix wrapping-range queries on non-minimum token (CASSANDRA-1700)
 * add nodetool cfhistogram (CASSANDRA-1698)
 * limit repaired ranges to what the nodes have in common (CASSANDRA-1674)
 * index scan treats missing columns as not matching secondary
   expressions (CASSANDRA-1745)
 * Fix misuse of DataOutputBuffer.getData in AntiEntropyService
   (CASSANDRA-1729)
 * detect and warn when obsolete version of JNA is present (CASSANDRA-1760)
 * reduce fat client timeout (CASSANDRA-1730)
 * cleanup smallest CFs first to increase free temp space for larger ones
   (CASSANDRA-1811)
 * Update windows .bat files to work outside of main Cassandra
   directory (CASSANDRA-1713)
 * fix read repair regression from 0.6.7 (CASSANDRA-1727)
 * more-efficient read repair (CASSANDRA-1719)
 * fix hinted handoff replay (CASSANDRA-1656)
 * log type of dropped messages (CASSANDRA-1677)
 * upgrade to SLF4J 1.6.1
 * fix ByteBuffer bug in ExpiringColumn.updateDigest (CASSANDRA-1679)
 * fix IntegerType.getString (CASSANDRA-1681)
 * make -Djava.net.preferIPv4Stack=true the default (CASSANDRA-628)
 * add INTERNAL_RESPONSE verb to differentiate from responses related
   to client requests (CASSANDRA-1685)
 * log tpstats when dropping messages (CASSANDRA-1660)
 * include unreachable nodes in describeSchemaVersions (CASSANDRA-1678)
 * Avoid dropping messages off the client request path (CASSANDRA-1676)
 * fix jna errno reporting (CASSANDRA-1694)
 * add friendlier error for UnknownHostException on startup (CASSANDRA-1697)
 * include jna dependency in RPM package (CASSANDRA-1690)
 * add --skip-keys option to stress.py (CASSANDRA-1696)
 * improve cli handling of non-string keys and column names
   (CASSANDRA-1701, -1693)
 * r/m extra subcomparator line in cli keyspaces output (CASSANDRA-1712)
 * add read repair chance to cli "show keyspaces"
 * upgrade to ConcurrentLinkedHashMap 1.1 (CASSANDRA-975)
 * fix index scan routing (CASSANDRA-1722)
 * fix tombstoning of supercolumns in range queries (CASSANDRA-1734)
 * clear endpoint cache after updating keyspace metadata (CASSANDRA-1741)
 * fix wrapping-range queries on non-minimum token (CASSANDRA-1700)
 * truncate includes secondary indexes (CASSANDRA-1747)
 * retain reference to PendingFile sstables (CASSANDRA-1749)
 * fix sstableimport regression (CASSANDRA-1753)
 * fix for bootstrap when no non-system tables are defined (CASSANDRA-1732)
 * handle replica unavailability in index scan (CASSANDRA-1755)
 * fix service initialization order deadlock (CASSANDRA-1756)
 * multi-line cli commands (CASSANDRA-1742)
 * fix race between snapshot and compaction (CASSANDRA-1736)
 * add listEndpointsPendingHints, deleteHintsForEndpoint JMX methods
   (CASSANDRA-1551)


0.7.0-beta3
 * add strategy options to describe_keyspace output (CASSANDRA-1560)
 * log warning when using randomly generated token (CASSANDRA-1552)
 * re-organize JMX into .db, .net, .internal, .request (CASSANDRA-1217)
 * allow nodes to change IPs between restarts (CASSANDRA-1518)
 * remember ring state between restarts by default (CASSANDRA-1518)
 * flush index built flag so we can read it before log replay (CASSANDRA-1541)
 * lock row cache updates to prevent race condition (CASSANDRA-1293)
 * remove assertion causing rare (and harmless) error messages in
   commitlog (CASSANDRA-1330)
 * fix moving nodes with no keyspaces defined (CASSANDRA-1574)
 * fix unbootstrap when no data is present in a transfer range (CASSANDRA-1573)
 * take advantage of AVRO-495 to simplify our avro IDL (CASSANDRA-1436)
 * extend authorization hierarchy to column family (CASSANDRA-1554)
 * deletion support in secondary indexes (CASSANDRA-1571)
 * meaningful error message for invalid replication strategy class
   (CASSANDRA-1566)
 * allow keyspace creation with RF > N (CASSANDRA-1428)
 * improve cli error handling (CASSANDRA-1580)
 * add cache save/load ability (CASSANDRA-1417, 1606, 1647)
 * add StorageService.getDrainProgress (CASSANDRA-1588)
 * Disallow bootstrap to an in-use token (CASSANDRA-1561)
 * Allow dynamic secondary index creation and destruction (CASSANDRA-1532)
 * log auto-guessed memtable thresholds (CASSANDRA-1595)
 * add ColumnDef support to cli (CASSANDRA-1583)
 * reduce index sample time by 75% (CASSANDRA-1572)
 * add cli support for column, strategy metadata (CASSANDRA-1578, 1612)
 * add cli support for schema modification (CASSANDRA-1584)
 * delete temp files on failed compactions (CASSANDRA-1596)
 * avoid blocking for dead nodes during removetoken (CASSANDRA-1605)
 * remove ConsistencyLevel.ZERO (CASSANDRA-1607)
 * expose in-progress compaction type in jmx (CASSANDRA-1586)
 * removed IClock & related classes from internals (CASSANDRA-1502)
 * fix removing tokens from SystemTable on decommission and removetoken
   (CASSANDRA-1609)
 * include CF metadata in cli 'show keyspaces' (CASSANDRA-1613)
 * switch from Properties to HashMap in PropertyFileSnitch to
   avoid synchronization bottleneck (CASSANDRA-1481)
 * PropertyFileSnitch configuration file renamed to
   cassandra-topology.properties
 * add cli support for get_range_slices (CASSANDRA-1088, CASSANDRA-1619)
 * Make memtable flush thresholds per-CF instead of global
   (CASSANDRA-1007, 1637)
 * add cli support for binary data without CfDef hints (CASSANDRA-1603)
 * fix building SSTable statistics post-stream (CASSANDRA-1620)
 * fix potential infinite loop in 2ary index queries (CASSANDRA-1623)
 * allow creating NTS keyspaces with no replicas configured (CASSANDRA-1626)
 * add jmx histogram of sstables accessed per read (CASSANDRA-1624)
 * remove system_rename_column_family and system_rename_keyspace from the
   client API until races can be fixed (CASSANDRA-1630, CASSANDRA-1585)
 * add cli sanity tests (CASSANDRA-1582)
 * update GC settings in cassandra.bat (CASSANDRA-1636)
 * cli support for index queries (CASSANDRA-1635)
 * cli support for updating schema memtable settings (CASSANDRA-1634)
 * cli --file option (CASSANDRA-1616)
 * reduce automatically chosen memtable sizes by 50% (CASSANDRA-1641)
 * move endpoint cache from snitch to strategy (CASSANDRA-1643)
 * fix commitlog recovery deleting the newly-created segment as well as
   the old ones (CASSANDRA-1644)
 * upgrade to Thrift 0.5 (CASSANDRA-1367)
 * renamed CL.DCQUORUM to LOCAL_QUORUM and DCQUORUMSYNC to EACH_QUORUM
 * cli truncate support (CASSANDRA-1653)
 * update GC settings in cassandra.bat (CASSANDRA-1636)
 * avoid logging when a node's ip/token is gossipped back to it (CASSANDRA-1666)


0.7-beta2
 * always use UTF-8 for hint keys (CASSANDRA-1439)
 * remove cassandra.yaml dependency from Hadoop and Pig (CASSADRA-1322)
 * expose CfDef metadata in describe_keyspaces (CASSANDRA-1363)
 * restore use of mmap_index_only option (CASSANDRA-1241)
 * dropping a keyspace with no column families generated an error
   (CASSANDRA-1378)
 * rename RackAwareStrategy to OldNetworkTopologyStrategy, RackUnawareStrategy
   to SimpleStrategy, DatacenterShardStrategy to NetworkTopologyStrategy,
   AbstractRackAwareSnitch to AbstractNetworkTopologySnitch (CASSANDRA-1392)
 * merge StorageProxy.mutate, mutateBlocking (CASSANDRA-1396)
 * faster UUIDType, LongType comparisons (CASSANDRA-1386, 1393)
 * fix setting read_repair_chance from CLI addColumnFamily (CASSANDRA-1399)
 * fix updates to indexed columns (CASSANDRA-1373)
 * fix race condition leaving to FileNotFoundException (CASSANDRA-1382)
 * fix sharded lock hash on index write path (CASSANDRA-1402)
 * add support for GT/E, LT/E in subordinate index clauses (CASSANDRA-1401)
 * cfId counter got out of sync when CFs were added (CASSANDRA-1403)
 * less chatty schema updates (CASSANDRA-1389)
 * rename column family mbeans. 'type' will now include either
   'IndexColumnFamilies' or 'ColumnFamilies' depending on the CFS type.
   (CASSANDRA-1385)
 * disallow invalid keyspace and column family names. This includes name that
   matches a '^\w+' regex. (CASSANDRA-1377)
 * use JNA, if present, to take snapshots (CASSANDRA-1371)
 * truncate hints if starting 0.7 for the first time (CASSANDRA-1414)
 * fix FD leak in single-row slicepredicate queries (CASSANDRA-1416)
 * allow index expressions against columns that are not part of the
   SlicePredicate (CASSANDRA-1410)
 * config-converter properly handles snitches and framed support
   (CASSANDRA-1420)
 * remove keyspace argument from multiget_count (CASSANDRA-1422)
 * allow specifying cassandra.yaml location as (local or remote) URL
   (CASSANDRA-1126)
 * fix using DynamicEndpointSnitch with NetworkTopologyStrategy
   (CASSANDRA-1429)
 * Add CfDef.default_validation_class (CASSANDRA-891)
 * fix EstimatedHistogram.max (CASSANDRA-1413)
 * quorum read optimization (CASSANDRA-1622)
 * handle zero-length (or missing) rows during HH paging (CASSANDRA-1432)
 * include secondary indexes during schema migrations (CASSANDRA-1406)
 * fix commitlog header race during schema change (CASSANDRA-1435)
 * fix ColumnFamilyStoreMBeanIterator to use new type name (CASSANDRA-1433)
 * correct filename generated by xml->yaml converter (CASSANDRA-1419)
 * add CMSInitiatingOccupancyFraction=75 and UseCMSInitiatingOccupancyOnly
   to default JVM options
 * decrease jvm heap for cassandra-cli (CASSANDRA-1446)
 * ability to modify keyspaces and column family definitions on a live cluster
   (CASSANDRA-1285)
 * support for Hadoop Streaming [non-jvm map/reduce via stdin/out]
   (CASSANDRA-1368)
 * Move persistent sstable stats from the system table to an sstable component
   (CASSANDRA-1430)
 * remove failed bootstrap attempt from pending ranges when gossip times
   it out after 1h (CASSANDRA-1463)
 * eager-create tcp connections to other cluster members (CASSANDRA-1465)
 * enumerate stages and derive stage from message type instead of
   transmitting separately (CASSANDRA-1465)
 * apply reversed flag during collation from different data sources
   (CASSANDRA-1450)
 * make failure to remove commitlog segment non-fatal (CASSANDRA-1348)
 * correct ordering of drain operations so CL.recover is no longer
   necessary (CASSANDRA-1408)
 * removed keyspace from describe_splits method (CASSANDRA-1425)
 * rename check_schema_agreement to describe_schema_versions
   (CASSANDRA-1478)
 * fix QUORUM calculation for RF > 3 (CASSANDRA-1487)
 * remove tombstones during non-major compactions when bloom filter
   verifies that row does not exist in other sstables (CASSANDRA-1074)
 * nodes that coordinated a loadbalance in the past could not be seen by
   newly added nodes (CASSANDRA-1467)
 * exposed endpoint states (gossip details) via jmx (CASSANDRA-1467)
 * ensure that compacted sstables are not included when new readers are
   instantiated (CASSANDRA-1477)
 * by default, calculate heap size and memtable thresholds at runtime (CASSANDRA-1469)
 * fix races dealing with adding/dropping keyspaces and column families in
   rapid succession (CASSANDRA-1477)
 * clean up of Streaming system (CASSANDRA-1503, 1504, 1506)
 * add options to configure Thrift socket keepalive and buffer sizes (CASSANDRA-1426)
 * make contrib CassandraServiceDataCleaner recursive (CASSANDRA-1509)
 * min, max compaction threshold are configurable and persistent
   per-ColumnFamily (CASSANDRA-1468)
 * fix replaying the last mutation in a commitlog unnecessarily
   (CASSANDRA-1512)
 * invoke getDefaultUncaughtExceptionHandler from DTPE with the original
   exception rather than the ExecutionException wrapper (CASSANDRA-1226)
 * remove Clock from the Thrift (and Avro) API (CASSANDRA-1501)
 * Close intra-node sockets when connection is broken (CASSANDRA-1528)
 * RPM packaging spec file (CASSANDRA-786)
 * weighted request scheduler (CASSANDRA-1485)
 * treat expired columns as deleted (CASSANDRA-1539)
 * make IndexInterval configurable (CASSANDRA-1488)
 * add describe_snitch to Thrift API (CASSANDRA-1490)
 * MD5 authenticator compares plain text submitted password with MD5'd
   saved property, instead of vice versa (CASSANDRA-1447)
 * JMX MessagingService pending and completed counts (CASSANDRA-1533)
 * fix race condition processing repair responses (CASSANDRA-1511)
 * make repair blocking (CASSANDRA-1511)
 * create EndpointSnitchInfo and MBean to expose rack and DC (CASSANDRA-1491)
 * added option to contrib/word_count to output results back to Cassandra
   (CASSANDRA-1342)
 * rewrite Hadoop ColumnFamilyRecordWriter to pool connections, retry to
   multiple Cassandra nodes, and smooth impact on the Cassandra cluster
   by using smaller batch sizes (CASSANDRA-1434)
 * fix setting gc_grace_seconds via CLI (CASSANDRA-1549)
 * support TTL'd index values (CASSANDRA-1536)
 * make removetoken work like decommission (CASSANDRA-1216)
 * make cli comparator-aware and improve quote rules (CASSANDRA-1523,-1524)
 * make nodetool compact and cleanup blocking (CASSANDRA-1449)
 * add memtable, cache information to GCInspector logs (CASSANDRA-1558)
 * enable/disable HintedHandoff via JMX (CASSANDRA-1550)
 * Ignore stray files in the commit log directory (CASSANDRA-1547)
 * Disallow bootstrap to an in-use token (CASSANDRA-1561)


0.7-beta1
 * sstable versioning (CASSANDRA-389)
 * switched to slf4j logging (CASSANDRA-625)
 * add (optional) expiration time for column (CASSANDRA-699)
 * access levels for authentication/authorization (CASSANDRA-900)
 * add ReadRepairChance to CF definition (CASSANDRA-930)
 * fix heisenbug in system tests, especially common on OS X (CASSANDRA-944)
 * convert to byte[] keys internally and all public APIs (CASSANDRA-767)
 * ability to alter schema definitions on a live cluster (CASSANDRA-44)
 * renamed configuration file to cassandra.xml, and log4j.properties to
   log4j-server.properties, which must now be loaded from
   the classpath (which is how our scripts in bin/ have always done it)
   (CASSANDRA-971)
 * change get_count to require a SlicePredicate. create multi_get_count
   (CASSANDRA-744)
 * re-organized endpointsnitch implementations and added SimpleSnitch
   (CASSANDRA-994)
 * Added preload_row_cache option (CASSANDRA-946)
 * add CRC to commitlog header (CASSANDRA-999)
 * removed deprecated batch_insert and get_range_slice methods (CASSANDRA-1065)
 * add truncate thrift method (CASSANDRA-531)
 * http mini-interface using mx4j (CASSANDRA-1068)
 * optimize away copy of sliced row on memtable read path (CASSANDRA-1046)
 * replace constant-size 2GB mmaped segments and special casing for index
   entries spanning segment boundaries, with SegmentedFile that computes
   segments that always contain entire entries/rows (CASSANDRA-1117)
 * avoid reading large rows into memory during compaction (CASSANDRA-16)
 * added hadoop OutputFormat (CASSANDRA-1101)
 * efficient Streaming (no more anticompaction) (CASSANDRA-579)
 * split commitlog header into separate file and add size checksum to
   mutations (CASSANDRA-1179)
 * avoid allocating a new byte[] for each mutation on replay (CASSANDRA-1219)
 * revise HH schema to be per-endpoint (CASSANDRA-1142)
 * add joining/leaving status to nodetool ring (CASSANDRA-1115)
 * allow multiple repair sessions per node (CASSANDRA-1190)
 * optimize away MessagingService for local range queries (CASSANDRA-1261)
 * make framed transport the default so malformed requests can't OOM the
   server (CASSANDRA-475)
 * significantly faster reads from row cache (CASSANDRA-1267)
 * take advantage of row cache during range queries (CASSANDRA-1302)
 * make GCGraceSeconds a per-ColumnFamily value (CASSANDRA-1276)
 * keep persistent row size and column count statistics (CASSANDRA-1155)
 * add IntegerType (CASSANDRA-1282)
 * page within a single row during hinted handoff (CASSANDRA-1327)
 * push DatacenterShardStrategy configuration into keyspace definition,
   eliminating datacenter.properties. (CASSANDRA-1066)
 * optimize forward slices starting with '' and single-index-block name
   queries by skipping the column index (CASSANDRA-1338)
 * streaming refactor (CASSANDRA-1189)
 * faster comparison for UUID types (CASSANDRA-1043)
 * secondary index support (CASSANDRA-749 and subtasks)
 * make compaction buckets deterministic (CASSANDRA-1265)


0.6.6
 * Allow using DynamicEndpointSnitch with RackAwareStrategy (CASSANDRA-1429)
 * remove the remaining vestiges of the unfinished DatacenterShardStrategy
   (replaced by NetworkTopologyStrategy in 0.7)


0.6.5
 * fix key ordering in range query results with RandomPartitioner
   and ConsistencyLevel > ONE (CASSANDRA-1145)
 * fix for range query starting with the wrong token range (CASSANDRA-1042)
 * page within a single row during hinted handoff (CASSANDRA-1327)
 * fix compilation on non-sun JDKs (CASSANDRA-1061)
 * remove String.trim() call on row keys in batch mutations (CASSANDRA-1235)
 * Log summary of dropped messages instead of spamming log (CASSANDRA-1284)
 * add dynamic endpoint snitch (CASSANDRA-981)
 * fix streaming for keyspaces with hyphens in their name (CASSANDRA-1377)
 * fix errors in hard-coded bloom filter optKPerBucket by computing it
   algorithmically (CASSANDRA-1220
 * remove message deserialization stage, and uncap read/write stages
   so slow reads/writes don't block gossip processing (CASSANDRA-1358)
 * add jmx port configuration to Debian package (CASSANDRA-1202)
 * use mlockall via JNA, if present, to prevent Linux from swapping
   out parts of the JVM (CASSANDRA-1214)


0.6.4
 * avoid queuing multiple hint deliveries for the same endpoint
   (CASSANDRA-1229)
 * better performance for and stricter checking of UTF8 column names
   (CASSANDRA-1232)
 * extend option to lower compaction priority to hinted handoff
   as well (CASSANDRA-1260)
 * log errors in gossip instead of re-throwing (CASSANDRA-1289)
 * avoid aborting commitlog replay prematurely if a flushed-but-
   not-removed commitlog segment is encountered (CASSANDRA-1297)
 * fix duplicate rows being read during mapreduce (CASSANDRA-1142)
 * failure detection wasn't closing command sockets (CASSANDRA-1221)
 * cassandra-cli.bat works on windows (CASSANDRA-1236)
 * pre-emptively drop requests that cannot be processed within RPCTimeout
   (CASSANDRA-685)
 * add ack to Binary write verb and update CassandraBulkLoader
   to wait for acks for each row (CASSANDRA-1093)
 * added describe_partitioner Thrift method (CASSANDRA-1047)
 * Hadoop jobs no longer require the Cassandra storage-conf.xml
   (CASSANDRA-1280, CASSANDRA-1047)
 * log thread pool stats when GC is excessive (CASSANDRA-1275)
 * remove gossip message size limit (CASSANDRA-1138)
 * parallelize local and remote reads during multiget, and respect snitch
   when determining whether to do local read for CL.ONE (CASSANDRA-1317)
 * fix read repair to use requested consistency level on digest mismatch,
   rather than assuming QUORUM (CASSANDRA-1316)
 * process digest mismatch re-reads in parallel (CASSANDRA-1323)
 * switch hints CF comparator to BytesType (CASSANDRA-1274)


0.6.3
 * retry to make streaming connections up to 8 times. (CASSANDRA-1019)
 * reject describe_ring() calls on invalid keyspaces (CASSANDRA-1111)
 * fix cache size calculation for size of 100% (CASSANDRA-1129)
 * fix cache capacity only being recalculated once (CASSANDRA-1129)
 * remove hourly scan of all hints on the off chance that the gossiper
   missed a status change; instead, expose deliverHintsToEndpoint to JMX
   so it can be done manually, if necessary (CASSANDRA-1141)
 * don't reject reads at CL.ALL (CASSANDRA-1152)
 * reject deletions to supercolumns in CFs containing only standard
   columns (CASSANDRA-1139)
 * avoid preserving login information after client disconnects
   (CASSANDRA-1057)
 * prefer sun jdk to openjdk in debian init script (CASSANDRA-1174)
 * detect partioner config changes between restarts and fail fast
   (CASSANDRA-1146)
 * use generation time to resolve node token reassignment disagreements
   (CASSANDRA-1118)
 * restructure the startup ordering of Gossiper and MessageService to avoid
   timing anomalies (CASSANDRA-1160)
 * detect incomplete commit log hearders (CASSANDRA-1119)
 * force anti-entropy service to stream files on the stream stage to avoid
   sending streams out of order (CASSANDRA-1169)
 * remove inactive stream managers after AES streams files (CASSANDRA-1169)
 * allow removing entire row through batch_mutate Deletion (CASSANDRA-1027)
 * add JMX metrics for row-level bloom filter false positives (CASSANDRA-1212)
 * added a redhat init script to contrib (CASSANDRA-1201)
 * use midpoint when bootstrapping a new machine into range with not
   much data yet instead of random token (CASSANDRA-1112)
 * kill server on OOM in executor stage as well as Thrift (CASSANDRA-1226)
 * remove opportunistic repairs, when two machines with overlapping replica
   responsibilities happen to finish major compactions of the same CF near
   the same time.  repairs are now fully manual (CASSANDRA-1190)
 * add ability to lower compaction priority (default is no change from 0.6.2)
   (CASSANDRA-1181)


0.6.2
 * fix contrib/word_count build. (CASSANDRA-992)
 * split CommitLogExecutorService into BatchCommitLogExecutorService and
   PeriodicCommitLogExecutorService (CASSANDRA-1014)
 * add latency histograms to CFSMBean (CASSANDRA-1024)
 * make resolving timestamp ties deterministic by using value bytes
   as a tiebreaker (CASSANDRA-1039)
 * Add option to turn off Hinted Handoff (CASSANDRA-894)
 * fix windows startup (CASSANDRA-948)
 * make concurrent_reads, concurrent_writes configurable at runtime via JMX
   (CASSANDRA-1060)
 * disable GCInspector on non-Sun JVMs (CASSANDRA-1061)
 * fix tombstone handling in sstable rows with no other data (CASSANDRA-1063)
 * fix size of row in spanned index entries (CASSANDRA-1056)
 * install json2sstable, sstable2json, and sstablekeys to Debian package
 * StreamingService.StreamDestinations wouldn't empty itself after streaming
   finished (CASSANDRA-1076)
 * added Collections.shuffle(splits) before returning the splits in
   ColumnFamilyInputFormat (CASSANDRA-1096)
 * do not recalculate cache capacity post-compaction if it's been manually
   modified (CASSANDRA-1079)
 * better defaults for flush sorter + writer executor queue sizes
   (CASSANDRA-1100)
 * windows scripts for SSTableImport/Export (CASSANDRA-1051)
 * windows script for nodetool (CASSANDRA-1113)
 * expose PhiConvictThreshold (CASSANDRA-1053)
 * make repair of RF==1 a no-op (CASSANDRA-1090)
 * improve default JVM GC options (CASSANDRA-1014)
 * fix SlicePredicate serialization inside Hadoop jobs (CASSANDRA-1049)
 * close Thrift sockets in Hadoop ColumnFamilyRecordReader (CASSANDRA-1081)


0.6.1
 * fix NPE in sstable2json when no excluded keys are given (CASSANDRA-934)
 * keep the replica set constant throughout the read repair process
   (CASSANDRA-937)
 * allow querying getAllRanges with empty token list (CASSANDRA-933)
 * fix command line arguments inversion in clustertool (CASSANDRA-942)
 * fix race condition that could trigger a false-positive assertion
   during post-flush discard of old commitlog segments (CASSANDRA-936)
 * fix neighbor calculation for anti-entropy repair (CASSANDRA-924)
 * perform repair even for small entropy differences (CASSANDRA-924)
 * Use hostnames in CFInputFormat to allow Hadoop's naive string-based
   locality comparisons to work (CASSANDRA-955)
 * cache read-only BufferedRandomAccessFile length to avoid
   3 system calls per invocation (CASSANDRA-950)
 * nodes with IPv6 (and no IPv4) addresses could not join cluster
   (CASSANDRA-969)
 * Retrieve the correct number of undeleted columns, if any, from
   a supercolumn in a row that had been deleted previously (CASSANDRA-920)
 * fix index scans that cross the 2GB mmap boundaries for both mmap
   and standard i/o modes (CASSANDRA-866)
 * expose drain via nodetool (CASSANDRA-978)


0.6.0-RC1
 * JMX drain to flush memtables and run through commit log (CASSANDRA-880)
 * Bootstrapping can skip ranges under the right conditions (CASSANDRA-902)
 * fix merging row versions in range_slice for CL > ONE (CASSANDRA-884)
 * default write ConsistencyLeven chaned from ZERO to ONE
 * fix for index entries spanning mmap buffer boundaries (CASSANDRA-857)
 * use lexical comparison if time part of TimeUUIDs are the same
   (CASSANDRA-907)
 * bound read, mutation, and response stages to fix possible OOM
   during log replay (CASSANDRA-885)
 * Use microseconds-since-epoch (UTC) in cli, instead of milliseconds
 * Treat batch_mutate Deletion with null supercolumn as "apply this predicate
   to top level supercolumns" (CASSANDRA-834)
 * Streaming destination nodes do not update their JMX status (CASSANDRA-916)
 * Fix internal RPC timeout calculation (CASSANDRA-911)
 * Added Pig loadfunc to contrib/pig (CASSANDRA-910)


0.6.0-beta3
 * fix compaction bucketing bug (CASSANDRA-814)
 * update windows batch file (CASSANDRA-824)
 * deprecate KeysCachedFraction configuration directive in favor
   of KeysCached; move to unified-per-CF key cache (CASSANDRA-801)
 * add invalidateRowCache to ColumnFamilyStoreMBean (CASSANDRA-761)
 * send Handoff hints to natural locations to reduce load on
   remaining nodes in a failure scenario (CASSANDRA-822)
 * Add RowWarningThresholdInMB configuration option to warn before very
   large rows get big enough to threaten node stability, and -x option to
   be able to remove them with sstable2json if the warning is unheeded
   until it's too late (CASSANDRA-843)
 * Add logging of GC activity (CASSANDRA-813)
 * fix ConcurrentModificationException in commitlog discard (CASSANDRA-853)
 * Fix hardcoded row count in Hadoop RecordReader (CASSANDRA-837)
 * Add a jmx status to the streaming service and change several DEBUG
   messages to INFO (CASSANDRA-845)
 * fix classpath in cassandra-cli.bat for Windows (CASSANDRA-858)
 * allow re-specifying host, port to cassandra-cli if invalid ones
   are first tried (CASSANDRA-867)
 * fix race condition handling rpc timeout in the coordinator
   (CASSANDRA-864)
 * Remove CalloutLocation and StagingFileDirectory from storage-conf files
   since those settings are no longer used (CASSANDRA-878)
 * Parse a long from RowWarningThresholdInMB instead of an int (CASSANDRA-882)
 * Remove obsolete ControlPort code from DatabaseDescriptor (CASSANDRA-886)
 * move skipBytes side effect out of assert (CASSANDRA-899)
 * add "double getLoad" to StorageServiceMBean (CASSANDRA-898)
 * track row stats per CF at compaction time (CASSANDRA-870)
 * disallow CommitLogDirectory matching a DataFileDirectory (CASSANDRA-888)
 * default key cache size is 200k entries, changed from 10% (CASSANDRA-863)
 * add -Dcassandra-foreground=yes to cassandra.bat
 * exit if cluster name is changed unexpectedly (CASSANDRA-769)


0.6.0-beta1/beta2
 * add batch_mutate thrift command, deprecating batch_insert (CASSANDRA-336)
 * remove get_key_range Thrift API, deprecated in 0.5 (CASSANDRA-710)
 * add optional login() Thrift call for authentication (CASSANDRA-547)
 * support fat clients using gossiper and StorageProxy to perform
   replication in-process [jvm-only] (CASSANDRA-535)
 * support mmapped I/O for reads, on by default on 64bit JVMs
   (CASSANDRA-408, CASSANDRA-669)
 * improve insert concurrency, particularly during Hinted Handoff
   (CASSANDRA-658)
 * faster network code (CASSANDRA-675)
 * stress.py moved to contrib (CASSANDRA-635)
 * row caching [must be explicitly enabled per-CF in config] (CASSANDRA-678)
 * present a useful measure of compaction progress in JMX (CASSANDRA-599)
 * add bin/sstablekeys (CASSNADRA-679)
 * add ConsistencyLevel.ANY (CASSANDRA-687)
 * make removetoken remove nodes from gossip entirely (CASSANDRA-644)
 * add ability to set cache sizes at runtime (CASSANDRA-708)
 * report latency and cache hit rate statistics with lifetime totals
   instead of average over the last minute (CASSANDRA-702)
 * support get_range_slice for RandomPartitioner (CASSANDRA-745)
 * per-keyspace replication factory and replication strategy (CASSANDRA-620)
 * track latency in microseconds (CASSANDRA-733)
 * add describe_ Thrift methods, deprecating get_string_property and
   get_string_list_property
 * jmx interface for tracking operation mode and streams in general.
   (CASSANDRA-709)
 * keep memtables in sorted order to improve range query performance
   (CASSANDRA-799)
 * use while loop instead of recursion when trimming sstables compaction list
   to avoid blowing stack in pathological cases (CASSANDRA-804)
 * basic Hadoop map/reduce support (CASSANDRA-342)


0.5.1
 * ensure all files for an sstable are streamed to the same directory.
   (CASSANDRA-716)
 * more accurate load estimate for bootstrapping (CASSANDRA-762)
 * tolerate dead or unavailable bootstrap target on write (CASSANDRA-731)
 * allow larger numbers of keys (> 140M) in a sstable bloom filter
   (CASSANDRA-790)
 * include jvm argument improvements from CASSANDRA-504 in debian package
 * change streaming chunk size to 32MB to accomodate Windows XP limitations
   (was 64MB) (CASSANDRA-795)
 * fix get_range_slice returning results in the wrong order (CASSANDRA-781)


0.5.0 final
 * avoid attempting to delete temporary bootstrap files twice (CASSANDRA-681)
 * fix bogus NaN in nodeprobe cfstats output (CASSANDRA-646)
 * provide a policy for dealing with single thread executors w/ a full queue
   (CASSANDRA-694)
 * optimize inner read in MessagingService, vastly improving multiple-node
   performance (CASSANDRA-675)
 * wait for table flush before streaming data back to a bootstrapping node.
   (CASSANDRA-696)
 * keep track of bootstrapping sources by table so that bootstrapping doesn't
   give the indication of finishing early (CASSANDRA-673)


0.5.0 RC3
 * commit the correct version of the patch for CASSANDRA-663


0.5.0 RC2 (unreleased)
 * fix bugs in converting get_range_slice results to Thrift
   (CASSANDRA-647, CASSANDRA-649)
 * expose java.util.concurrent.TimeoutException in StorageProxy methods
   (CASSANDRA-600)
 * TcpConnectionManager was holding on to disconnected connections,
   giving the false indication they were being used. (CASSANDRA-651)
 * Remove duplicated write. (CASSANDRA-662)
 * Abort bootstrap if IP is already in the token ring (CASSANDRA-663)
 * increase default commitlog sync period, and wait for last sync to
   finish before submitting another (CASSANDRA-668)


0.5.0 RC1
 * Fix potential NPE in get_range_slice (CASSANDRA-623)
 * add CRC32 to commitlog entries (CASSANDRA-605)
 * fix data streaming on windows (CASSANDRA-630)
 * GC compacted sstables after cleanup and compaction (CASSANDRA-621)
 * Speed up anti-entropy validation (CASSANDRA-629)
 * Fix anti-entropy assertion error (CASSANDRA-639)
 * Fix pending range conflicts when bootstapping or moving
   multiple nodes at once (CASSANDRA-603)
 * Handle obsolete gossip related to node movement in the case where
   one or more nodes is down when the movement occurs (CASSANDRA-572)
 * Include dead nodes in gossip to avoid a variety of problems
   and fix HH to removed nodes (CASSANDRA-634)
 * return an InvalidRequestException for mal-formed SlicePredicates
   (CASSANDRA-643)
 * fix bug determining closest neighbor for use in multiple datacenters
   (CASSANDRA-648)
 * Vast improvements in anticompaction speed (CASSANDRA-607)
 * Speed up log replay and writes by avoiding redundant serializations
   (CASSANDRA-652)


0.5.0 beta 2
 * Bootstrap improvements (several tickets)
 * add nodeprobe repair anti-entropy feature (CASSANDRA-193, CASSANDRA-520)
 * fix possibility of partition when many nodes restart at once
   in clusters with multiple seeds (CASSANDRA-150)
 * fix NPE in get_range_slice when no data is found (CASSANDRA-578)
 * fix potential NPE in hinted handoff (CASSANDRA-585)
 * fix cleanup of local "system" keyspace (CASSANDRA-576)
 * improve computation of cluster load balance (CASSANDRA-554)
 * added super column read/write, column count, and column/row delete to
   cassandra-cli (CASSANDRA-567, CASSANDRA-594)
 * fix returning live subcolumns of deleted supercolumns (CASSANDRA-583)
 * respect JAVA_HOME in bin/ scripts (several tickets)
 * add StorageService.initClient for fat clients on the JVM (CASSANDRA-535)
   (see contrib/client_only for an example of use)
 * make consistency_level functional in get_range_slice (CASSANDRA-568)
 * optimize key deserialization for RandomPartitioner (CASSANDRA-581)
 * avoid GCing tombstones except on major compaction (CASSANDRA-604)
 * increase failure conviction threshold, resulting in less nodes
   incorrectly (and temporarily) marked as down (CASSANDRA-610)
 * respect memtable thresholds during log replay (CASSANDRA-609)
 * support ConsistencyLevel.ALL on read (CASSANDRA-584)
 * add nodeprobe removetoken command (CASSANDRA-564)


0.5.0 beta
 * Allow multiple simultaneous flushes, improving flush throughput
   on multicore systems (CASSANDRA-401)
 * Split up locks to improve write and read throughput on multicore systems
   (CASSANDRA-444, CASSANDRA-414)
 * More efficient use of memory during compaction (CASSANDRA-436)
 * autobootstrap option: when enabled, all non-seed nodes will attempt
   to bootstrap when started, until bootstrap successfully
   completes. -b option is removed.  (CASSANDRA-438)
 * Unless a token is manually specified in the configuration xml,
   a bootstraping node will use a token that gives it half the
   keys from the most-heavily-loaded node in the cluster,
   instead of generating a random token.
   (CASSANDRA-385, CASSANDRA-517)
 * Miscellaneous bootstrap fixes (several tickets)
 * Ability to change a node's token even after it has data on it
   (CASSANDRA-541)
 * Ability to decommission a live node from the ring (CASSANDRA-435)
 * Semi-automatic loadbalancing via nodeprobe (CASSANDRA-192)
 * Add ability to set compaction thresholds at runtime via
   JMX / nodeprobe.  (CASSANDRA-465)
 * Add "comment" field to ColumnFamily definition. (CASSANDRA-481)
 * Additional JMX metrics (CASSANDRA-482)
 * JSON based export and import tools (several tickets)
 * Hinted Handoff fixes (several tickets)
 * Add key cache to improve read performance (CASSANDRA-423)
 * Simplified construction of custom ReplicationStrategy classes
   (CASSANDRA-497)
 * Graphical application (Swing) for ring integrity verification and
   visualization was added to contrib (CASSANDRA-252)
 * Add DCQUORUM, DCQUORUMSYNC consistency levels and corresponding
   ReplicationStrategy / EndpointSnitch classes.  Experimental.
   (CASSANDRA-492)
 * Web client interface added to contrib (CASSANDRA-457)
 * More-efficient flush for Random, CollatedOPP partitioners
   for normal writes (CASSANDRA-446) and bulk load (CASSANDRA-420)
 * Add MemtableFlushAfterMinutes, a global replacement for the old
   per-CF FlushPeriodInMinutes setting (CASSANDRA-463)
 * optimizations to slice reading (CASSANDRA-350) and supercolumn
   queries (CASSANDRA-510)
 * force binding to given listenaddress for nodes with multiple
   interfaces (CASSANDRA-546)
 * stress.py benchmarking tool improvements (several tickets)
 * optimized replica placement code (CASSANDRA-525)
 * faster log replay on restart (CASSANDRA-539, CASSANDRA-540)
 * optimized local-node writes (CASSANDRA-558)
 * added get_range_slice, deprecating get_key_range (CASSANDRA-344)
 * expose TimedOutException to thrift (CASSANDRA-563)


0.4.2
 * Add validation disallowing null keys (CASSANDRA-486)
 * Fix race conditions in TCPConnectionManager (CASSANDRA-487)
 * Fix using non-utf8-aware comparison as a sanity check.
   (CASSANDRA-493)
 * Improve default garbage collector options (CASSANDRA-504)
 * Add "nodeprobe flush" (CASSANDRA-505)
 * remove NotFoundException from get_slice throws list (CASSANDRA-518)
 * fix get (not get_slice) of entire supercolumn (CASSANDRA-508)
 * fix null token during bootstrap (CASSANDRA-501)


0.4.1
 * Fix FlushPeriod columnfamily configuration regression
   (CASSANDRA-455)
 * Fix long column name support (CASSANDRA-460)
 * Fix for serializing a row that only contains tombstones
   (CASSANDRA-458)
 * Fix for discarding unneeded commitlog segments (CASSANDRA-459)
 * Add SnapshotBeforeCompaction configuration option (CASSANDRA-426)
 * Fix compaction abort under insufficient disk space (CASSANDRA-473)
 * Fix reading subcolumn slice from tombstoned CF (CASSANDRA-484)
 * Fix race condition in RVH causing occasional NPE (CASSANDRA-478)


0.4.0
 * fix get_key_range problems when a node is down (CASSANDRA-440)
   and add UnavailableException to more Thrift methods
 * Add example EndPointSnitch contrib code (several tickets)


0.4.0 RC2
 * fix SSTable generation clash during compaction (CASSANDRA-418)
 * reject method calls with null parameters (CASSANDRA-308)
 * properly order ranges in nodeprobe output (CASSANDRA-421)
 * fix logging of certain errors on executor threads (CASSANDRA-425)


0.4.0 RC1
 * Bootstrap feature is live; use -b on startup (several tickets)
 * Added multiget api (CASSANDRA-70)
 * fix Deadlock with SelectorManager.doProcess and TcpConnection.write
   (CASSANDRA-392)
 * remove key cache b/c of concurrency bugs in third-party
   CLHM library (CASSANDRA-405)
 * update non-major compaction logic to use two threshold values
   (CASSANDRA-407)
 * add periodic / batch commitlog sync modes (several tickets)
 * inline BatchMutation into batch_insert params (CASSANDRA-403)
 * allow setting the logging level at runtime via mbean (CASSANDRA-402)
 * change default comparator to BytesType (CASSANDRA-400)
 * add forwards-compatible ConsistencyLevel parameter to get_key_range
   (CASSANDRA-322)
 * r/m special case of blocking for local destination when writing with
   ConsistencyLevel.ZERO (CASSANDRA-399)
 * Fixes to make BinaryMemtable [bulk load interface] useful (CASSANDRA-337);
   see contrib/bmt_example for an example of using it.
 * More JMX properties added (several tickets)
 * Thrift changes (several tickets)
    - Merged _super get methods with the normal ones; return values
      are now of ColumnOrSuperColumn.
    - Similarly, merged batch_insert_super into batch_insert.



0.4.0 beta
 * On-disk data format has changed to allow billions of keys/rows per
   node instead of only millions
 * Multi-keyspace support
 * Scan all sstables for all queries to avoid situations where
   different types of operation on the same ColumnFamily could
   disagree on what data was present
 * Snapshot support via JMX
 * Thrift API has changed a _lot_:
    - removed time-sorted CFs; instead, user-defined comparators
      may be defined on the column names, which are now byte arrays.
      Default comparators are provided for UTF8, Bytes, Ascii, Long (i64),
      and UUID types.
    - removed colon-delimited strings in thrift api in favor of explicit
      structs such as ColumnPath, ColumnParent, etc.  Also normalized
      thrift struct and argument naming.
    - Added columnFamily argument to get_key_range.
    - Change signature of get_slice to accept starting and ending
      columns as well as an offset.  (This allows use of indexes.)
      Added "ascending" flag to allow reasonably-efficient reverse
      scans as well.  Removed get_slice_by_range as redundant.
    - get_key_range operates on one CF at a time
    - changed `block` boolean on insert methods to ConsistencyLevel enum,
      with options of NONE, ONE, QUORUM, and ALL.
    - added similar consistency_level parameter to read methods
    - column-name-set slice with no names given now returns zero columns
      instead of all of them.  ("all" can run your server out of memory.
      use a range-based slice with a high max column count instead.)
 * Removed the web interface. Node information can now be obtained by
   using the newly introduced nodeprobe utility.
 * More JMX stats
 * Remove magic values from internals (e.g. special key to indicate
   when to flush memtables)
 * Rename configuration "table" to "keyspace"
 * Moved to crash-only design; no more shutdown (just kill the process)
 * Lots of bug fixes

Full list of issues resolved in 0.4 is at https://issues.apache.org/jira/secure/IssueNavigator.jspa?reset=true&&pid=12310865&fixfor=12313862&resolution=1&sorter/field=issuekey&sorter/order=DESC


0.3.0 RC3
 * Fix potential deadlock under load in TCPConnection.
   (CASSANDRA-220)


0.3.0 RC2
 * Fix possible data loss when server is stopped after replaying
   log but before new inserts force memtable flush.
   (CASSANDRA-204)
 * Added BUGS file


0.3.0 RC1
 * Range queries on keys, including user-defined key collation
 * Remove support
 * Workarounds for a weird bug in JDK select/register that seems
   particularly common on VM environments. Cassandra should deploy
   fine on EC2 now
 * Much improved infrastructure: the beginnings of a decent test suite
   ("ant test" for unit tests; "nosetests" for system tests), code
   coverage reporting, etc.
 * Expanded node status reporting via JMX
 * Improved error reporting/logging on both server and client
 * Reduced memory footprint in default configuration
 * Combined blocking and non-blocking versions of insert APIs
 * Added FlushPeriodInMinutes configuration parameter to force
   flushing of infrequently-updated ColumnFamilies<|MERGE_RESOLUTION|>--- conflicted
+++ resolved
@@ -1,4 +1,3 @@
-<<<<<<< HEAD
 3.11.3
  * Remove BTree.Builder Recycler to reduce memory usage (CASSANDRA-13929)
  * Reduce nodetool GC thread count (CASSANDRA-14475)
@@ -18,10 +17,7 @@
  * RateBasedBackPressure unnecessarily invokes a lock on the Guava RateLimiter (CASSANDRA-14163)
  * Fix wildcard GROUP BY queries (CASSANDRA-14209)
 Merged from 3.0:
-=======
-3.0.17
  * Reverse order queries with range tombstones can cause data loss (CASSANDRA-14513)
->>>>>>> eb91942f
  * Fix regression of lagging commitlog flush log message (CASSANDRA-14451)
  * Add Missing dependencies in pom-all (CASSANDRA-14422)
  * Cleanup StartupClusterConnectivityChecker and PING Verb (CASSANDRA-14447)
