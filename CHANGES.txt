--- conflicted
+++ resolved
@@ -1,4 +1,3 @@
-<<<<<<< HEAD
 1.2-dev
  * Track tombstone expiration and compact when tombstone content is
    higher than a configurable threshold, default 20% (CASSANDRA-3442)
@@ -16,10 +15,7 @@
  * fix Summary component and caches to use correct partitioner (CASSANDRA-4289)
 
 
-1.1.1-dev
-=======
 1.1.1
->>>>>>> 55d4dd65
  * add getsstables command to nodetool (CASSANDRA-4199)
  * apply parent CF compaction settings to secondary index CFs (CASSANDRA-4280)
  * preserve commitlog size cap when recycling segments at startup
