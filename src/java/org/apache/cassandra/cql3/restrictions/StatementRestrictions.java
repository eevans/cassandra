/*
 * Licensed to the Apache Software Foundation (ASF) under one
 * or more contributor license agreements.  See the NOTICE file
 * distributed with this work for additional information
 * regarding copyright ownership.  The ASF licenses this file
 * to you under the Apache License, Version 2.0 (the
 * "License"); you may not use this file except in compliance
 * with the License.  You may obtain a copy of the License at
 *
 *     http://www.apache.org/licenses/LICENSE-2.0
 *
 * Unless required by applicable law or agreed to in writing, software
 * distributed under the License is distributed on an "AS IS" BASIS,
 * WITHOUT WARRANTIES OR CONDITIONS OF ANY KIND, either express or implied.
 * See the License for the specific language governing permissions and
 * limitations under the License.
 */
package org.apache.cassandra.cql3.restrictions;

import java.nio.ByteBuffer;
import java.util.*;

import com.google.common.base.Joiner;
import com.google.common.collect.Iterables;

import org.apache.cassandra.config.CFMetaData;
import org.apache.cassandra.config.ColumnDefinition;
import org.apache.cassandra.config.Schema;
import org.apache.cassandra.cql3.*;
import org.apache.cassandra.cql3.functions.Function;
import org.apache.cassandra.cql3.statements.Bound;
import org.apache.cassandra.cql3.statements.StatementType;
import org.apache.cassandra.db.*;
import org.apache.cassandra.db.filter.RowFilter;
import org.apache.cassandra.db.marshal.AbstractType;
import org.apache.cassandra.dht.*;
import org.apache.cassandra.exceptions.InvalidRequestException;
import org.apache.cassandra.index.Index;
import org.apache.cassandra.index.SecondaryIndexManager;
import org.apache.cassandra.net.MessagingService;
import org.apache.cassandra.utils.ByteBufferUtil;
import org.apache.cassandra.utils.btree.BTreeSet;

import static org.apache.cassandra.cql3.statements.RequestValidations.checkFalse;
import static org.apache.cassandra.cql3.statements.RequestValidations.checkNotNull;
import static org.apache.cassandra.cql3.statements.RequestValidations.checkTrue;
import static org.apache.cassandra.cql3.statements.RequestValidations.invalidRequest;

/**
 * The restrictions corresponding to the relations specified on the where-clause of CQL query.
 */
public final class StatementRestrictions
{
    public static final String REQUIRES_ALLOW_FILTERING_MESSAGE =
            "Cannot execute this query as it might involve data filtering and " +
            "thus may have unpredictable performance. If you want to execute " +
            "this query despite the performance unpredictability, use ALLOW FILTERING";

    /**
     * The type of statement
     */
    private final StatementType type;

    /**
     * The Column Family meta data
     */
    public final CFMetaData cfm;

    /**
     * Restrictions on partitioning columns
     */
    private PrimaryKeyRestrictions partitionKeyRestrictions;

    /**
     * Restrictions on clustering columns
     */
    private PrimaryKeyRestrictions clusteringColumnsRestrictions;

    /**
     * Restriction on non-primary key columns (i.e. secondary index restrictions)
     */
    private RestrictionSet nonPrimaryKeyRestrictions;

    private Set<ColumnDefinition> notNullColumns;

    /**
     * The restrictions used to build the row filter
     */
    private final IndexRestrictions indexRestrictions = new IndexRestrictions();

    /**
     * <code>true</code> if the secondary index need to be queried, <code>false</code> otherwise
     */
    private boolean usesSecondaryIndexing;

    /**
     * Specify if the query will return a range of partition keys.
     */
    private boolean isKeyRange;

    /**
     * Creates a new empty <code>StatementRestrictions</code>.
     *
     * @param type the type of statement
     * @param cfm the column family meta data
     * @return a new empty <code>StatementRestrictions</code>.
     */
    public static StatementRestrictions empty(StatementType type, CFMetaData cfm)
    {
        return new StatementRestrictions(type, cfm);
    }

    private StatementRestrictions(StatementType type, CFMetaData cfm)
    {
        this.type = type;
        this.cfm = cfm;
        this.partitionKeyRestrictions = new PrimaryKeyRestrictionSet(cfm.getKeyValidatorAsClusteringComparator(), true);
        this.clusteringColumnsRestrictions = new PrimaryKeyRestrictionSet(cfm.comparator, false);
        this.nonPrimaryKeyRestrictions = new RestrictionSet();
        this.notNullColumns = new HashSet<>();
    }

    public StatementRestrictions(StatementType type,
                                 CFMetaData cfm,
                                 WhereClause whereClause,
                                 VariableSpecifications boundNames,
                                 boolean selectsOnlyStaticColumns,
                                 boolean selectACollection,
                                 boolean useFiltering,
                                 boolean forView) throws InvalidRequestException
    {
<<<<<<< HEAD
        this(type, cfm);
=======
        this.cfm = cfm;
        this.partitionKeyRestrictions = new PrimaryKeyRestrictionSet(cfm.getKeyValidatorAsCType());
        this.clusteringColumnsRestrictions = new PrimaryKeyRestrictionSet(cfm.comparator, cfm);
        this.nonPrimaryKeyRestrictions = new RestrictionSet();
>>>>>>> dff7b447

        /*
         * WHERE clause. For a given entity, rules are:
         *   - EQ relation conflicts with anything else (including a 2nd EQ)
         *   - Can't have more than one LT(E) relation (resp. GT(E) relation)
         *   - IN relation are restricted to row keys (for now) and conflicts with anything else (we could
         *     allow two IN for the same entity but that doesn't seem very useful)
         *   - The value_alias cannot be restricted in any way (we don't support wide rows with indexed value
         *     in CQL so far)
         */
        for (Relation relation : whereClause.relations)
        {
            if (relation.operator() == Operator.IS_NOT)
            {
                if (!forView)
                    throw new InvalidRequestException("Unsupported restriction: " + relation);

<<<<<<< HEAD
                for (ColumnDefinition def : relation.toRestriction(cfm, boundNames).getColumnDefs())
                    this.notNullColumns.add(def);
            }
            else
            {
                addRestriction(relation.toRestriction(cfm, boundNames));
            }
        }

        boolean hasQueriableClusteringColumnIndex = false;
        boolean hasQueriableIndex = false;

        if (type.allowUseOfSecondaryIndices())
        {
            ColumnFamilyStore cfs = Keyspace.open(cfm.ksName).getColumnFamilyStore(cfm.cfName);
            SecondaryIndexManager secondaryIndexManager = cfs.indexManager;

            if (whereClause.containsCustomExpressions())
                processCustomIndexExpressions(whereClause.expressions, boundNames, secondaryIndexManager);

            hasQueriableClusteringColumnIndex = clusteringColumnsRestrictions.hasSupportingIndex(secondaryIndexManager);
            hasQueriableIndex = !indexRestrictions.getCustomIndexExpressions().isEmpty()
                    || hasQueriableClusteringColumnIndex
                    || partitionKeyRestrictions.hasSupportingIndex(secondaryIndexManager)
                    || nonPrimaryKeyRestrictions.hasSupportingIndex(secondaryIndexManager);
        }
=======
        SecondaryIndexManager secondaryIndexManager = Keyspace.open(cfm.ksName).getColumnFamilyStore(cfm.cfName).indexManager;
        boolean hasQueriableClusteringColumnIndex = clusteringColumnsRestrictions.hasSupportingIndex(secondaryIndexManager);
        boolean hasQueriableIndex = hasQueriableClusteringColumnIndex
                || partitionKeyRestrictions.hasSupportingIndex(secondaryIndexManager)
                || nonPrimaryKeyRestrictions.hasSupportingIndex(secondaryIndexManager);
>>>>>>> dff7b447

        // At this point, the select statement if fully constructed, but we still have a few things to validate
        processPartitionKeyRestrictions(hasQueriableIndex);

        // Some but not all of the partition key columns have been specified;
        // hence we need turn these restrictions into a row filter.
        if (usesSecondaryIndexing)
            indexRestrictions.add(partitionKeyRestrictions);

        if (selectsOnlyStaticColumns && hasClusteringColumnsRestriction())
        {
            // If the only updated/deleted columns are static, then we don't need clustering columns.
            // And in fact, unless it is an INSERT, we reject if clustering colums are provided as that
            // suggest something unintended. For instance, given:
            //   CREATE TABLE t (k int, v int, s int static, PRIMARY KEY (k, v))
            // it can make sense to do:
            //   INSERT INTO t(k, v, s) VALUES (0, 1, 2)
            // but both
            //   UPDATE t SET s = 3 WHERE k = 0 AND v = 1
            //   DELETE v FROM t WHERE k = 0 AND v = 1
            // sounds like you don't really understand what your are doing.
            if (type.isDelete() || type.isUpdate())
                throw invalidRequest("Invalid restrictions on clustering columns since the %s statement modifies only static columns",
                                     type);
            if (type.isSelect())
                throw invalidRequest("Cannot restrict clustering columns when selecting only static columns");
        }

        processClusteringColumnsRestrictions(hasQueriableIndex, selectsOnlyStaticColumns, selectACollection, forView);

        // Covers indexes on the first clustering column (among others).
        if (isKeyRange && hasQueriableClusteringColumnIndex)
            usesSecondaryIndexing = true;

        usesSecondaryIndexing = usesSecondaryIndexing || clusteringColumnsRestrictions.isContains();

        if (usesSecondaryIndexing)
            indexRestrictions.add(clusteringColumnsRestrictions);

        // Even if usesSecondaryIndexing is false at this point, we'll still have to use one if
        // there is restrictions not covered by the PK.
        if (!nonPrimaryKeyRestrictions.isEmpty())
        {
            if (!type.allowNonPrimaryKeyInWhereClause())
            {
                Collection<ColumnIdentifier> nonPrimaryKeyColumns =
                        ColumnDefinition.toIdentifiers(nonPrimaryKeyRestrictions.getColumnDefs());

                throw invalidRequest("Non PRIMARY KEY columns found in where clause: %s ",
                                     Joiner.on(", ").join(nonPrimaryKeyColumns));
            }
            if (hasQueriableIndex)
                usesSecondaryIndexing = true;
            else if (!useFiltering)
                throw invalidRequest(StatementRestrictions.REQUIRES_ALLOW_FILTERING_MESSAGE);

            indexRestrictions.add(nonPrimaryKeyRestrictions);
        }

        if (usesSecondaryIndexing)
            validateSecondaryIndexSelections(selectsOnlyStaticColumns);
    }

    private void addRestriction(Restriction restriction)
    {
        if (restriction.isMultiColumn())
            clusteringColumnsRestrictions = clusteringColumnsRestrictions.mergeWith(restriction);
        else if (restriction.isOnToken())
            partitionKeyRestrictions = partitionKeyRestrictions.mergeWith(restriction);
        else
            addSingleColumnRestriction((SingleColumnRestriction) restriction);
    }

    public Iterable<Function> getFunctions()
    {
        return Iterables.concat(partitionKeyRestrictions.getFunctions(),
                                clusteringColumnsRestrictions.getFunctions(),
                                nonPrimaryKeyRestrictions.getFunctions());
    }

    private void addSingleColumnRestriction(SingleColumnRestriction restriction)
    {
        ColumnDefinition def = restriction.columnDef;
        if (def.isPartitionKey())
            partitionKeyRestrictions = partitionKeyRestrictions.mergeWith(restriction);
        else if (def.isClusteringColumn())
            clusteringColumnsRestrictions = clusteringColumnsRestrictions.mergeWith(restriction);
        else
            nonPrimaryKeyRestrictions = nonPrimaryKeyRestrictions.addRestriction(restriction);
    }

    /**
     * Returns the non-PK column that are restricted.  If includeNotNullRestrictions is true, columns that are restricted
     * by an IS NOT NULL restriction will be included, otherwise they will not be included (unless another restriction
     * applies to them).
     */
    public Set<ColumnDefinition> nonPKRestrictedColumns(boolean includeNotNullRestrictions)
    {
        Set<ColumnDefinition> columns = new HashSet<>();
        for (Restrictions r : indexRestrictions.getRestrictions())
        {
            for (ColumnDefinition def : r.getColumnDefs())
                if (!def.isPrimaryKeyColumn())
                    columns.add(def);
        }

        if (includeNotNullRestrictions)
        {
            for (ColumnDefinition def : notNullColumns)
            {
                if (!def.isPrimaryKeyColumn())
                    columns.add(def);
            }
        }

        return columns;
    }

    /**
     * @return the set of columns that have an IS NOT NULL restriction on them
     */
    public Set<ColumnDefinition> notNullColumns()
    {
        return notNullColumns;
    }

    /**
     * @return true if column is restricted by some restriction, false otherwise
     */
    public boolean isRestricted(ColumnDefinition column)
    {
        if (notNullColumns.contains(column))
            return true;
        else if (column.isPartitionKey())
            return partitionKeyRestrictions.getColumnDefs().contains(column);
        else if (column.isClusteringColumn())
            return clusteringColumnsRestrictions.getColumnDefs().contains(column);
        else
            return nonPrimaryKeyRestrictions.getColumnDefs().contains(column);
    }

    /**
     * Checks if the restrictions on the partition key is an IN restriction.
     *
     * @return <code>true</code> the restrictions on the partition key is an IN restriction, <code>false</code>
     * otherwise.
     */
    public boolean keyIsInRelation()
    {
        return partitionKeyRestrictions.isIN();
    }

    /**
     * Checks if the query request a range of partition keys.
     *
     * @return <code>true</code> if the query request a range of partition keys, <code>false</code> otherwise.
     */
    public boolean isKeyRange()
    {
        return this.isKeyRange;
    }

    /**
     * Checks if the secondary index need to be queried.
     *
     * @return <code>true</code> if the secondary index need to be queried, <code>false</code> otherwise.
     */
    public boolean usesSecondaryIndexing()
    {
        return this.usesSecondaryIndexing;
    }

    private void processPartitionKeyRestrictions(boolean hasQueriableIndex)
    {
        if (!type.allowPartitionKeyRanges())
        {
            checkFalse(partitionKeyRestrictions.isOnToken(),
                       "The token function cannot be used in WHERE clauses for %s statements", type);

            if (hasUnrestrictedPartitionKeyComponents())
                throw invalidRequest("Some partition key parts are missing: %s",
                                     Joiner.on(", ").join(getPartitionKeyUnrestrictedComponents()));
        }
        else
        {
        // If there is a queriable index, no special condition are required on the other restrictions.
        // But we still need to know 2 things:
        // - If we don't have a queriable index, is the query ok
        // - Is it queriable without 2ndary index, which is always more efficient
        // If a component of the partition key is restricted by a relation, all preceding
        // components must have a EQ. Only the last partition key component can be in IN relation.
        if (partitionKeyRestrictions.isOnToken())
            isKeyRange = true;

            if (hasUnrestrictedPartitionKeyComponents())
            {
                if (!partitionKeyRestrictions.isEmpty())
                {
                    if (!hasQueriableIndex)
                        throw invalidRequest("Partition key parts: %s must be restricted as other parts are",
                                             Joiner.on(", ").join(getPartitionKeyUnrestrictedComponents()));
                }

                isKeyRange = true;
                usesSecondaryIndexing = hasQueriableIndex;
            }
        }
    }

    /**
     * Checks if the partition key has some unrestricted components.
     * @return <code>true</code> if the partition key has some unrestricted components, <code>false</code> otherwise.
     */
    private boolean hasUnrestrictedPartitionKeyComponents()
    {
        return partitionKeyRestrictions.size() <  cfm.partitionKeyColumns().size();
    }

    public boolean hasPartitionKeyRestrictions()
    {
        return !partitionKeyRestrictions.isEmpty();
    }

    /**
     * Checks if the restrictions contain any non-primary key restrictions
     * @return <code>true</code> if the restrictions contain any non-primary key restrictions, <code>false</code> otherwise.
     */
    public boolean hasNonPrimaryKeyRestrictions()
    {
        return !nonPrimaryKeyRestrictions.isEmpty();
    }

    /**
     * Returns the partition key components that are not restricted.
     * @return the partition key components that are not restricted.
     */
    private Collection<ColumnIdentifier> getPartitionKeyUnrestrictedComponents()
    {
        List<ColumnDefinition> list = new ArrayList<>(cfm.partitionKeyColumns());
        list.removeAll(partitionKeyRestrictions.getColumnDefs());
        return ColumnDefinition.toIdentifiers(list);
    }

    /**
     * Checks if the restrictions on the partition key are token restrictions.
     *
     * @return <code>true</code> if the restrictions on the partition key are token restrictions,
     * <code>false</code> otherwise.
     */
    public boolean isPartitionKeyRestrictionsOnToken()
    {
        return partitionKeyRestrictions.isOnToken();
    }

    /**
     * Processes the clustering column restrictions.
     *
     * @param hasQueriableIndex <code>true</code> if some of the queried data are indexed, <code>false</code> otherwise
     * @param selectsOnlyStaticColumns <code>true</code> if the selected or modified columns are all statics,
     * <code>false</code> otherwise.
     * @param selectACollection <code>true</code> if the query should return a collection column
     */
    private void processClusteringColumnsRestrictions(boolean hasQueriableIndex,
                                                      boolean selectsOnlyStaticColumns,
                                                      boolean selectACollection,
                                                      boolean forView) throws InvalidRequestException
    {
        checkFalse(!type.allowClusteringColumnSlices() && clusteringColumnsRestrictions.isSlice(),
                   "Slice restrictions are not supported on the clustering columns in %s statements", type);

<<<<<<< HEAD
        if (!type.allowClusteringColumnSlices()
               && (!cfm.isCompactTable() || (cfm.isCompactTable() && !hasClusteringColumnsRestriction())))
        {
            if (!selectsOnlyStaticColumns && hasUnrestrictedClusteringColumns())
                throw invalidRequest("Some clustering keys are missing: %s",
                                     Joiner.on(", ").join(getUnrestrictedClusteringColumns()));
        }
        else
        {
            checkFalse(clusteringColumnsRestrictions.isIN() && selectACollection,
                       "Cannot restrict clustering columns by IN relations when a collection is selected by the query");
            checkFalse(clusteringColumnsRestrictions.isContains() && !hasQueriableIndex,
                       "Cannot restrict clustering columns by a CONTAINS relation without a secondary index");
=======
        if (hasClusteringColumnsRestriction() && clusteringRestrictionsNeedFiltering())
        {
            if (hasQueriableIndex)
            {
                usesSecondaryIndexing = true;
                return;
            }

            List<ColumnDefinition> clusteringColumns = cfm.clusteringColumns();
            List<ColumnDefinition> restrictedColumns = new LinkedList<>(clusteringColumnsRestrictions.getColumnDefs());
>>>>>>> dff7b447

            if (hasClusteringColumnsRestriction())
            {
                List<ColumnDefinition> clusteringColumns = cfm.clusteringColumns();
                List<ColumnDefinition> restrictedColumns = new LinkedList<>(clusteringColumnsRestrictions.getColumnDefs());

                for (int i = 0, m = restrictedColumns.size(); i < m; i++)
                {
<<<<<<< HEAD
                    ColumnDefinition clusteringColumn = clusteringColumns.get(i);
                    ColumnDefinition restrictedColumn = restrictedColumns.get(i);

                    if (!clusteringColumn.equals(restrictedColumn))
                    {
                        checkTrue(hasQueriableIndex || forView,
                                  "PRIMARY KEY column \"%s\" cannot be restricted as preceding column \"%s\" is not restricted",
                                  restrictedColumn.name,
                                  clusteringColumn.name);

                        usesSecondaryIndexing = true; // handle gaps and non-keyrange cases.
                        break;
                    }
=======
                    throw invalidRequest(
                              "PRIMARY KEY column \"%s\" cannot be restricted as preceding column \"%s\" is not restricted",
                              restrictedColumn.name,
                              clusteringColumn.name);
>>>>>>> dff7b447
                }
            }
        }
    }

    public final boolean clusteringRestrictionsNeedFiltering()
    {
        assert clusteringColumnsRestrictions instanceof PrimaryKeyRestrictionSet;
        return ((PrimaryKeyRestrictionSet) clusteringColumnsRestrictions).needsFiltering();
    }

    /**
     * Returns the clustering columns that are not restricted.
     * @return the clustering columns that are not restricted.
     */
    private Collection<ColumnIdentifier> getUnrestrictedClusteringColumns()
    {
        List<ColumnDefinition> missingClusteringColumns = new ArrayList<>(cfm.clusteringColumns());
        missingClusteringColumns.removeAll(new LinkedList<>(clusteringColumnsRestrictions.getColumnDefs()));
        return ColumnDefinition.toIdentifiers(missingClusteringColumns);
    }

    /**
     * Checks if some clustering columns are not restricted.
     * @return <code>true</code> if some clustering columns are not restricted, <code>false</code> otherwise.
     */
    private boolean hasUnrestrictedClusteringColumns()
    {
        return cfm.clusteringColumns().size() != clusteringColumnsRestrictions.size();
    }

    private void processCustomIndexExpressions(List<CustomIndexExpression> expressions,
                                               VariableSpecifications boundNames,
                                               SecondaryIndexManager indexManager)
    {
        if (!MessagingService.instance().areAllNodesAtLeast30())
            throw new InvalidRequestException("Please upgrade all nodes to at least 3.0 before using custom index expressions");

        if (expressions.size() > 1)
            throw new InvalidRequestException(IndexRestrictions.MULTIPLE_EXPRESSIONS);

        CustomIndexExpression expression = expressions.get(0);

        CFName cfName = expression.targetIndex.getCfName();
        if (cfName.hasKeyspace()
            && !expression.targetIndex.getKeyspace().equals(cfm.ksName))
            throw IndexRestrictions.invalidIndex(expression.targetIndex, cfm);

        if (cfName.getColumnFamily() != null && !cfName.getColumnFamily().equals(cfm.cfName))
            throw IndexRestrictions.invalidIndex(expression.targetIndex, cfm);

        if (!cfm.getIndexes().has(expression.targetIndex.getIdx()))
            throw IndexRestrictions.indexNotFound(expression.targetIndex, cfm);

        Index index = indexManager.getIndex(cfm.getIndexes().get(expression.targetIndex.getIdx()).get());

        if (!index.getIndexMetadata().isCustom())
            throw IndexRestrictions.nonCustomIndexInExpression(expression.targetIndex);

        AbstractType<?> expressionType = index.customExpressionValueType();
        if (expressionType == null)
            throw IndexRestrictions.customExpressionNotSupported(expression.targetIndex);

        expression.prepareValue(cfm, expressionType, boundNames);

        indexRestrictions.add(expression);
    }

    public RowFilter getRowFilter(SecondaryIndexManager indexManager, QueryOptions options)
    {
        if (indexRestrictions.isEmpty())
            return RowFilter.NONE;

        RowFilter filter = RowFilter.create();
        for (Restrictions restrictions : indexRestrictions.getRestrictions())
            restrictions.addRowFilterTo(filter, indexManager, options);

        for (CustomIndexExpression expression : indexRestrictions.getCustomIndexExpressions())
            expression.addToRowFilter(filter, cfm, options);

        return filter;
    }

    /**
     * Returns the partition keys for which the data is requested.
     *
     * @param options the query options
     * @return the partition keys for which the data is requested.
     */
    public List<ByteBuffer> getPartitionKeys(final QueryOptions options)
    {
        return partitionKeyRestrictions.values(options);
    }

    /**
     * Returns the specified bound of the partition key.
     *
     * @param b the boundary type
     * @param options the query options
     * @return the specified bound of the partition key
     */
    private ByteBuffer getPartitionKeyBound(Bound b, QueryOptions options)
    {
        // Deal with unrestricted partition key components (special-casing is required to deal with 2i queries on the
        // first component of a composite partition key).
        if (hasUnrestrictedPartitionKeyComponents())
            return ByteBufferUtil.EMPTY_BYTE_BUFFER;

        // We deal with IN queries for keys in other places, so we know buildBound will return only one result
        return partitionKeyRestrictions.bounds(b, options).get(0);
    }

    /**
     * Returns the partition key bounds.
     *
     * @param options the query options
     * @return the partition key bounds
     */
    public AbstractBounds<PartitionPosition> getPartitionKeyBounds(QueryOptions options)
    {
        IPartitioner p = cfm.partitioner;

        if (partitionKeyRestrictions.isOnToken())
        {
            return getPartitionKeyBoundsForTokenRestrictions(p, options);
        }

        return getPartitionKeyBounds(p, options);
    }

    private AbstractBounds<PartitionPosition> getPartitionKeyBounds(IPartitioner p,
                                                                    QueryOptions options)
    {
        ByteBuffer startKeyBytes = getPartitionKeyBound(Bound.START, options);
        ByteBuffer finishKeyBytes = getPartitionKeyBound(Bound.END, options);

        PartitionPosition startKey = PartitionPosition.ForKey.get(startKeyBytes, p);
        PartitionPosition finishKey = PartitionPosition.ForKey.get(finishKeyBytes, p);

        if (startKey.compareTo(finishKey) > 0 && !finishKey.isMinimum())
            return null;

        if (partitionKeyRestrictions.isInclusive(Bound.START))
        {
            return partitionKeyRestrictions.isInclusive(Bound.END)
                    ? new Bounds<>(startKey, finishKey)
                    : new IncludingExcludingBounds<>(startKey, finishKey);
        }

        return partitionKeyRestrictions.isInclusive(Bound.END)
                ? new Range<>(startKey, finishKey)
                : new ExcludingBounds<>(startKey, finishKey);
    }

    private AbstractBounds<PartitionPosition> getPartitionKeyBoundsForTokenRestrictions(IPartitioner p,
                                                                                        QueryOptions options)
    {
        Token startToken = getTokenBound(Bound.START, options, p);
        Token endToken = getTokenBound(Bound.END, options, p);

        boolean includeStart = partitionKeyRestrictions.isInclusive(Bound.START);
        boolean includeEnd = partitionKeyRestrictions.isInclusive(Bound.END);

        /*
         * If we ask SP.getRangeSlice() for (token(200), token(200)], it will happily return the whole ring.
         * However, wrapping range doesn't really make sense for CQL, and we want to return an empty result in that
         * case (CASSANDRA-5573). So special case to create a range that is guaranteed to be empty.
         *
         * In practice, we want to return an empty result set if either startToken > endToken, or both are equal but
         * one of the bound is excluded (since [a, a] can contains something, but not (a, a], [a, a) or (a, a)).
         * Note though that in the case where startToken or endToken is the minimum token, then this special case
         * rule should not apply.
         */
        int cmp = startToken.compareTo(endToken);
        if (!startToken.isMinimum() && !endToken.isMinimum()
                && (cmp > 0 || (cmp == 0 && (!includeStart || !includeEnd))))
            return null;

        PartitionPosition start = includeStart ? startToken.minKeyBound() : startToken.maxKeyBound();
        PartitionPosition end = includeEnd ? endToken.maxKeyBound() : endToken.minKeyBound();

        return new Range<>(start, end);
    }

    private Token getTokenBound(Bound b, QueryOptions options, IPartitioner p)
    {
        if (!partitionKeyRestrictions.hasBound(b))
            return p.getMinimumToken();

        ByteBuffer value = partitionKeyRestrictions.bounds(b, options).get(0);
        checkNotNull(value, "Invalid null token value");
        return p.getTokenFactory().fromByteArray(value);
    }

    /**
     * Checks if the query has some restrictions on the clustering columns.
     *
     * @return <code>true</code> if the query has some restrictions on the clustering columns,
     * <code>false</code> otherwise.
     */
    public boolean hasClusteringColumnsRestriction()
    {
        return !clusteringColumnsRestrictions.isEmpty();
    }

    /**
     * Returns the requested clustering columns.
     *
     * @param options the query options
     * @return the requested clustering columns
     */
    public NavigableSet<Clustering> getClusteringColumns(QueryOptions options)
    {
        // If this is a names command and the table is a static compact one, then as far as CQL is concerned we have
        // only a single row which internally correspond to the static parts. In which case we want to return an empty
        // set (since that's what ClusteringIndexNamesFilter expects).
        if (cfm.isStaticCompactTable())
            return BTreeSet.empty(cfm.comparator);

        return clusteringColumnsRestrictions.valuesAsClustering(options);
    }

    /**
     * Returns the bounds (start or end) of the clustering columns.
     *
     * @param b the bound type
     * @param options the query options
     * @return the bounds (start or end) of the clustering columns
     */
    public NavigableSet<Slice.Bound> getClusteringColumnsBounds(Bound b, QueryOptions options)
    {
        return clusteringColumnsRestrictions.boundsAsClustering(b, options);
    }

    /**
     * Checks if the bounds (start or end) of the clustering columns are inclusive.
     *
     * @param bound the bound type
     * @return <code>true</code> if the bounds (start or end) of the clustering columns are inclusive,
     * <code>false</code> otherwise
     */
    public boolean areRequestedBoundsInclusive(Bound bound)
    {
        return clusteringColumnsRestrictions.isInclusive(bound);
    }

    /**
     * Checks if the query returns a range of columns.
     *
     * @return <code>true</code> if the query returns a range of columns, <code>false</code> otherwise.
     */
    public boolean isColumnRange()
    {
        // For static compact tables we want to ignore the fake clustering column (note that if we weren't special casing,
        // this would mean a 'SELECT *' on a static compact table would query whole partitions, even though we'll only return
        // the static part as far as CQL is concerned. This is thus mostly an optimization to use the query-by-name path).
        int numberOfClusteringColumns = cfm.isStaticCompactTable() ? 0 : cfm.clusteringColumns().size();
        // it is a range query if it has at least one the column alias for which no relation is defined or is not EQ.
        return clusteringColumnsRestrictions.size() < numberOfClusteringColumns
            || (!clusteringColumnsRestrictions.isEQ() && !clusteringColumnsRestrictions.isIN());
    }

    /**
     * Checks if the query need to use filtering.
     * @return <code>true</code> if the query need to use filtering, <code>false</code> otherwise.
     */
    public boolean needFiltering()
    {
        int numberOfRestrictions = indexRestrictions.getCustomIndexExpressions().size();
        for (Restrictions restrictions : indexRestrictions.getRestrictions())
            numberOfRestrictions += restrictions.size();

        return numberOfRestrictions > 1
                || (numberOfRestrictions == 0 && !clusteringColumnsRestrictions.isEmpty())
                || (numberOfRestrictions != 0
                        && nonPrimaryKeyRestrictions.hasMultipleContains());
    }

    private void validateSecondaryIndexSelections(boolean selectsOnlyStaticColumns)
    {
        checkFalse(keyIsInRelation(),
                   "Select on indexed columns and with IN clause for the PRIMARY KEY are not supported");
        // When the user only select static columns, the intent is that we don't query the whole partition but just
        // the static parts. But 1) we don't have an easy way to do that with 2i and 2) since we don't support index on
        // static columns
        // so far, 2i means that you've restricted a non static column, so the query is somewhat non-sensical.
        checkFalse(selectsOnlyStaticColumns, "Queries using 2ndary indexes don't support selecting only static columns");
    }

    /**
     * Checks that all the primary key columns (partition key and clustering columns) are restricted by an equality
     * relation ('=' or 'IN').
     *
     * @return <code>true</code> if all the primary key columns are restricted by an equality relation.
     */
    public boolean hasAllPKColumnsRestrictedByEqualities()
    {
        return !isPartitionKeyRestrictionsOnToken()
                && !hasUnrestrictedPartitionKeyComponents()
                && (partitionKeyRestrictions.isEQ() || partitionKeyRestrictions.isIN())
                && !hasUnrestrictedClusteringColumns()
                && (clusteringColumnsRestrictions.isEQ() || clusteringColumnsRestrictions.isIN());
    }

}<|MERGE_RESOLUTION|>--- conflicted
+++ resolved
@@ -129,14 +129,12 @@
                                  boolean useFiltering,
                                  boolean forView) throws InvalidRequestException
     {
-<<<<<<< HEAD
-        this(type, cfm);
-=======
+        this.type = type;
         this.cfm = cfm;
-        this.partitionKeyRestrictions = new PrimaryKeyRestrictionSet(cfm.getKeyValidatorAsCType());
-        this.clusteringColumnsRestrictions = new PrimaryKeyRestrictionSet(cfm.comparator, cfm);
+        this.partitionKeyRestrictions = new PrimaryKeyRestrictionSet(cfm.getKeyValidatorAsClusteringComparator(), true);
+        this.clusteringColumnsRestrictions = new PrimaryKeyRestrictionSet(cfm.comparator, false, cfm);
         this.nonPrimaryKeyRestrictions = new RestrictionSet();
->>>>>>> dff7b447
+        this.notNullColumns = new HashSet<>();
 
         /*
          * WHERE clause. For a given entity, rules are:
@@ -154,7 +152,6 @@
                 if (!forView)
                     throw new InvalidRequestException("Unsupported restriction: " + relation);
 
-<<<<<<< HEAD
                 for (ColumnDefinition def : relation.toRestriction(cfm, boundNames).getColumnDefs())
                     this.notNullColumns.add(def);
             }
@@ -181,13 +178,6 @@
                     || partitionKeyRestrictions.hasSupportingIndex(secondaryIndexManager)
                     || nonPrimaryKeyRestrictions.hasSupportingIndex(secondaryIndexManager);
         }
-=======
-        SecondaryIndexManager secondaryIndexManager = Keyspace.open(cfm.ksName).getColumnFamilyStore(cfm.cfName).indexManager;
-        boolean hasQueriableClusteringColumnIndex = clusteringColumnsRestrictions.hasSupportingIndex(secondaryIndexManager);
-        boolean hasQueriableIndex = hasQueriableClusteringColumnIndex
-                || partitionKeyRestrictions.hasSupportingIndex(secondaryIndexManager)
-                || nonPrimaryKeyRestrictions.hasSupportingIndex(secondaryIndexManager);
->>>>>>> dff7b447
 
         // At this point, the select statement if fully constructed, but we still have a few things to validate
         processPartitionKeyRestrictions(hasQueriableIndex);
@@ -458,7 +448,6 @@
         checkFalse(!type.allowClusteringColumnSlices() && clusteringColumnsRestrictions.isSlice(),
                    "Slice restrictions are not supported on the clustering columns in %s statements", type);
 
-<<<<<<< HEAD
         if (!type.allowClusteringColumnSlices()
                && (!cfm.isCompactTable() || (cfm.isCompactTable() && !hasClusteringColumnsRestriction())))
         {
@@ -472,46 +461,30 @@
                        "Cannot restrict clustering columns by IN relations when a collection is selected by the query");
             checkFalse(clusteringColumnsRestrictions.isContains() && !hasQueriableIndex,
                        "Cannot restrict clustering columns by a CONTAINS relation without a secondary index");
-=======
-        if (hasClusteringColumnsRestriction() && clusteringRestrictionsNeedFiltering())
-        {
-            if (hasQueriableIndex)
+
+            if (hasClusteringColumnsRestriction() && clusteringRestrictionsNeedFiltering())
             {
-                usesSecondaryIndexing = true;
-                return;
-            }
-
-            List<ColumnDefinition> clusteringColumns = cfm.clusteringColumns();
-            List<ColumnDefinition> restrictedColumns = new LinkedList<>(clusteringColumnsRestrictions.getColumnDefs());
->>>>>>> dff7b447
-
-            if (hasClusteringColumnsRestriction())
-            {
+                if (hasQueriableIndex || forView)
+                {
+                    usesSecondaryIndexing = true;
+                    return;
+                }
+
                 List<ColumnDefinition> clusteringColumns = cfm.clusteringColumns();
                 List<ColumnDefinition> restrictedColumns = new LinkedList<>(clusteringColumnsRestrictions.getColumnDefs());
 
                 for (int i = 0, m = restrictedColumns.size(); i < m; i++)
                 {
-<<<<<<< HEAD
                     ColumnDefinition clusteringColumn = clusteringColumns.get(i);
                     ColumnDefinition restrictedColumn = restrictedColumns.get(i);
 
                     if (!clusteringColumn.equals(restrictedColumn))
                     {
-                        checkTrue(hasQueriableIndex || forView,
-                                  "PRIMARY KEY column \"%s\" cannot be restricted as preceding column \"%s\" is not restricted",
-                                  restrictedColumn.name,
-                                  clusteringColumn.name);
-
-                        usesSecondaryIndexing = true; // handle gaps and non-keyrange cases.
-                        break;
+                        throw invalidRequest(
+                           "PRIMARY KEY column \"%s\" cannot be restricted as preceding column \"%s\" is not restricted",
+                            restrictedColumn.name,
+                            clusteringColumn.name);
                     }
-=======
-                    throw invalidRequest(
-                              "PRIMARY KEY column \"%s\" cannot be restricted as preceding column \"%s\" is not restricted",
-                              restrictedColumn.name,
-                              clusteringColumn.name);
->>>>>>> dff7b447
                 }
             }
         }
