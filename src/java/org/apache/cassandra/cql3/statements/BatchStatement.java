/*
 * Licensed to the Apache Software Foundation (ASF) under one
 * or more contributor license agreements.  See the NOTICE file
 * distributed with this work for additional information
 * regarding copyright ownership.  The ASF licenses this file
 * to you under the Apache License, Version 2.0 (the
 * "License"); you may not use this file except in compliance
 * with the License.  You may obtain a copy of the License at
 *
 *     http://www.apache.org/licenses/LICENSE-2.0
 *
 * Unless required by applicable law or agreed to in writing, software
 * distributed under the License is distributed on an "AS IS" BASIS,
 * WITHOUT WARRANTIES OR CONDITIONS OF ANY KIND, either express or implied.
 * See the License for the specific language governing permissions and
 * limitations under the License.
 */
package org.apache.cassandra.cql3.statements;

import java.nio.ByteBuffer;
import java.util.*;
import java.util.concurrent.TimeUnit;

import com.google.common.base.Function;
import com.google.common.collect.Iterables;
import org.slf4j.Logger;
import org.slf4j.LoggerFactory;
import org.slf4j.helpers.MessageFormatter;

import org.apache.cassandra.config.CFMetaData;
import org.apache.cassandra.config.ColumnDefinition;
import org.apache.cassandra.config.DatabaseDescriptor;
import org.apache.cassandra.cql3.*;
import org.apache.cassandra.db.*;
import org.apache.cassandra.db.partitions.PartitionUpdate;
import org.apache.cassandra.db.rows.RowIterator;
import org.apache.cassandra.exceptions.*;
import org.apache.cassandra.service.*;
import org.apache.cassandra.tracing.Tracing;
import org.apache.cassandra.transport.messages.ResultMessage;
import org.apache.cassandra.utils.FBUtilities;
import org.apache.cassandra.utils.NoSpamLogger;
import org.apache.cassandra.utils.Pair;

import static org.apache.cassandra.cql3.statements.RequestValidations.checkFalse;

/**
 * A <code>BATCH</code> statement parsed from a CQL query.
 */
public class BatchStatement implements CQLStatement
{
    public enum Type
    {
        LOGGED, UNLOGGED, COUNTER
    }

    private final int boundTerms;
    public final Type type;
    private final List<ModificationStatement> statements;

    // Columns modified for each table (keyed by the table ID)
    private final Map<UUID, PartitionColumns> updatedColumns;
    // Columns on which there is conditions. Note that if there is any, then the batch can only be on a single partition (and thus table).
    private final PartitionColumns conditionColumns;

    private final boolean updatesRegularRows;
    private final boolean updatesStaticRow;
    private final Attributes attrs;
    private final boolean hasConditions;
    private static final Logger logger = LoggerFactory.getLogger(BatchStatement.class);

    private static final String UNLOGGED_BATCH_WARNING = "Unlogged batch covering {} partitions detected " +
                                                         "against table{} {}. You should use a logged batch for " +
                                                         "atomicity, or asynchronous writes for performance.";

    private static final String LOGGED_BATCH_LOW_GCGS_WARNING = "Executing a LOGGED BATCH on table{} {}, configured with a " +
                                                                "gc_grace_seconds of 0. The gc_grace_seconds is used to TTL " +
                                                                "batchlog entries, so setting gc_grace_seconds too low on " +
                                                                "tables involved in an atomic batch might cause batchlog " +
                                                                "entries to expire before being replayed.";

    /**
     * Creates a new BatchStatement from a list of statements and a
     * Thrift consistency level.
     *
     * @param type       type of the batch
     * @param statements a list of UpdateStatements
     * @param attrs      additional attributes for statement (CL, timestamp, timeToLive)
     */
    public BatchStatement(int boundTerms, Type type, List<ModificationStatement> statements, Attributes attrs)
    {
        this.boundTerms = boundTerms;
        this.type = type;
        this.statements = statements;
        this.attrs = attrs;

        boolean hasConditions = false;
        MultiTableColumnsBuilder regularBuilder = new MultiTableColumnsBuilder();
        PartitionColumns.Builder conditionBuilder = PartitionColumns.builder();
        boolean updateRegular = false;
        boolean updateStatic = false;

        for (ModificationStatement stmt : statements)
        {
            regularBuilder.addAll(stmt.cfm, stmt.updatedColumns());
            updateRegular |= stmt.updatesRegularRows();
            if (stmt.hasConditions())
            {
                hasConditions = true;
                conditionBuilder.addAll(stmt.conditionColumns());
                updateStatic |= stmt.updatesStaticRow();
            }
        }

        this.updatedColumns = regularBuilder.build();
        this.conditionColumns = conditionBuilder.build();
        this.updatesRegularRows = updateRegular;
        this.updatesStaticRow = updateStatic;
        this.hasConditions = hasConditions;
    }

    public Iterable<org.apache.cassandra.cql3.functions.Function> getFunctions()
    {
        Iterable<org.apache.cassandra.cql3.functions.Function> functions = attrs.getFunctions();
        for (ModificationStatement statement : statements)
            functions = Iterables.concat(functions, statement.getFunctions());
        return functions;
    }

    public int getBoundTerms()
    {
        return boundTerms;
    }

    public void checkAccess(ClientState state) throws InvalidRequestException, UnauthorizedException
    {
        for (ModificationStatement statement : statements)
            statement.checkAccess(state);
    }

    // Validates a prepared batch statement without validating its nested statements.
    public void validate() throws InvalidRequestException
    {
        if (attrs.isTimeToLiveSet())
            throw new InvalidRequestException("Global TTL on the BATCH statement is not supported.");

        boolean timestampSet = attrs.isTimestampSet();
        if (timestampSet)
        {
            if (hasConditions)
                throw new InvalidRequestException("Cannot provide custom timestamp for conditional BATCH");

            if (isCounter())
                throw new InvalidRequestException("Cannot provide custom timestamp for counter BATCH");
        }

        boolean hasCounters = false;
        boolean hasNonCounters = false;

        for (ModificationStatement statement : statements)
        {
            if (timestampSet && statement.isCounter())
                throw new InvalidRequestException("Cannot provide custom timestamp for a BATCH containing counters");

            if (timestampSet && statement.isTimestampSet())
                throw new InvalidRequestException("Timestamp must be set either on BATCH or individual statements");

            if (isCounter() && !statement.isCounter())
                throw new InvalidRequestException("Cannot include non-counter statement in a counter batch");

            if (isLogged() && statement.isCounter())
                throw new InvalidRequestException("Cannot include a counter statement in a logged batch");

            if (statement.isCounter())
                hasCounters = true;
            else
                hasNonCounters = true;
        }

        if (hasCounters && hasNonCounters)
            throw new InvalidRequestException("Counter and non-counter mutations cannot exist in the same batch");

        if (hasConditions)
        {
            String ksName = null;
            String cfName = null;
            for (ModificationStatement stmt : statements)
            {
                if (ksName != null && (!stmt.keyspace().equals(ksName) || !stmt.columnFamily().equals(cfName)))
                    throw new InvalidRequestException("Batch with conditions cannot span multiple tables");
                ksName = stmt.keyspace();
                cfName = stmt.columnFamily();
            }
        }
    }

    private boolean isCounter()
    {
        return type == Type.COUNTER;
    }

    private boolean isLogged()
    {
        return type == Type.LOGGED;
    }

    // The batch itself will be validated in either Parsed#prepare() - for regular CQL3 batches,
    //   or in QueryProcessor.processBatch() - for native protocol batches.
    public void validate(ClientState state) throws InvalidRequestException
    {
        for (ModificationStatement statement : statements)
            statement.validate(state);
    }

    public List<ModificationStatement> getStatements()
    {
        return statements;
    }

    private Collection<? extends IMutation> getMutations(BatchQueryOptions options, boolean local, long now)
    throws RequestExecutionException, RequestValidationException
    {
        Set<String> tablesWithZeroGcGs = null;
        UpdatesCollector collector = new UpdatesCollector(updatedColumns, updatedRows());
        for (int i = 0; i < statements.size(); i++)
        {
            ModificationStatement statement = statements.get(i);
            if (isLogged() && statement.cfm.params.gcGraceSeconds == 0)
            {
                if (tablesWithZeroGcGs == null)
                    tablesWithZeroGcGs = new HashSet<>();
                tablesWithZeroGcGs.add(String.format("%s.%s", statement.cfm.ksName, statement.cfm.cfName));
            }
            QueryOptions statementOptions = options.forStatement(i);
            long timestamp = attrs.getTimestamp(now, statementOptions);
            statement.addUpdates(collector, statementOptions, local, timestamp);
        }

        if (tablesWithZeroGcGs != null)
        {
            String suffix = tablesWithZeroGcGs.size() == 1 ? "" : "s";
            NoSpamLogger.log(logger, NoSpamLogger.Level.WARN, 1, TimeUnit.MINUTES, LOGGED_BATCH_LOW_GCGS_WARNING,
                             suffix, tablesWithZeroGcGs);
            ClientWarn.instance.warn(MessageFormatter.arrayFormat(LOGGED_BATCH_LOW_GCGS_WARNING, new Object[] { suffix, tablesWithZeroGcGs })
                                                     .getMessage());
        }

        collector.validateIndexedColumns();
        return collector.toMutations();
    }

    private int updatedRows()
    {
        // Note: it's possible for 2 statements to actually apply to the same row, but that's just an estimation
        // for sizing our PartitionUpdate backing array, so it's good enough.
        return statements.size();
    }

    /**
     * Checks batch size to ensure threshold is met. If not, a warning is logged.
     *
     * @param updates - the batch mutations.
     */
    private static void verifyBatchSize(Collection<? extends IMutation> mutations) throws InvalidRequestException
    {
        // We only warn for batch spanning multiple mutations (#10876)
        if (mutations.size() <= 1)
            return;

        long size = 0;
        long warnThreshold = DatabaseDescriptor.getBatchSizeWarnThreshold();
        long failThreshold = DatabaseDescriptor.getBatchSizeFailThreshold();

        for (IMutation mutation : mutations)
        {
            for (PartitionUpdate update : mutation.getPartitionUpdates())
                size += update.dataSize();
        }

        if (size > warnThreshold)
        {
            Set<String> tableNames = new HashSet<>();
            for (IMutation mutation : mutations)
            {
                for (PartitionUpdate update : mutation.getPartitionUpdates())
                    tableNames.add(String.format("%s.%s", update.metadata().ksName, update.metadata().cfName));
            }

            String format = "Batch for {} is of size {}, exceeding specified threshold of {} by {}.{}";
            if (size > failThreshold)
            {
                Tracing.trace(format, tableNames, FBUtilities.prettyPrintMemory(size), FBUtilities.prettyPrintMemory(failThreshold),
                              FBUtilities.prettyPrintMemory(size - failThreshold), " (see batch_size_fail_threshold_in_kb)");
                logger.error(format, tableNames, FBUtilities.prettyPrintMemory(size), FBUtilities.prettyPrintMemory(failThreshold),
                             FBUtilities.prettyPrintMemory(size - failThreshold), " (see batch_size_fail_threshold_in_kb)");
                throw new InvalidRequestException("Batch too large");
            }
            else if (logger.isWarnEnabled())
            {
                logger.warn(format, tableNames, FBUtilities.prettyPrintMemory(size), FBUtilities.prettyPrintMemory(warnThreshold),
                            FBUtilities.prettyPrintMemory(size - warnThreshold), "");
            }
            ClientWarn.instance.warn(MessageFormatter.arrayFormat(format, new Object[] {tableNames, size, warnThreshold, size - warnThreshold, ""}).getMessage());
        }
    }

    private void verifyBatchType(Collection<? extends IMutation> mutations)
    {
        if (!isLogged() && mutations.size() > 1)
        {
            Set<DecoratedKey> keySet = new HashSet<>();
            Set<String> tableNames = new HashSet<>();

<<<<<<< HEAD
            Map<String, Collection<Range<Token>>> localTokensByKs = new HashMap<>();
            boolean localPartitionsOnly = true;
            for (IMutation mutation : mutations)
            {
                for (PartitionUpdate update : mutation.getPartitionUpdates())
                {
                    keySet.add(update.partitionKey());
                    tableNames.add(String.format("%s.%s", update.metadata().ksName, update.metadata().cfName));
                }

                if (localPartitionsOnly)
                    localPartitionsOnly &= isPartitionLocal(localTokensByKs, mutation);
            }

            // CASSANDRA-9303: If we only have local mutations we do not warn
            if (localPartitionsOnly)
                return;

            NoSpamLogger.log(logger, NoSpamLogger.Level.WARN, 1, TimeUnit.MINUTES, UNLOGGED_BATCH_WARNING,
                             keySet.size(), keySet.size() == 1 ? "" : "s",
                             tableNames.size() == 1 ? "" : "s", tableNames);
=======
            for (PartitionUpdate update : updates)
            {
                keySet.add(update.partitionKey());

                tableNames.add(String.format("%s.%s", update.metadata().ksName, update.metadata().cfName));
            }

            // CASSANDRA-11529: log only if we have more than a threshold of keys, this was also suggested in the
            // original ticket that introduced this warning, CASSANDRA-9282
            if (keySet.size() > DatabaseDescriptor.getUnloggedBatchAcrossPartitionsWarnThreshold())
            {

                NoSpamLogger.log(logger, NoSpamLogger.Level.WARN, 1, TimeUnit.MINUTES, UNLOGGED_BATCH_WARNING,
                                 keySet.size(), tableNames.size() == 1 ? "" : "s", tableNames);
>>>>>>> 5dbeef3f

                ClientWarn.instance.warn(MessageFormatter.arrayFormat(UNLOGGED_BATCH_WARNING, new Object[]{keySet.size(),
                                                    tableNames.size() == 1 ? "" : "s", tableNames}).getMessage());
            }
        }
    }

<<<<<<< HEAD
    private boolean isPartitionLocal(Map<String, Collection<Range<Token>>> localTokensByKs, IMutation mutation)
    {
        String ksName = mutation.getKeyspaceName();
        Collection<Range<Token>> localRanges = localTokensByKs.get(ksName);
        if (localRanges == null)
        {
            localRanges = StorageService.instance.getLocalRanges(ksName);
            localTokensByKs.put(ksName, localRanges);
        }

        return Range.isInRanges(mutation.key().getToken(), localRanges);
    }
=======
>>>>>>> 5dbeef3f

    public ResultMessage execute(QueryState queryState, QueryOptions options) throws RequestExecutionException, RequestValidationException
    {
        return execute(queryState, BatchQueryOptions.withoutPerStatementVariables(options));
    }

    public ResultMessage execute(QueryState queryState, BatchQueryOptions options) throws RequestExecutionException, RequestValidationException
    {
        return execute(queryState, options, false, options.getTimestamp(queryState));
    }

    private ResultMessage execute(QueryState queryState, BatchQueryOptions options, boolean local, long now)
    throws RequestExecutionException, RequestValidationException
    {
        if (options.getConsistency() == null)
            throw new InvalidRequestException("Invalid empty consistency level");
        if (options.getSerialConsistency() == null)
            throw new InvalidRequestException("Invalid empty serial consistency level");

        if (hasConditions)
            return executeWithConditions(options, queryState);

        executeWithoutConditions(getMutations(options, local, now), options.getConsistency());
        return new ResultMessage.Void();
    }

    private void executeWithoutConditions(Collection<? extends IMutation> mutations, ConsistencyLevel cl) throws RequestExecutionException, RequestValidationException
    {
        if (mutations.isEmpty())
            return;

        verifyBatchSize(mutations);
        verifyBatchType(mutations);

        boolean mutateAtomic = (isLogged() && mutations.size() > 1);
        StorageProxy.mutateWithTriggers(mutations, cl, mutateAtomic);
    }

    private ResultMessage executeWithConditions(BatchQueryOptions options, QueryState state)
    throws RequestExecutionException, RequestValidationException
    {
        Pair<CQL3CasRequest, Set<ColumnDefinition>> p = makeCasRequest(options, state);
        CQL3CasRequest casRequest = p.left;
        Set<ColumnDefinition> columnsWithConditions = p.right;

        String ksName = casRequest.cfm.ksName;
        String tableName = casRequest.cfm.cfName;

        try (RowIterator result = StorageProxy.cas(ksName,
                                                   tableName,
                                                   casRequest.key,
                                                   casRequest,
                                                   options.getSerialConsistency(),
                                                   options.getConsistency(),
                                                   state.getClientState()))
        {
            return new ResultMessage.Rows(ModificationStatement.buildCasResultSet(ksName, tableName, result, columnsWithConditions, true, options.forStatement(0)));
        }
    }


    private Pair<CQL3CasRequest,Set<ColumnDefinition>> makeCasRequest(BatchQueryOptions options, QueryState state)
    {
        long now = state.getTimestamp();
        DecoratedKey key = null;
        CQL3CasRequest casRequest = null;
        Set<ColumnDefinition> columnsWithConditions = new LinkedHashSet<>();

        for (int i = 0; i < statements.size(); i++)
        {
            ModificationStatement statement = statements.get(i);
            QueryOptions statementOptions = options.forStatement(i);
            long timestamp = attrs.getTimestamp(now, statementOptions);
            List<ByteBuffer> pks = statement.buildPartitionKeyNames(statementOptions);
            if (pks.size() > 1)
                throw new IllegalArgumentException("Batch with conditions cannot span multiple partitions (you cannot use IN on the partition key)");
            if (key == null)
            {
                key = statement.cfm.decorateKey(pks.get(0));
                casRequest = new CQL3CasRequest(statement.cfm, key, true, conditionColumns, updatesRegularRows, updatesStaticRow);
            }
            else if (!key.getKey().equals(pks.get(0)))
            {
                throw new InvalidRequestException("Batch with conditions cannot span multiple partitions");
            }

            SortedSet<Clustering> clusterings = statement.createClustering(statementOptions);

            checkFalse(clusterings.size() > 1,
                       "IN on the clustering key columns is not supported with conditional updates");

            Clustering clustering = Iterables.getOnlyElement(clusterings);

            if (statement.hasConditions())
            {
                statement.addConditions(clustering, casRequest, statementOptions);
                // As soon as we have a ifNotExists, we set columnsWithConditions to null so that everything is in the resultSet
                if (statement.hasIfNotExistCondition() || statement.hasIfExistCondition())
                    columnsWithConditions = null;
                else if (columnsWithConditions != null)
                    Iterables.addAll(columnsWithConditions, statement.getColumnsWithConditions());
            }
            casRequest.addRowUpdate(clustering, statement, statementOptions, timestamp);
        }

        return Pair.create(casRequest, columnsWithConditions);
    }

    public ResultMessage executeInternal(QueryState queryState, QueryOptions options) throws RequestValidationException, RequestExecutionException
    {
        if (hasConditions)
            return executeInternalWithConditions(BatchQueryOptions.withoutPerStatementVariables(options), queryState);

        executeInternalWithoutCondition(queryState, options);
        return new ResultMessage.Void();
    }

    private ResultMessage executeInternalWithoutCondition(QueryState queryState, QueryOptions options) throws RequestValidationException, RequestExecutionException
    {
        for (IMutation mutation : getMutations(BatchQueryOptions.withoutPerStatementVariables(options), true, queryState.getTimestamp()))
            mutation.apply();
        return null;
    }

    private ResultMessage executeInternalWithConditions(BatchQueryOptions options, QueryState state) throws RequestExecutionException, RequestValidationException
    {
        Pair<CQL3CasRequest, Set<ColumnDefinition>> p = makeCasRequest(options, state);
        CQL3CasRequest request = p.left;
        Set<ColumnDefinition> columnsWithConditions = p.right;

        String ksName = request.cfm.ksName;
        String tableName = request.cfm.cfName;

        try (RowIterator result = ModificationStatement.casInternal(request, state))
        {
            return new ResultMessage.Rows(ModificationStatement.buildCasResultSet(ksName, tableName, result, columnsWithConditions, true, options.forStatement(0)));
        }
    }

    public String toString()
    {
        return String.format("BatchStatement(type=%s, statements=%s)", type, statements);
    }

    public static class Parsed extends CFStatement
    {
        private final Type type;
        private final Attributes.Raw attrs;
        private final List<ModificationStatement.Parsed> parsedStatements;

        public Parsed(Type type, Attributes.Raw attrs, List<ModificationStatement.Parsed> parsedStatements)
        {
            super(null);
            this.type = type;
            this.attrs = attrs;
            this.parsedStatements = parsedStatements;
        }

        @Override
        public void prepareKeyspace(ClientState state) throws InvalidRequestException
        {
            for (ModificationStatement.Parsed statement : parsedStatements)
                statement.prepareKeyspace(state);
        }

        public ParsedStatement.Prepared prepare() throws InvalidRequestException
        {
            VariableSpecifications boundNames = getBoundVariables();

            String firstKS = null;
            String firstCF = null;
            boolean haveMultipleCFs = false;

            List<ModificationStatement> statements = new ArrayList<>(parsedStatements.size());
            for (ModificationStatement.Parsed parsed : parsedStatements)
            {
                if (firstKS == null)
                {
                    firstKS = parsed.keyspace();
                    firstCF = parsed.columnFamily();
                }
                else if (!haveMultipleCFs)
                {
                    haveMultipleCFs = !firstKS.equals(parsed.keyspace()) || !firstCF.equals(parsed.columnFamily());
                }

                statements.add(parsed.prepare(boundNames));
            }

            Attributes prepAttrs = attrs.prepare("[batch]", "[batch]");
            prepAttrs.collectMarkerSpecification(boundNames);

            BatchStatement batchStatement = new BatchStatement(boundNames.size(), type, statements, prepAttrs);
            batchStatement.validate();

            // Use the CFMetadata of the first statement for partition key bind indexes.  If the statements affect
            // multiple tables, we won't send partition key bind indexes.
            Short[] partitionKeyBindIndexes = (haveMultipleCFs || batchStatement.statements.isEmpty())? null
                                                              : boundNames.getPartitionKeyBindIndexes(batchStatement.statements.get(0).cfm);

            return new ParsedStatement.Prepared(batchStatement, boundNames, partitionKeyBindIndexes);
        }
    }

    private static class MultiTableColumnsBuilder
    {
        private final Map<UUID, PartitionColumns.Builder> perTableBuilders = new HashMap<>();

        public void addAll(CFMetaData table, PartitionColumns columns)
        {
            PartitionColumns.Builder builder = perTableBuilders.get(table.cfId);
            if (builder == null)
            {
                builder = PartitionColumns.builder();
                perTableBuilders.put(table.cfId, builder);
            }
            builder.addAll(columns);
        }

        public Map<UUID, PartitionColumns> build()
        {
            Map<UUID, PartitionColumns> m = new HashMap<>();
            for (Map.Entry<UUID, PartitionColumns.Builder> p : perTableBuilders.entrySet())
                m.put(p.getKey(), p.getValue().build());
            return m;
        }
    }
}<|MERGE_RESOLUTION|>--- conflicted
+++ resolved
@@ -21,7 +21,6 @@
 import java.util.*;
 import java.util.concurrent.TimeUnit;
 
-import com.google.common.base.Function;
 import com.google.common.collect.Iterables;
 import org.slf4j.Logger;
 import org.slf4j.LoggerFactory;
@@ -311,44 +310,22 @@
             Set<DecoratedKey> keySet = new HashSet<>();
             Set<String> tableNames = new HashSet<>();
 
-<<<<<<< HEAD
-            Map<String, Collection<Range<Token>>> localTokensByKs = new HashMap<>();
-            boolean localPartitionsOnly = true;
             for (IMutation mutation : mutations)
             {
                 for (PartitionUpdate update : mutation.getPartitionUpdates())
                 {
                     keySet.add(update.partitionKey());
+
                     tableNames.add(String.format("%s.%s", update.metadata().ksName, update.metadata().cfName));
                 }
-
-                if (localPartitionsOnly)
-                    localPartitionsOnly &= isPartitionLocal(localTokensByKs, mutation);
-            }
-
-            // CASSANDRA-9303: If we only have local mutations we do not warn
-            if (localPartitionsOnly)
-                return;
-
-            NoSpamLogger.log(logger, NoSpamLogger.Level.WARN, 1, TimeUnit.MINUTES, UNLOGGED_BATCH_WARNING,
-                             keySet.size(), keySet.size() == 1 ? "" : "s",
-                             tableNames.size() == 1 ? "" : "s", tableNames);
-=======
-            for (PartitionUpdate update : updates)
-            {
-                keySet.add(update.partitionKey());
-
-                tableNames.add(String.format("%s.%s", update.metadata().ksName, update.metadata().cfName));
             }
 
             // CASSANDRA-11529: log only if we have more than a threshold of keys, this was also suggested in the
             // original ticket that introduced this warning, CASSANDRA-9282
             if (keySet.size() > DatabaseDescriptor.getUnloggedBatchAcrossPartitionsWarnThreshold())
             {
-
                 NoSpamLogger.log(logger, NoSpamLogger.Level.WARN, 1, TimeUnit.MINUTES, UNLOGGED_BATCH_WARNING,
                                  keySet.size(), tableNames.size() == 1 ? "" : "s", tableNames);
->>>>>>> 5dbeef3f
 
                 ClientWarn.instance.warn(MessageFormatter.arrayFormat(UNLOGGED_BATCH_WARNING, new Object[]{keySet.size(),
                                                     tableNames.size() == 1 ? "" : "s", tableNames}).getMessage());
@@ -356,21 +333,6 @@
         }
     }
 
-<<<<<<< HEAD
-    private boolean isPartitionLocal(Map<String, Collection<Range<Token>>> localTokensByKs, IMutation mutation)
-    {
-        String ksName = mutation.getKeyspaceName();
-        Collection<Range<Token>> localRanges = localTokensByKs.get(ksName);
-        if (localRanges == null)
-        {
-            localRanges = StorageService.instance.getLocalRanges(ksName);
-            localTokensByKs.put(ksName, localRanges);
-        }
-
-        return Range.isInRanges(mutation.key().getToken(), localRanges);
-    }
-=======
->>>>>>> 5dbeef3f
 
     public ResultMessage execute(QueryState queryState, QueryOptions options) throws RequestExecutionException, RequestValidationException
     {
