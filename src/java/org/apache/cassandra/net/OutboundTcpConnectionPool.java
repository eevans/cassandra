/*
 * Licensed to the Apache Software Foundation (ASF) under one
 * or more contributor license agreements.  See the NOTICE file
 * distributed with this work for additional information
 * regarding copyright ownership.  The ASF licenses this file
 * to you under the Apache License, Version 2.0 (the
 * "License"); you may not use this file except in compliance
 * with the License.  You may obtain a copy of the License at
 *
 *     http://www.apache.org/licenses/LICENSE-2.0
 *
 * Unless required by applicable law or agreed to in writing, software
 * distributed under the License is distributed on an "AS IS" BASIS,
 * WITHOUT WARRANTIES OR CONDITIONS OF ANY KIND, either express or implied.
 * See the License for the specific language governing permissions and
 * limitations under the License.
 */
package org.apache.cassandra.net;

import java.io.IOException;
import java.net.InetAddress;
import java.net.InetSocketAddress;
import java.net.Socket;
import java.nio.channels.SocketChannel;
import java.util.concurrent.CountDownLatch;
import java.util.concurrent.TimeUnit;

import org.apache.cassandra.concurrent.Stage;
import org.apache.cassandra.config.Config;
import org.apache.cassandra.config.DatabaseDescriptor;
import org.apache.cassandra.db.SystemKeyspace;
import org.apache.cassandra.locator.IEndpointSnitch;
import org.apache.cassandra.metrics.ConnectionMetrics;
import org.apache.cassandra.security.SSLFactory;
import org.apache.cassandra.utils.FBUtilities;

public class OutboundTcpConnectionPool
{
    // pointer for the real Address.
    private final InetAddress id;
    private final CountDownLatch started;
    public final OutboundTcpConnection cmdCon;
    public final OutboundTcpConnection ackCon;
    // pointer to the reseted Address.
    private InetAddress resetedEndpoint;
    private ConnectionMetrics metrics;

    OutboundTcpConnectionPool(InetAddress remoteEp)
    {
        id = remoteEp;
        resetedEndpoint = SystemKeyspace.getPreferredIP(remoteEp);
<<<<<<< HEAD
=======
        started = new CountDownLatch(1);
>>>>>>> ea7d0c82

        cmdCon = new OutboundTcpConnection(this);
        ackCon = new OutboundTcpConnection(this);
    }

    /**
     * returns the appropriate connection based on message type.
     * returns null if a connection could not be established.
     */
    OutboundTcpConnection getConnection(MessageOut msg)
    {
        Stage stage = msg.getStage();
        return stage == Stage.REQUEST_RESPONSE || stage == Stage.INTERNAL_RESPONSE || stage == Stage.GOSSIP
               ? ackCon
               : cmdCon;
    }

    void reset()
    {
        for (OutboundTcpConnection conn : new OutboundTcpConnection[] { cmdCon, ackCon })
            conn.closeSocket(false);
    }

    public void resetToNewerVersion(int version)
    {
        for (OutboundTcpConnection conn : new OutboundTcpConnection[] { cmdCon, ackCon })
        {
            if (version > conn.getTargetVersion())
                conn.softCloseSocket();
        }
    }

    /**
     * reconnect to @param remoteEP (after the current message backlog is exhausted).
     * Used by Ec2MultiRegionSnitch to force nodes in the same region to communicate over their private IPs.
     * @param remoteEP
     */
    public void reset(InetAddress remoteEP)
    {
        SystemKeyspace.updatePreferredIP(id, remoteEP);
        resetedEndpoint = remoteEP;
        for (OutboundTcpConnection conn : new OutboundTcpConnection[] { cmdCon, ackCon })
            conn.softCloseSocket();

        // release previous metrics and create new one with reset address
        metrics.release();
        metrics = new ConnectionMetrics(resetedEndpoint, this);
    }

    public long getTimeouts()
    {
       return metrics.timeouts.count();
    }

    public long getRecentTimeouts()
    {
        return metrics.getRecentTimeout();
    }

    public void incrementTimeout()
    {
        metrics.timeouts.mark();
    }

    public Socket newSocket() throws IOException
    {
        return newSocket(endPoint());
    }

    public static Socket newSocket(InetAddress endpoint) throws IOException
    {
        // zero means 'bind on any available port.'
        if (isEncryptedChannel(endpoint))
        {
            if (Config.getOutboundBindAny())
                return SSLFactory.getSocket(DatabaseDescriptor.getServerEncryptionOptions(), endpoint, DatabaseDescriptor.getSSLStoragePort());
            else
                return SSLFactory.getSocket(DatabaseDescriptor.getServerEncryptionOptions(), endpoint, DatabaseDescriptor.getSSLStoragePort(), FBUtilities.getLocalAddress(), 0);
        }
        else
        {
            Socket socket = SocketChannel.open(new InetSocketAddress(endpoint, DatabaseDescriptor.getStoragePort())).socket();
            if (Config.getOutboundBindAny() && !socket.isBound())
                socket.bind(new InetSocketAddress(FBUtilities.getLocalAddress(), 0));
            return socket;
        }
    }

    public InetAddress endPoint()
    {
        if (id.equals(FBUtilities.getBroadcastAddress()))
            return FBUtilities.getLocalAddress();
        return resetedEndpoint == null ? id : resetedEndpoint;
    }

    public static boolean isEncryptedChannel(InetAddress address)
    {
        IEndpointSnitch snitch = DatabaseDescriptor.getEndpointSnitch();
        switch (DatabaseDescriptor.getServerEncryptionOptions().internode_encryption)
        {
            case none:
                return false; // if nothing needs to be encrypted then return immediately.
            case all:
                break;
            case dc:
                if (snitch.getDatacenter(address).equals(snitch.getDatacenter(FBUtilities.getBroadcastAddress())))
                    return false;
                break;
            case rack:
                // for rack then check if the DC's are the same.
                if (snitch.getRack(address).equals(snitch.getRack(FBUtilities.getBroadcastAddress()))
                        && snitch.getDatacenter(address).equals(snitch.getDatacenter(FBUtilities.getBroadcastAddress())))
                    return false;
                break;
        }
        return true;
    }
    
    public void start()
    {
        cmdCon.start();
        ackCon.start();

        metrics = new ConnectionMetrics(id, this);
        
        started.countDown();
    }
    
    public void waitForStarted()
    {
        if (started.getCount() == 0)
            return;

        boolean error = false;
        try
        {
            if (!started.await(1, TimeUnit.MINUTES))
                error = true;
        }
        catch (InterruptedException e)
        {
            Thread.currentThread().interrupt();
            error = true;
        }
        if (error)
            throw new IllegalStateException(String.format("Connections to %s are not started!", id.getHostAddress()));
    }

    public void close()
    {
        // these null guards are simply for tests
        if (ackCon != null)
            ackCon.closeSocket(true);
        if (cmdCon != null)
            cmdCon.closeSocket(true);
        
        metrics.release();
    }
}<|MERGE_RESOLUTION|>--- conflicted
+++ resolved
@@ -49,10 +49,7 @@
     {
         id = remoteEp;
         resetedEndpoint = SystemKeyspace.getPreferredIP(remoteEp);
-<<<<<<< HEAD
-=======
         started = new CountDownLatch(1);
->>>>>>> ea7d0c82
 
         cmdCon = new OutboundTcpConnection(this);
         ackCon = new OutboundTcpConnection(this);
