--- conflicted
+++ resolved
@@ -27,18 +27,9 @@
 import java.util.concurrent.ExecutionException;
 import java.util.concurrent.TimeoutException;
 
-<<<<<<< HEAD
-public interface StorageServiceMBean
-=======
 import javax.management.NotificationEmitter;
 
-import org.apache.cassandra.config.ConfigurationException;
-import org.apache.cassandra.thrift.InvalidRequestException;
-import org.apache.cassandra.thrift.UnavailableException;
-
-
 public interface StorageServiceMBean extends NotificationEmitter
->>>>>>> 0906b7cc
 {
     /**
      * Retrieve the list of live nodes in the cluster, where "liveness" is
@@ -270,9 +261,9 @@
      *   userObject: int array of length 2, [0]=command number, [1]=ordinal of AntiEntropyService.Status
      *
      * @return Repair command number, or 0 if nothing to repair
-     * @see #forceTableRepair(String, boolean, String...)
-     */
-    public int forceRepairAsync(String tableName, boolean isSequential, boolean primaryRange, String... columnFamilies);
+     * @see #forceTableRepair(String, boolean, boolean, String...)
+     */
+    public int forceRepairAsync(String keyspace, boolean isSequential, boolean isLocal, boolean primaryRange, String... columnFamilies);
 
     /**
      * Triggers proactive repair for given column families, or all columnfamilies for the given table
