/*
 * Licensed to the Apache Software Foundation (ASF) under one
 * or more contributor license agreements.  See the NOTICE file
 * distributed with this work for additional information
 * regarding copyright ownership.  The ASF licenses this file
 * to you under the Apache License, Version 2.0 (the
 * "License"); you may not use this file except in compliance
 * with the License.  You may obtain a copy of the License at
 *
 *     http://www.apache.org/licenses/LICENSE-2.0
 *
 * Unless required by applicable law or agreed to in writing, software
 * distributed under the License is distributed on an "AS IS" BASIS,
 * WITHOUT WARRANTIES OR CONDITIONS OF ANY KIND, either express or implied.
 * See the License for the specific language governing permissions and
 * limitations under the License.
 */
package org.apache.cassandra.service;

import java.io.IOException;
import java.lang.management.ManagementFactory;
import java.net.InetAddress;
import java.nio.ByteBuffer;
import java.util.*;
import java.util.concurrent.*;
import java.util.concurrent.atomic.AtomicInteger;
import java.util.concurrent.atomic.AtomicLong;

import javax.management.MBeanServer;
import javax.management.ObjectName;

import com.google.common.base.Predicate;
import com.google.common.cache.CacheLoader;
import com.google.common.collect.*;
import com.google.common.primitives.Ints;
import com.google.common.util.concurrent.Uninterruptibles;

import org.apache.commons.lang3.StringUtils;

import org.slf4j.Logger;
import org.slf4j.LoggerFactory;

import org.apache.cassandra.batchlog.Batch;
import org.apache.cassandra.batchlog.BatchlogManager;
import org.apache.cassandra.batchlog.LegacyBatchlogMigrator;
import org.apache.cassandra.concurrent.Stage;
import org.apache.cassandra.concurrent.StageManager;
import org.apache.cassandra.config.CFMetaData;
import org.apache.cassandra.config.DatabaseDescriptor;
import org.apache.cassandra.config.Schema;
import org.apache.cassandra.config.SchemaConstants;
import org.apache.cassandra.db.*;
import org.apache.cassandra.db.filter.DataLimits;
import org.apache.cassandra.db.filter.TombstoneOverwhelmingException;
import org.apache.cassandra.db.partitions.*;
import org.apache.cassandra.db.rows.RowIterator;
import org.apache.cassandra.db.view.ViewUtils;
import org.apache.cassandra.dht.*;
import org.apache.cassandra.exceptions.*;
import org.apache.cassandra.gms.FailureDetector;
import org.apache.cassandra.gms.Gossiper;
import org.apache.cassandra.hints.Hint;
import org.apache.cassandra.hints.HintsService;
import org.apache.cassandra.index.Index;
import org.apache.cassandra.io.util.DataOutputBuffer;
import org.apache.cassandra.locator.*;
import org.apache.cassandra.metrics.*;
import org.apache.cassandra.net.*;
import org.apache.cassandra.service.paxos.Commit;
import org.apache.cassandra.service.paxos.PaxosState;
import org.apache.cassandra.service.paxos.PrepareCallback;
import org.apache.cassandra.service.paxos.ProposeCallback;
import org.apache.cassandra.net.MessagingService.Verb;
import org.apache.cassandra.tracing.Tracing;
import org.apache.cassandra.triggers.TriggerExecutor;
import org.apache.cassandra.utils.*;
import org.apache.cassandra.utils.AbstractIterator;

public class StorageProxy implements StorageProxyMBean
{
    public static final String MBEAN_NAME = "org.apache.cassandra.db:type=StorageProxy";
    private static final Logger logger = LoggerFactory.getLogger(StorageProxy.class);

    public static final String UNREACHABLE = "UNREACHABLE";

    private static final WritePerformer standardWritePerformer;
    private static final WritePerformer counterWritePerformer;
    private static final WritePerformer counterWriteOnCoordinatorPerformer;

    public static final StorageProxy instance = new StorageProxy();

    private static volatile int maxHintsInProgress = 128 * FBUtilities.getAvailableProcessors();
    private static final CacheLoader<InetAddress, AtomicInteger> hintsInProgress = new CacheLoader<InetAddress, AtomicInteger>()
    {
        public AtomicInteger load(InetAddress inetAddress)
        {
            return new AtomicInteger(0);
        }
    };
    private static final ClientRequestMetrics readMetrics = new ClientRequestMetrics("Read");
    private static final ClientRequestMetrics rangeMetrics = new ClientRequestMetrics("RangeSlice");
    private static final ClientRequestMetrics writeMetrics = new ClientRequestMetrics("Write");
    private static final CASClientRequestMetrics casWriteMetrics = new CASClientRequestMetrics("CASWrite");
    private static final CASClientRequestMetrics casReadMetrics = new CASClientRequestMetrics("CASRead");
    private static final ViewWriteMetrics viewWriteMetrics = new ViewWriteMetrics("ViewWrite");
    private static final Map<ConsistencyLevel, ClientRequestMetrics> readMetricsMap = new EnumMap<>(ConsistencyLevel.class);
    private static final Map<ConsistencyLevel, ClientRequestMetrics> writeMetricsMap = new EnumMap<>(ConsistencyLevel.class);

    private static final double CONCURRENT_SUBREQUESTS_MARGIN = 0.10;

    private StorageProxy()
    {
    }

    static
    {
        MBeanServer mbs = ManagementFactory.getPlatformMBeanServer();
        try
        {
            mbs.registerMBean(instance, new ObjectName(MBEAN_NAME));
        }
        catch (Exception e)
        {
            throw new RuntimeException(e);
        }

        HintsService.instance.registerMBean();
        HintedHandOffManager.instance.registerMBean();

        standardWritePerformer = new WritePerformer()
        {
            public void apply(IMutation mutation,
                              Iterable<InetAddress> targets,
                              AbstractWriteResponseHandler<IMutation> responseHandler,
                              String localDataCenter,
                              ConsistencyLevel consistency_level)
            throws OverloadedException
            {
                assert mutation instanceof Mutation;
                sendToHintedEndpoints((Mutation) mutation, targets, responseHandler, localDataCenter, Stage.MUTATION);
            }
        };

        /*
         * We execute counter writes in 2 places: either directly in the coordinator node if it is a replica, or
         * in CounterMutationVerbHandler on a replica othewise. The write must be executed on the COUNTER_MUTATION stage
         * but on the latter case, the verb handler already run on the COUNTER_MUTATION stage, so we must not execute the
         * underlying on the stage otherwise we risk a deadlock. Hence two different performer.
         */
        counterWritePerformer = new WritePerformer()
        {
            public void apply(IMutation mutation,
                              Iterable<InetAddress> targets,
                              AbstractWriteResponseHandler<IMutation> responseHandler,
                              String localDataCenter,
                              ConsistencyLevel consistencyLevel)
            {
                counterWriteTask(mutation, targets, responseHandler, localDataCenter).run();
            }
        };

        counterWriteOnCoordinatorPerformer = new WritePerformer()
        {
            public void apply(IMutation mutation,
                              Iterable<InetAddress> targets,
                              AbstractWriteResponseHandler<IMutation> responseHandler,
                              String localDataCenter,
                              ConsistencyLevel consistencyLevel)
            {
                StageManager.getStage(Stage.COUNTER_MUTATION)
                            .execute(counterWriteTask(mutation, targets, responseHandler, localDataCenter));
            }
        };

        for(ConsistencyLevel level : ConsistencyLevel.values())
        {
            readMetricsMap.put(level, new ClientRequestMetrics("Read-" + level.name()));
            writeMetricsMap.put(level, new ClientRequestMetrics("Write-" + level.name()));
        }
    }

    /**
     * Apply @param updates if and only if the current values in the row for @param key
     * match the provided @param conditions.  The algorithm is "raw" Paxos: that is, Paxos
     * minus leader election -- any node in the cluster may propose changes for any row,
     * which (that is, the row) is the unit of values being proposed, not single columns.
     *
     * The Paxos cohort is only the replicas for the given key, not the entire cluster.
     * So we expect performance to be reasonable, but CAS is still intended to be used
     * "when you really need it," not for all your updates.
     *
     * There are three phases to Paxos:
     *  1. Prepare: the coordinator generates a ballot (timeUUID in our case) and asks replicas to (a) promise
     *     not to accept updates from older ballots and (b) tell us about the most recent update it has already
     *     accepted.
     *  2. Accept: if a majority of replicas reply, the coordinator asks replicas to accept the value of the
     *     highest proposal ballot it heard about, or a new value if no in-progress proposals were reported.
     *  3. Commit (Learn): if a majority of replicas acknowledge the accept request, we can commit the new
     *     value.
     *
     *  Commit procedure is not covered in "Paxos Made Simple," and only briefly mentioned in "Paxos Made Live,"
     *  so here is our approach:
     *   3a. The coordinator sends a commit message to all replicas with the ballot and value.
     *   3b. Because of 1-2, this will be the highest-seen commit ballot.  The replicas will note that,
     *       and send it with subsequent promise replies.  This allows us to discard acceptance records
     *       for successfully committed replicas, without allowing incomplete proposals to commit erroneously
     *       later on.
     *
     *  Note that since we are performing a CAS rather than a simple update, we perform a read (of committed
     *  values) between the prepare and accept phases.  This gives us a slightly longer window for another
     *  coordinator to come along and trump our own promise with a newer one but is otherwise safe.
     *
     * @param keyspaceName the keyspace for the CAS
     * @param cfName the column family for the CAS
     * @param key the row key for the row to CAS
     * @param request the conditions for the CAS to apply as well as the update to perform if the conditions hold.
     * @param consistencyForPaxos the consistency for the paxos prepare and propose round. This can only be either SERIAL or LOCAL_SERIAL.
     * @param consistencyForCommit the consistency for write done during the commit phase. This can be anything, except SERIAL or LOCAL_SERIAL.
     *
     * @return null if the operation succeeds in updating the row, or the current values corresponding to conditions.
     * (since, if the CAS doesn't succeed, it means the current value do not match the conditions).
     */
    public static RowIterator cas(String keyspaceName,
                                  String cfName,
                                  DecoratedKey key,
                                  CASRequest request,
                                  ConsistencyLevel consistencyForPaxos,
                                  ConsistencyLevel consistencyForCommit,
                                  ClientState state,
                                  long queryStartNanoTime)
    throws UnavailableException, IsBootstrappingException, RequestFailureException, RequestTimeoutException, InvalidRequestException
    {
        final long startTimeForMetrics = System.nanoTime();
        int contentions = 0;
        try
        {
            consistencyForPaxos.validateForCas();
            consistencyForCommit.validateForCasCommit(keyspaceName);

            CFMetaData metadata = Schema.instance.getCFMetaData(keyspaceName, cfName);

            long timeout = TimeUnit.MILLISECONDS.toNanos(DatabaseDescriptor.getCasContentionTimeout());
            while (System.nanoTime() - queryStartNanoTime < timeout)
            {
                // for simplicity, we'll do a single liveness check at the start of each attempt
                Pair<List<InetAddress>, Integer> p = getPaxosParticipants(metadata, key, consistencyForPaxos);
                List<InetAddress> liveEndpoints = p.left;
                int requiredParticipants = p.right;

                final Pair<UUID, Integer> pair = beginAndRepairPaxos(queryStartNanoTime, key, metadata, liveEndpoints, requiredParticipants, consistencyForPaxos, consistencyForCommit, true, state);
                final UUID ballot = pair.left;
                contentions += pair.right;

                // read the current values and check they validate the conditions
                Tracing.trace("Reading existing values for CAS precondition");
                SinglePartitionReadCommand readCommand = request.readCommand(FBUtilities.nowInSeconds());
                ConsistencyLevel readConsistency = consistencyForPaxos == ConsistencyLevel.LOCAL_SERIAL ? ConsistencyLevel.LOCAL_QUORUM : ConsistencyLevel.QUORUM;

                FilteredPartition current;
                try (RowIterator rowIter = readOne(readCommand, readConsistency, queryStartNanoTime))
                {
                    current = FilteredPartition.create(rowIter);
                }

                if (!request.appliesTo(current))
                {
                    Tracing.trace("CAS precondition does not match current values {}", current);
                    casWriteMetrics.conditionNotMet.inc();
                    return current.rowIterator();
                }

                // finish the paxos round w/ the desired updates
                // TODO turn null updates into delete?
                PartitionUpdate updates = request.makeUpdates(current);

                // Apply triggers to cas updates. A consideration here is that
                // triggers emit Mutations, and so a given trigger implementation
                // may generate mutations for partitions other than the one this
                // paxos round is scoped for. In this case, TriggerExecutor will
                // validate that the generated mutations are targetted at the same
                // partition as the initial updates and reject (via an
                // InvalidRequestException) any which aren't.
                updates = TriggerExecutor.instance.execute(updates);


                Commit proposal = Commit.newProposal(ballot, updates);
                Tracing.trace("CAS precondition is met; proposing client-requested updates for {}", ballot);
                if (proposePaxos(proposal, liveEndpoints, requiredParticipants, true, consistencyForPaxos, queryStartNanoTime))
                {
                    commitPaxos(proposal, consistencyForCommit, true, queryStartNanoTime);
                    Tracing.trace("CAS successful");
                    return null;
                }

                Tracing.trace("Paxos proposal not accepted (pre-empted by a higher ballot)");
                contentions++;
                Uninterruptibles.sleepUninterruptibly(ThreadLocalRandom.current().nextInt(100), TimeUnit.MILLISECONDS);
                // continue to retry
            }

            throw new WriteTimeoutException(WriteType.CAS, consistencyForPaxos, 0, consistencyForPaxos.blockFor(Keyspace.open(keyspaceName)));
        }
        catch (WriteTimeoutException|ReadTimeoutException e)
        {
            casWriteMetrics.timeouts.mark();
            writeMetricsMap.get(consistencyForPaxos).timeouts.mark();
            throw e;
        }
        catch (WriteFailureException|ReadFailureException e)
        {
            casWriteMetrics.failures.mark();
            writeMetricsMap.get(consistencyForPaxos).failures.mark();
            throw e;
        }
        catch(UnavailableException e)
        {
            casWriteMetrics.unavailables.mark();
            writeMetricsMap.get(consistencyForPaxos).unavailables.mark();
            throw e;
        }
        finally
        {
            recordCasContention(contentions);
            final long latency = System.nanoTime() - startTimeForMetrics;
            casWriteMetrics.addNano(latency);
            writeMetricsMap.get(consistencyForPaxos).addNano(latency);
        }
    }

    private static void recordCasContention(int contentions)
    {
        if(contentions > 0)
            casWriteMetrics.contention.update(contentions);
    }

    private static Predicate<InetAddress> sameDCPredicateFor(final String dc)
    {
        final IEndpointSnitch snitch = DatabaseDescriptor.getEndpointSnitch();
        return new Predicate<InetAddress>()
        {
            public boolean apply(InetAddress host)
            {
                return dc.equals(snitch.getDatacenter(host));
            }
        };
    }

    private static Pair<List<InetAddress>, Integer> getPaxosParticipants(CFMetaData cfm, DecoratedKey key, ConsistencyLevel consistencyForPaxos) throws UnavailableException
    {
        Token tk = key.getToken();
        List<InetAddress> naturalEndpoints = StorageService.instance.getNaturalEndpoints(cfm.ksName, tk);
        Collection<InetAddress> pendingEndpoints = StorageService.instance.getTokenMetadata().pendingEndpointsFor(tk, cfm.ksName);
        if (consistencyForPaxos == ConsistencyLevel.LOCAL_SERIAL)
        {
            // Restrict naturalEndpoints and pendingEndpoints to node in the local DC only
            String localDc = DatabaseDescriptor.getEndpointSnitch().getDatacenter(FBUtilities.getBroadcastAddress());
            Predicate<InetAddress> isLocalDc = sameDCPredicateFor(localDc);
            naturalEndpoints = ImmutableList.copyOf(Iterables.filter(naturalEndpoints, isLocalDc));
            pendingEndpoints = ImmutableList.copyOf(Iterables.filter(pendingEndpoints, isLocalDc));
        }
        int participants = pendingEndpoints.size() + naturalEndpoints.size();
        int requiredParticipants = participants / 2 + 1; // See CASSANDRA-8346, CASSANDRA-833
        List<InetAddress> liveEndpoints = ImmutableList.copyOf(Iterables.filter(Iterables.concat(naturalEndpoints, pendingEndpoints), IAsyncCallback.isAlive));
        if (liveEndpoints.size() < requiredParticipants)
            throw new UnavailableException(consistencyForPaxos, requiredParticipants, liveEndpoints.size());

        // We cannot allow CAS operations with 2 or more pending endpoints, see #8346.
        // Note that we fake an impossible number of required nodes in the unavailable exception
        // to nail home the point that it's an impossible operation no matter how many nodes are live.
        if (pendingEndpoints.size() > 1)
            throw new UnavailableException(String.format("Cannot perform LWT operation as there is more than one (%d) pending range movement", pendingEndpoints.size()),
                                           consistencyForPaxos,
                                           participants + 1,
                                           liveEndpoints.size());

        return Pair.create(liveEndpoints, requiredParticipants);
    }

    /**
     * begin a Paxos session by sending a prepare request and completing any in-progress requests seen in the replies
     *
     * @return the Paxos ballot promised by the replicas if no in-progress requests were seen and a quorum of
     * nodes have seen the mostRecentCommit.  Otherwise, return null.
     */
    private static Pair<UUID, Integer> beginAndRepairPaxos(long queryStartNanoTime,
                                                           DecoratedKey key,
                                                           CFMetaData metadata,
                                                           List<InetAddress> liveEndpoints,
                                                           int requiredParticipants,
                                                           ConsistencyLevel consistencyForPaxos,
                                                           ConsistencyLevel consistencyForCommit,
                                                           final boolean isWrite,
                                                           ClientState state)
    throws WriteTimeoutException, WriteFailureException
    {
        long timeout = TimeUnit.MILLISECONDS.toNanos(DatabaseDescriptor.getCasContentionTimeout());

        PrepareCallback summary = null;
        int contentions = 0;
        while (System.nanoTime() - queryStartNanoTime < timeout)
        {
            // We want a timestamp that is guaranteed to be unique for that node (so that the ballot is globally unique), but if we've got a prepare rejected
            // already we also want to make sure we pick a timestamp that has a chance to be promised, i.e. one that is greater that the most recently known
            // in progress (#5667). Lastly, we don't want to use a timestamp that is older than the last one assigned by ClientState or operations may appear
            // out-of-order (#7801).
            long minTimestampMicrosToUse = summary == null ? Long.MIN_VALUE : 1 + UUIDGen.microsTimestamp(summary.mostRecentInProgressCommit.ballot);
            long ballotMicros = state.getTimestampForPaxos(minTimestampMicrosToUse);
            // Note that ballotMicros is not guaranteed to be unique if two proposal are being handled concurrently by the same coordinator. But we still
            // need ballots to be unique for each proposal so we have to use getRandomTimeUUIDFromMicros.
            UUID ballot = UUIDGen.getRandomTimeUUIDFromMicros(ballotMicros);

            // prepare
            Tracing.trace("Preparing {}", ballot);
            Commit toPrepare = Commit.newPrepare(key, metadata, ballot);
            summary = preparePaxos(toPrepare, liveEndpoints, requiredParticipants, consistencyForPaxos, queryStartNanoTime);
            if (!summary.promised)
            {
                Tracing.trace("Some replicas have already promised a higher ballot than ours; aborting");
                contentions++;
                // sleep a random amount to give the other proposer a chance to finish
                Uninterruptibles.sleepUninterruptibly(ThreadLocalRandom.current().nextInt(100), TimeUnit.MILLISECONDS);
                continue;
            }

            Commit inProgress = summary.mostRecentInProgressCommitWithUpdate;
            Commit mostRecent = summary.mostRecentCommit;

            // If we have an in-progress ballot greater than the MRC we know, then it's an in-progress round that
            // needs to be completed, so do it.
            if (!inProgress.update.isEmpty() && inProgress.isAfter(mostRecent))
            {
                Tracing.trace("Finishing incomplete paxos round {}", inProgress);
                if(isWrite)
                    casWriteMetrics.unfinishedCommit.inc();
                else
                    casReadMetrics.unfinishedCommit.inc();
                Commit refreshedInProgress = Commit.newProposal(ballot, inProgress.update);
                if (proposePaxos(refreshedInProgress, liveEndpoints, requiredParticipants, false, consistencyForPaxos, queryStartNanoTime))
                {
                    try
                    {
                        commitPaxos(refreshedInProgress, consistencyForCommit, false, queryStartNanoTime);
                    }
                    catch (WriteTimeoutException e)
                    {
                        recordCasContention(contentions);
                        // We're still doing preparation for the paxos rounds, so we want to use the CAS (see CASSANDRA-8672)
                        throw new WriteTimeoutException(WriteType.CAS, e.consistency, e.received, e.blockFor);
                    }
                }
                else
                {
                    Tracing.trace("Some replicas have already promised a higher ballot than ours; aborting");
                    // sleep a random amount to give the other proposer a chance to finish
                    contentions++;
                    Uninterruptibles.sleepUninterruptibly(ThreadLocalRandom.current().nextInt(100), TimeUnit.MILLISECONDS);
                }
                continue;
            }

            // To be able to propose our value on a new round, we need a quorum of replica to have learn the previous one. Why is explained at:
            // https://issues.apache.org/jira/browse/CASSANDRA-5062?focusedCommentId=13619810&page=com.atlassian.jira.plugin.system.issuetabpanels:comment-tabpanel#comment-13619810)
            // Since we waited for quorum nodes, if some of them haven't seen the last commit (which may just be a timing issue, but may also
            // mean we lost messages), we pro-actively "repair" those nodes, and retry.
            int nowInSec = Ints.checkedCast(TimeUnit.MICROSECONDS.toSeconds(ballotMicros));
            Iterable<InetAddress> missingMRC = summary.replicasMissingMostRecentCommit(metadata, nowInSec);
            if (Iterables.size(missingMRC) > 0)
            {
                Tracing.trace("Repairing replicas that missed the most recent commit");
                sendCommit(mostRecent, missingMRC);
                // TODO: provided commits don't invalid the prepare we just did above (which they don't), we could just wait
                // for all the missingMRC to acknowledge this commit and then move on with proposing our value. But that means
                // adding the ability to have commitPaxos block, which is exactly CASSANDRA-5442 will do. So once we have that
                // latter ticket, we can pass CL.ALL to the commit above and remove the 'continue'.
                continue;
            }

            return Pair.create(ballot, contentions);
        }

        recordCasContention(contentions);
        throw new WriteTimeoutException(WriteType.CAS, consistencyForPaxos, 0, consistencyForPaxos.blockFor(Keyspace.open(metadata.ksName)));
    }

    /**
     * Unlike commitPaxos, this does not wait for replies
     */
    private static void sendCommit(Commit commit, Iterable<InetAddress> replicas)
    {
        MessageOut<Commit> message = new MessageOut<Commit>(MessagingService.Verb.PAXOS_COMMIT, commit, Commit.serializer);
        for (InetAddress target : replicas)
            MessagingService.instance().sendOneWay(message, target);
    }

    private static PrepareCallback preparePaxos(Commit toPrepare, List<InetAddress> endpoints, int requiredParticipants, ConsistencyLevel consistencyForPaxos, long queryStartNanoTime)
    throws WriteTimeoutException
    {
        PrepareCallback callback = new PrepareCallback(toPrepare.update.partitionKey(), toPrepare.update.metadata(), requiredParticipants, consistencyForPaxos, queryStartNanoTime);
        MessageOut<Commit> message = new MessageOut<Commit>(MessagingService.Verb.PAXOS_PREPARE, toPrepare, Commit.serializer);
        for (InetAddress target : endpoints)
            MessagingService.instance().sendRR(message, target, callback);
        callback.await();
        return callback;
    }

    private static boolean proposePaxos(Commit proposal, List<InetAddress> endpoints, int requiredParticipants, boolean timeoutIfPartial, ConsistencyLevel consistencyLevel, long queryStartNanoTime)
    throws WriteTimeoutException
    {
        ProposeCallback callback = new ProposeCallback(endpoints.size(), requiredParticipants, !timeoutIfPartial, consistencyLevel, queryStartNanoTime);
        MessageOut<Commit> message = new MessageOut<Commit>(MessagingService.Verb.PAXOS_PROPOSE, proposal, Commit.serializer);
        for (InetAddress target : endpoints)
            MessagingService.instance().sendRR(message, target, callback);

        callback.await();

        if (callback.isSuccessful())
            return true;

        if (timeoutIfPartial && !callback.isFullyRefused())
            throw new WriteTimeoutException(WriteType.CAS, consistencyLevel, callback.getAcceptCount(), requiredParticipants);

        return false;
    }

    private static void commitPaxos(Commit proposal, ConsistencyLevel consistencyLevel, boolean shouldHint, long queryStartNanoTime) throws WriteTimeoutException
    {
        boolean shouldBlock = consistencyLevel != ConsistencyLevel.ANY;
        Keyspace keyspace = Keyspace.open(proposal.update.metadata().ksName);

        Token tk = proposal.update.partitionKey().getToken();
        List<InetAddress> naturalEndpoints = StorageService.instance.getNaturalEndpoints(keyspace.getName(), tk);
        Collection<InetAddress> pendingEndpoints = StorageService.instance.getTokenMetadata().pendingEndpointsFor(tk, keyspace.getName());

        AbstractWriteResponseHandler<Commit> responseHandler = null;
        if (shouldBlock)
        {
            AbstractReplicationStrategy rs = keyspace.getReplicationStrategy();
            responseHandler = rs.getWriteResponseHandler(naturalEndpoints, pendingEndpoints, consistencyLevel, null, WriteType.SIMPLE, queryStartNanoTime);
            responseHandler.setSupportsBackPressure(false);
        }

        MessageOut<Commit> message = new MessageOut<Commit>(MessagingService.Verb.PAXOS_COMMIT, proposal, Commit.serializer);
        for (InetAddress destination : Iterables.concat(naturalEndpoints, pendingEndpoints))
        {
            checkHintOverload(destination);

            if (FailureDetector.instance.isAlive(destination))
            {
                if (shouldBlock)
                {
                    if (canDoLocalRequest(destination))
                        commitPaxosLocal(message, responseHandler);
                    else
                        MessagingService.instance().sendRR(message, destination, responseHandler, shouldHint);
                }
                else
                {
                    MessagingService.instance().sendOneWay(message, destination);
                }
            }
            else if (shouldHint)
            {
                submitHint(proposal.makeMutation(), destination, null);
            }
        }

        if (shouldBlock)
            responseHandler.get();
    }

    /**
     * Commit a PAXOS task locally, and if the task times out rather then submitting a real hint
     * submit a fake one that executes immediately on the mutation stage, but generates the necessary backpressure
     * signal for hints
     */
    private static void commitPaxosLocal(final MessageOut<Commit> message, final AbstractWriteResponseHandler<?> responseHandler)
    {
        StageManager.getStage(MessagingService.verbStages.get(MessagingService.Verb.PAXOS_COMMIT)).maybeExecuteImmediately(new LocalMutationRunnable()
        {
            public void runMayThrow()
            {
                try
                {
                    PaxosState.commit(message.payload);
                    if (responseHandler != null)
                        responseHandler.response(null);
                }
                catch (Exception ex)
                {
                    if (!(ex instanceof WriteTimeoutException))
                        logger.error("Failed to apply paxos commit locally : {}", ex);
                    responseHandler.onFailure(FBUtilities.getBroadcastAddress(), RequestFailureReason.UNKNOWN);
                }
            }

            @Override
            protected Verb verb()
            {
                return MessagingService.Verb.PAXOS_COMMIT;
            }
        });
    }

    /**
     * Use this method to have these Mutations applied
     * across all replicas. This method will take care
     * of the possibility of a replica being down and hint
     * the data across to some other replica.
     *
     * @param mutations the mutations to be applied across the replicas
     * @param consistency_level the consistency level for the operation
     * @param queryStartNanoTime the value of System.nanoTime() when the query started to be processed
     */
    public static void mutate(Collection<? extends IMutation> mutations, ConsistencyLevel consistency_level, long queryStartNanoTime)
    throws UnavailableException, OverloadedException, WriteTimeoutException, WriteFailureException
    {
        Tracing.trace("Determining replicas for mutation");
        final String localDataCenter = DatabaseDescriptor.getEndpointSnitch().getDatacenter(FBUtilities.getBroadcastAddress());

        long startTime = System.nanoTime();
        List<AbstractWriteResponseHandler<IMutation>> responseHandlers = new ArrayList<>(mutations.size());

        try
        {
            for (IMutation mutation : mutations)
            {
                if (mutation instanceof CounterMutation)
                {
                    responseHandlers.add(mutateCounter((CounterMutation)mutation, localDataCenter, queryStartNanoTime));
                }
                else
                {
                    WriteType wt = mutations.size() <= 1 ? WriteType.SIMPLE : WriteType.UNLOGGED_BATCH;
                    responseHandlers.add(performWrite(mutation, consistency_level, localDataCenter, standardWritePerformer, null, wt, queryStartNanoTime));
                }
            }

            // wait for writes.  throws TimeoutException if necessary
            for (AbstractWriteResponseHandler<IMutation> responseHandler : responseHandlers)
            {
                responseHandler.get();
            }
        }
        catch (WriteTimeoutException|WriteFailureException ex)
        {
            if (consistency_level == ConsistencyLevel.ANY)
            {
                hintMutations(mutations);
            }
            else
            {
                if (ex instanceof WriteFailureException)
                {
                    writeMetrics.failures.mark();
                    writeMetricsMap.get(consistency_level).failures.mark();
                    WriteFailureException fe = (WriteFailureException)ex;
                    Tracing.trace("Write failure; received {} of {} required replies, failed {} requests",
                                  fe.received, fe.blockFor, fe.failureReasonByEndpoint.size());
                }
                else
                {
                    writeMetrics.timeouts.mark();
                    writeMetricsMap.get(consistency_level).timeouts.mark();
                    WriteTimeoutException te = (WriteTimeoutException)ex;
                    Tracing.trace("Write timeout; received {} of {} required replies", te.received, te.blockFor);
                }
                throw ex;
            }
        }
        catch (UnavailableException e)
        {
            writeMetrics.unavailables.mark();
            writeMetricsMap.get(consistency_level).unavailables.mark();
            Tracing.trace("Unavailable");
            throw e;
        }
        catch (OverloadedException e)
        {
            writeMetrics.unavailables.mark();
            writeMetricsMap.get(consistency_level).unavailables.mark();
            Tracing.trace("Overloaded");
            throw e;
        }
        finally
        {
            long latency = System.nanoTime() - startTime;
            writeMetrics.addNano(latency);
            writeMetricsMap.get(consistency_level).addNano(latency);
        }
    }

    /**
     * Hint all the mutations (except counters, which can't be safely retried).  This means
     * we'll re-hint any successful ones; doesn't seem worth it to track individual success
     * just for this unusual case.
     *
     * Only used for CL.ANY
     *
     * @param mutations the mutations that require hints
     */
    private static void hintMutations(Collection<? extends IMutation> mutations)
    {
        for (IMutation mutation : mutations)
            if (!(mutation instanceof CounterMutation))
                hintMutation((Mutation) mutation);

        Tracing.trace("Wrote hints to satisfy CL.ANY after no replicas acknowledged the write");
    }

    private static void hintMutation(Mutation mutation)
    {
        String keyspaceName = mutation.getKeyspaceName();
        Token token = mutation.key().getToken();

        Iterable<InetAddress> endpoints = StorageService.instance.getNaturalAndPendingEndpoints(keyspaceName, token);
        ArrayList<InetAddress> endpointsToHint = new ArrayList<>(Iterables.size(endpoints));

        // local writes can timeout, but cannot be dropped (see LocalMutationRunnable and CASSANDRA-6510),
        // so there is no need to hint or retry.
        for (InetAddress target : endpoints)
            if (!target.equals(FBUtilities.getBroadcastAddress()) && shouldHint(target))
                endpointsToHint.add(target);

        submitHint(mutation, endpointsToHint, null);
    }

    public boolean appliesLocally(Mutation mutation)
    {
        String keyspaceName = mutation.getKeyspaceName();
        Token token = mutation.key().getToken();
        InetAddress local = FBUtilities.getBroadcastAddress();

        return StorageService.instance.getNaturalEndpoints(keyspaceName, token).contains(local)
               || StorageService.instance.getTokenMetadata().pendingEndpointsFor(token, keyspaceName).contains(local);
    }

    /**
     * Use this method to have these Mutations applied
     * across all replicas.
     *
     * @param mutations the mutations to be applied across the replicas
     * @param writeCommitLog if commitlog should be written
     * @param baseComplete time from epoch in ms that the local base mutation was(or will be) completed
     * @param queryStartNanoTime the value of System.nanoTime() when the query started to be processed
     */
    public static void mutateMV(ByteBuffer dataKey, Collection<Mutation> mutations, boolean writeCommitLog, AtomicLong baseComplete, long queryStartNanoTime)
    throws UnavailableException, OverloadedException, WriteTimeoutException
    {
        Tracing.trace("Determining replicas for mutation");
        final String localDataCenter = DatabaseDescriptor.getEndpointSnitch().getDatacenter(FBUtilities.getBroadcastAddress());

        long startTime = System.nanoTime();


        try
        {
            // if we haven't joined the ring, write everything to batchlog because paired replicas may be stale
            final UUID batchUUID = UUIDGen.getTimeUUID();

            if (StorageService.instance.isStarting() || StorageService.instance.isJoining() || StorageService.instance.isMoving())
            {
                BatchlogManager.store(Batch.createLocal(batchUUID, FBUtilities.timestampMicros(),
                                                        mutations), writeCommitLog);
            }
            else
            {
                List<WriteResponseHandlerWrapper> wrappers = new ArrayList<>(mutations.size());
                //non-local mutations rely on the base mutation commit-log entry for eventual consistency
                Set<Mutation> nonLocalMutations = new HashSet<>(mutations);
                Token baseToken = StorageService.instance.getTokenMetadata().partitioner.getToken(dataKey);

                ConsistencyLevel consistencyLevel = ConsistencyLevel.ONE;

                //Since the base -> view replication is 1:1 we only need to store the BL locally
                final Collection<InetAddress> batchlogEndpoints = Collections.singleton(FBUtilities.getBroadcastAddress());
                BatchlogResponseHandler.BatchlogCleanup cleanup = new BatchlogResponseHandler.BatchlogCleanup(mutations.size(), () -> asyncRemoveFromBatchlog(batchlogEndpoints, batchUUID));

                // add a handler for each mutation - includes checking availability, but doesn't initiate any writes, yet
                for (Mutation mutation : mutations)
                {
                    String keyspaceName = mutation.getKeyspaceName();
                    Token tk = mutation.key().getToken();
                    Optional<InetAddress> pairedEndpoint = ViewUtils.getViewNaturalEndpoint(keyspaceName, baseToken, tk);
                    Collection<InetAddress> pendingEndpoints = StorageService.instance.getTokenMetadata().pendingEndpointsFor(tk, keyspaceName);

                    // if there are no paired endpoints there are probably range movements going on, so we write to the local batchlog to replay later
                    if (!pairedEndpoint.isPresent())
                    {
                        if (pendingEndpoints.isEmpty())
                            logger.warn("Received base materialized view mutation for key {} that does not belong " +
                                        "to this node. There is probably a range movement happening (move or decommission)," +
                                        "but this node hasn't updated its ring metadata yet. Adding mutation to " +
                                        "local batchlog to be replayed later.",
                                        mutation.key());
                        continue;
                    }

<<<<<<< HEAD
                    // When local node is the paired endpoint just apply the mutation locally.
                    if (pairedEndpoint.get().equals(FBUtilities.getBroadcastAddress()) && StorageService.instance.isJoined())
                    {
=======
                    // When local node is the endpoint we can just apply the mutation locally,
                    // unless there are pending endpoints, in which case we want to do an ordinary
                    // write so the view mutation is sent to the pending endpoint
                    if (pairedEndpoint.get().equals(FBUtilities.getBroadcastAddress()) && StorageService.instance.isJoined()
                        && pendingEndpoints.isEmpty())
>>>>>>> c6733898
                        try
                        {
                            mutation.apply(writeCommitLog);
                            nonLocalMutations.remove(mutation);
                            cleanup.ackMutation();
                        }
                        catch (Exception exc)
                        {
                            logger.error("Error applying local view update to keyspace {}: {}", mutation.getKeyspaceName(), mutation);
                            throw exc;
                        }
                    }
                    else
                    {
                        wrappers.add(wrapViewBatchResponseHandler(mutation,
                                                                  consistencyLevel,
                                                                  consistencyLevel,
                                                                  Collections.singletonList(pairedEndpoint.get()),
                                                                  baseComplete,
                                                                  WriteType.BATCH,
                                                                  cleanup,
                                                                  queryStartNanoTime));
                    }
                }

                // Apply to local batchlog memtable in this thread
                if (!nonLocalMutations.isEmpty())
                    BatchlogManager.store(Batch.createLocal(batchUUID, FBUtilities.timestampMicros(), nonLocalMutations), writeCommitLog);

                // Perform remote writes
                if (!wrappers.isEmpty())
                    asyncWriteBatchedMutations(wrappers, localDataCenter, Stage.VIEW_MUTATION);
            }
        }
        finally
        {
            viewWriteMetrics.addNano(System.nanoTime() - startTime);
        }
    }

    @SuppressWarnings("unchecked")
    public static void mutateWithTriggers(Collection<? extends IMutation> mutations,
                                          ConsistencyLevel consistencyLevel,
                                          boolean mutateAtomically,
                                          long queryStartNanoTime)
    throws WriteTimeoutException, WriteFailureException, UnavailableException, OverloadedException, InvalidRequestException
    {
        Collection<Mutation> augmented = TriggerExecutor.instance.execute(mutations);

        boolean updatesView = Keyspace.open(mutations.iterator().next().getKeyspaceName())
                              .viewManager
                              .updatesAffectView(mutations, true);

        if (augmented != null)
            mutateAtomically(augmented, consistencyLevel, updatesView, queryStartNanoTime);
        else
        {
            if (mutateAtomically || updatesView)
                mutateAtomically((Collection<Mutation>) mutations, consistencyLevel, updatesView, queryStartNanoTime);
            else
                mutate(mutations, consistencyLevel, queryStartNanoTime);
        }
    }

    /**
     * See mutate. Adds additional steps before and after writing a batch.
     * Before writing the batch (but after doing availability check against the FD for the row replicas):
     *      write the entire batch to a batchlog elsewhere in the cluster.
     * After: remove the batchlog entry (after writing hints for the batch rows, if necessary).
     *
     * @param mutations the Mutations to be applied across the replicas
     * @param consistency_level the consistency level for the operation
     * @param requireQuorumForRemove at least a quorum of nodes will see update before deleting batchlog
     * @param queryStartNanoTime the value of System.nanoTime() when the query started to be processed
     */
    public static void mutateAtomically(Collection<Mutation> mutations,
                                        ConsistencyLevel consistency_level,
                                        boolean requireQuorumForRemove,
                                        long queryStartNanoTime)
    throws UnavailableException, OverloadedException, WriteTimeoutException
    {
        Tracing.trace("Determining replicas for atomic batch");
        long startTime = System.nanoTime();

        List<WriteResponseHandlerWrapper> wrappers = new ArrayList<WriteResponseHandlerWrapper>(mutations.size());
        String localDataCenter = DatabaseDescriptor.getEndpointSnitch().getDatacenter(FBUtilities.getBroadcastAddress());

        try
        {

            // If we are requiring quorum nodes for removal, we upgrade consistency level to QUORUM unless we already
            // require ALL, or EACH_QUORUM. This is so that *at least* QUORUM nodes see the update.
            ConsistencyLevel batchConsistencyLevel = requireQuorumForRemove
                                                     ? ConsistencyLevel.QUORUM
                                                     : consistency_level;

            switch (consistency_level)
            {
                case ALL:
                case EACH_QUORUM:
                    batchConsistencyLevel = consistency_level;
            }

            final BatchlogEndpoints batchlogEndpoints = getBatchlogEndpoints(localDataCenter, batchConsistencyLevel);
            final UUID batchUUID = UUIDGen.getTimeUUID();
            BatchlogResponseHandler.BatchlogCleanup cleanup = new BatchlogResponseHandler.BatchlogCleanup(mutations.size(),
                                                                                                          () -> asyncRemoveFromBatchlog(batchlogEndpoints, batchUUID, queryStartNanoTime));

            // add a handler for each mutation - includes checking availability, but doesn't initiate any writes, yet
            for (Mutation mutation : mutations)
            {
                WriteResponseHandlerWrapper wrapper = wrapBatchResponseHandler(mutation,
                                                                               consistency_level,
                                                                               batchConsistencyLevel,
                                                                               WriteType.BATCH,
                                                                               cleanup,
                                                                               queryStartNanoTime);
                // exit early if we can't fulfill the CL at this time.
                wrapper.handler.assureSufficientLiveNodes();
                wrappers.add(wrapper);
            }

            // write to the batchlog
            syncWriteToBatchlog(mutations, batchlogEndpoints, batchUUID, queryStartNanoTime);

            // now actually perform the writes and wait for them to complete
            syncWriteBatchedMutations(wrappers, localDataCenter, Stage.MUTATION);
        }
        catch (UnavailableException e)
        {
            writeMetrics.unavailables.mark();
            writeMetricsMap.get(consistency_level).unavailables.mark();
            Tracing.trace("Unavailable");
            throw e;
        }
        catch (WriteTimeoutException e)
        {
            writeMetrics.timeouts.mark();
            writeMetricsMap.get(consistency_level).timeouts.mark();
            Tracing.trace("Write timeout; received {} of {} required replies", e.received, e.blockFor);
            throw e;
        }
        catch (WriteFailureException e)
        {
            writeMetrics.failures.mark();
            writeMetricsMap.get(consistency_level).failures.mark();
            Tracing.trace("Write failure; received {} of {} required replies", e.received, e.blockFor);
            throw e;
        }
        finally
        {
            long latency = System.nanoTime() - startTime;
            writeMetrics.addNano(latency);
            writeMetricsMap.get(consistency_level).addNano(latency);

        }
    }

    public static boolean canDoLocalRequest(InetAddress replica)
    {
        return replica.equals(FBUtilities.getBroadcastAddress());
    }

    private static void syncWriteToBatchlog(Collection<Mutation> mutations, BatchlogEndpoints endpoints, UUID uuid, long queryStartNanoTime)
    throws WriteTimeoutException, WriteFailureException
    {
        WriteResponseHandler<?> handler = new WriteResponseHandler<>(endpoints.all,
                                                                     Collections.<InetAddress>emptyList(),
                                                                     endpoints.all.size() == 1 ? ConsistencyLevel.ONE : ConsistencyLevel.TWO,
                                                                     Keyspace.open(SchemaConstants.SYSTEM_KEYSPACE_NAME),
                                                                     null,
                                                                     WriteType.BATCH_LOG,
                                                                     queryStartNanoTime);

        Batch batch = Batch.createLocal(uuid, FBUtilities.timestampMicros(), mutations);

        if (!endpoints.current.isEmpty())
            syncWriteToBatchlog(handler, batch, endpoints.current);

        if (!endpoints.legacy.isEmpty())
            LegacyBatchlogMigrator.syncWriteToBatchlog(handler, batch, endpoints.legacy);

        handler.get();
    }

    private static void syncWriteToBatchlog(WriteResponseHandler<?> handler, Batch batch, Collection<InetAddress> endpoints)
    throws WriteTimeoutException, WriteFailureException
    {
        MessageOut<Batch> message = new MessageOut<>(MessagingService.Verb.BATCH_STORE, batch, Batch.serializer);

        for (InetAddress target : endpoints)
        {
            logger.trace("Sending batchlog store request {} to {} for {} mutations", batch.id, target, batch.size());

            if (canDoLocalRequest(target))
                performLocally(Stage.MUTATION, Optional.empty(), () -> BatchlogManager.store(batch), handler);
            else
                MessagingService.instance().sendRR(message, target, handler);
        }
    }

    private static void asyncRemoveFromBatchlog(BatchlogEndpoints endpoints, UUID uuid, long queryStartNanoTime)
    {
        if (!endpoints.current.isEmpty())
            asyncRemoveFromBatchlog(endpoints.current, uuid);

        if (!endpoints.legacy.isEmpty())
            LegacyBatchlogMigrator.asyncRemoveFromBatchlog(endpoints.legacy, uuid, queryStartNanoTime);
    }

    private static void asyncRemoveFromBatchlog(Collection<InetAddress> endpoints, UUID uuid)
    {
        MessageOut<UUID> message = new MessageOut<>(MessagingService.Verb.BATCH_REMOVE, uuid, UUIDSerializer.serializer);
        for (InetAddress target : endpoints)
        {
            if (logger.isTraceEnabled())
                logger.trace("Sending batchlog remove request {} to {}", uuid, target);

            if (canDoLocalRequest(target))
                performLocally(Stage.MUTATION, () -> BatchlogManager.remove(uuid));
            else
                MessagingService.instance().sendOneWay(message, target);
        }
    }

    private static void asyncWriteBatchedMutations(List<WriteResponseHandlerWrapper> wrappers, String localDataCenter, Stage stage)
    {
        for (WriteResponseHandlerWrapper wrapper : wrappers)
        {
            Iterable<InetAddress> endpoints = Iterables.concat(wrapper.handler.naturalEndpoints, wrapper.handler.pendingEndpoints);

            try
            {
                sendToHintedEndpoints(wrapper.mutation, endpoints, wrapper.handler, localDataCenter, stage);
            }
            catch (OverloadedException | WriteTimeoutException e)
            {
                wrapper.handler.onFailure(FBUtilities.getBroadcastAddress(), RequestFailureReason.UNKNOWN);
            }
        }
    }

    private static void syncWriteBatchedMutations(List<WriteResponseHandlerWrapper> wrappers, String localDataCenter, Stage stage)
    throws WriteTimeoutException, OverloadedException
    {
        for (WriteResponseHandlerWrapper wrapper : wrappers)
        {
            Iterable<InetAddress> endpoints = Iterables.concat(wrapper.handler.naturalEndpoints, wrapper.handler.pendingEndpoints);
            sendToHintedEndpoints(wrapper.mutation, endpoints, wrapper.handler, localDataCenter, stage);
        }


        for (WriteResponseHandlerWrapper wrapper : wrappers)
            wrapper.handler.get();
    }

    /**
     * Perform the write of a mutation given a WritePerformer.
     * Gather the list of write endpoints, apply locally and/or forward the mutation to
     * said write endpoint (deletaged to the actual WritePerformer) and wait for the
     * responses based on consistency level.
     *
     * @param mutation the mutation to be applied
     * @param consistency_level the consistency level for the write operation
     * @param performer the WritePerformer in charge of appliying the mutation
     * given the list of write endpoints (either standardWritePerformer for
     * standard writes or counterWritePerformer for counter writes).
     * @param callback an optional callback to be run if and when the write is
     * @param queryStartNanoTime the value of System.nanoTime() when the query started to be processed
     */
    public static AbstractWriteResponseHandler<IMutation> performWrite(IMutation mutation,
                                                                       ConsistencyLevel consistency_level,
                                                                       String localDataCenter,
                                                                       WritePerformer performer,
                                                                       Runnable callback,
                                                                       WriteType writeType,
                                                                       long queryStartNanoTime)
    throws UnavailableException, OverloadedException
    {
        String keyspaceName = mutation.getKeyspaceName();
        AbstractReplicationStrategy rs = Keyspace.open(keyspaceName).getReplicationStrategy();

        Token tk = mutation.key().getToken();
        List<InetAddress> naturalEndpoints = StorageService.instance.getNaturalEndpoints(keyspaceName, tk);
        Collection<InetAddress> pendingEndpoints = StorageService.instance.getTokenMetadata().pendingEndpointsFor(tk, keyspaceName);

        AbstractWriteResponseHandler<IMutation> responseHandler = rs.getWriteResponseHandler(naturalEndpoints, pendingEndpoints, consistency_level, callback, writeType, queryStartNanoTime);

        // exit early if we can't fulfill the CL at this time
        responseHandler.assureSufficientLiveNodes();

        performer.apply(mutation, Iterables.concat(naturalEndpoints, pendingEndpoints), responseHandler, localDataCenter, consistency_level);
        return responseHandler;
    }

    // same as performWrites except does not initiate writes (but does perform availability checks).
    private static WriteResponseHandlerWrapper wrapBatchResponseHandler(Mutation mutation,
                                                                        ConsistencyLevel consistency_level,
                                                                        ConsistencyLevel batchConsistencyLevel,
                                                                        WriteType writeType,
                                                                        BatchlogResponseHandler.BatchlogCleanup cleanup,
                                                                        long queryStartNanoTime)
    {
        Keyspace keyspace = Keyspace.open(mutation.getKeyspaceName());
        AbstractReplicationStrategy rs = keyspace.getReplicationStrategy();
        String keyspaceName = mutation.getKeyspaceName();
        Token tk = mutation.key().getToken();
        List<InetAddress> naturalEndpoints = StorageService.instance.getNaturalEndpoints(keyspaceName, tk);
        Collection<InetAddress> pendingEndpoints = StorageService.instance.getTokenMetadata().pendingEndpointsFor(tk, keyspaceName);
        AbstractWriteResponseHandler<IMutation> writeHandler = rs.getWriteResponseHandler(naturalEndpoints, pendingEndpoints, consistency_level, null, writeType, queryStartNanoTime);
        BatchlogResponseHandler<IMutation> batchHandler = new BatchlogResponseHandler<>(writeHandler, batchConsistencyLevel.blockFor(keyspace), cleanup, queryStartNanoTime);
        return new WriteResponseHandlerWrapper(batchHandler, mutation);
    }

    /**
     * Same as performWrites except does not initiate writes (but does perform availability checks).
     * Keeps track of ViewWriteMetrics
     */
    private static WriteResponseHandlerWrapper wrapViewBatchResponseHandler(Mutation mutation,
                                                                            ConsistencyLevel consistency_level,
                                                                            ConsistencyLevel batchConsistencyLevel,
                                                                            List<InetAddress> naturalEndpoints,
                                                                            AtomicLong baseComplete,
                                                                            WriteType writeType,
                                                                            BatchlogResponseHandler.BatchlogCleanup cleanup,
                                                                            long queryStartNanoTime)
    {
        Keyspace keyspace = Keyspace.open(mutation.getKeyspaceName());
        AbstractReplicationStrategy rs = keyspace.getReplicationStrategy();
        String keyspaceName = mutation.getKeyspaceName();
        Token tk = mutation.key().getToken();
        Collection<InetAddress> pendingEndpoints = StorageService.instance.getTokenMetadata().pendingEndpointsFor(tk, keyspaceName);
        AbstractWriteResponseHandler<IMutation> writeHandler = rs.getWriteResponseHandler(naturalEndpoints, pendingEndpoints, consistency_level, () -> {
            long delay = Math.max(0, System.currentTimeMillis() - baseComplete.get());
            viewWriteMetrics.viewWriteLatency.update(delay, TimeUnit.MILLISECONDS);
        }, writeType, queryStartNanoTime);
        BatchlogResponseHandler<IMutation> batchHandler = new ViewWriteMetricsWrapped(writeHandler, batchConsistencyLevel.blockFor(keyspace), cleanup, queryStartNanoTime);
        return new WriteResponseHandlerWrapper(batchHandler, mutation);
    }

    // used by atomic_batch_mutate to decouple availability check from the write itself, caches consistency level and endpoints.
    private static class WriteResponseHandlerWrapper
    {
        final BatchlogResponseHandler<IMutation> handler;
        final Mutation mutation;

        WriteResponseHandlerWrapper(BatchlogResponseHandler<IMutation> handler, Mutation mutation)
        {
            this.handler = handler;
            this.mutation = mutation;
        }
    }

    /*
     * A class to filter batchlog endpoints into legacy endpoints (version < 3.0) or not.
     */
    private static final class BatchlogEndpoints
    {
        public final Collection<InetAddress> all;
        public final Collection<InetAddress> current;
        public final Collection<InetAddress> legacy;

        BatchlogEndpoints(Collection<InetAddress> endpoints)
        {
            all = endpoints;
            current = new ArrayList<>(2);
            legacy = new ArrayList<>(2);

            for (InetAddress ep : endpoints)
            {
                if (MessagingService.instance().getVersion(ep) >= MessagingService.VERSION_30)
                    current.add(ep);
                else
                    legacy.add(ep);
            }
        }
    }

    /*
     * Replicas are picked manually:
     * - replicas should be alive according to the failure detector
     * - replicas should be in the local datacenter
     * - choose min(2, number of qualifying candiates above)
     * - allow the local node to be the only replica only if it's a single-node DC
     */
    private static BatchlogEndpoints getBatchlogEndpoints(String localDataCenter, ConsistencyLevel consistencyLevel)
    throws UnavailableException
    {
        TokenMetadata.Topology topology = StorageService.instance.getTokenMetadata().cachedOnlyTokenMap().getTopology();
        Multimap<String, InetAddress> localEndpoints = HashMultimap.create(topology.getDatacenterRacks().get(localDataCenter));
        String localRack = DatabaseDescriptor.getEndpointSnitch().getRack(FBUtilities.getBroadcastAddress());

        Collection<InetAddress> chosenEndpoints = new BatchlogManager.EndpointFilter(localRack, localEndpoints).filter();
        if (chosenEndpoints.isEmpty())
        {
            if (consistencyLevel == ConsistencyLevel.ANY)
                return new BatchlogEndpoints(Collections.singleton(FBUtilities.getBroadcastAddress()));

            throw new UnavailableException(ConsistencyLevel.ONE, 1, 0);
        }

        return new BatchlogEndpoints(chosenEndpoints);
    }

    /**
     * Send the mutations to the right targets, write it locally if it corresponds or writes a hint when the node
     * is not available.
     *
     * Note about hints:
     * <pre>
     * {@code
     * | Hinted Handoff | Consist. Level |
     * | on             |       >=1      | --> wait for hints. We DO NOT notify the handler with handler.response() for hints;
     * | on             |       ANY      | --> wait for hints. Responses count towards consistency.
     * | off            |       >=1      | --> DO NOT fire hints. And DO NOT wait for them to complete.
     * | off            |       ANY      | --> DO NOT fire hints. And DO NOT wait for them to complete.
     * }
     * </pre>
     *
     * @throws OverloadedException if the hints cannot be written/enqueued
     */
    public static void sendToHintedEndpoints(final Mutation mutation,
                                             Iterable<InetAddress> targets,
                                             AbstractWriteResponseHandler<IMutation> responseHandler,
                                             String localDataCenter,
                                             Stage stage)
    throws OverloadedException
    {
        int targetsSize = Iterables.size(targets);

        // this dc replicas:
        Collection<InetAddress> localDc = null;
        // extra-datacenter replicas, grouped by dc
        Map<String, Collection<InetAddress>> dcGroups = null;
        // only need to create a Message for non-local writes
        MessageOut<Mutation> message = null;

        boolean insertLocal = false;
        ArrayList<InetAddress> endpointsToHint = null;

        List<InetAddress> backPressureHosts = null;

        for (InetAddress destination : targets)
        {
            checkHintOverload(destination);

            if (FailureDetector.instance.isAlive(destination))
            {
                if (canDoLocalRequest(destination))
                {
                    insertLocal = true;
                }
                else
                {
                    // belongs on a different server
                    if (message == null)
                        message = mutation.createMessage();

                    String dc = DatabaseDescriptor.getEndpointSnitch().getDatacenter(destination);

                    // direct writes to local DC or old Cassandra versions
                    // (1.1 knows how to forward old-style String message IDs; updated to int in 2.0)
                    if (localDataCenter.equals(dc))
                    {
                        if (localDc == null)
                            localDc = new ArrayList<>(targetsSize);

                        localDc.add(destination);
                    }
                    else
                    {
                        Collection<InetAddress> messages = (dcGroups != null) ? dcGroups.get(dc) : null;
                        if (messages == null)
                        {
                            messages = new ArrayList<>(3); // most DCs will have <= 3 replicas
                            if (dcGroups == null)
                                dcGroups = new HashMap<>();
                            dcGroups.put(dc, messages);
                        }

                        messages.add(destination);
                    }

                    if (backPressureHosts == null)
                        backPressureHosts = new ArrayList<>(targetsSize);

                    backPressureHosts.add(destination);
                }
            }
            else
            {
                if (shouldHint(destination))
                {
                    if (endpointsToHint == null)
                        endpointsToHint = new ArrayList<>(targetsSize);

                    endpointsToHint.add(destination);
                }
            }
        }

        if (backPressureHosts != null)
            MessagingService.instance().applyBackPressure(backPressureHosts, responseHandler.currentTimeout());

        if (endpointsToHint != null)
            submitHint(mutation, endpointsToHint, responseHandler);

        if (insertLocal)
            performLocally(stage, Optional.of(mutation), mutation::apply, responseHandler);

        if (localDc != null)
        {
            for (InetAddress destination : localDc)
                MessagingService.instance().sendRR(message, destination, responseHandler, true);
        }
        if (dcGroups != null)
        {
            // for each datacenter, send the message to one node to relay the write to other replicas
            for (Collection<InetAddress> dcTargets : dcGroups.values())
                sendMessagesToNonlocalDC(message, dcTargets, responseHandler);
        }
    }

    private static void checkHintOverload(InetAddress destination)
    {
        // avoid OOMing due to excess hints.  we need to do this check even for "live" nodes, since we can
        // still generate hints for those if it's overloaded or simply dead but not yet known-to-be-dead.
        // The idea is that if we have over maxHintsInProgress hints in flight, this is probably due to
        // a small number of nodes causing problems, so we should avoid shutting down writes completely to
        // healthy nodes.  Any node with no hintsInProgress is considered healthy.
        if (StorageMetrics.totalHintsInProgress.getCount() > maxHintsInProgress
                && (getHintsInProgressFor(destination).get() > 0 && shouldHint(destination)))
        {
            throw new OverloadedException("Too many in flight hints: " + StorageMetrics.totalHintsInProgress.getCount() +
                                          " destination: " + destination +
                                          " destination hints: " + getHintsInProgressFor(destination).get());
        }
    }

    private static void sendMessagesToNonlocalDC(MessageOut<? extends IMutation> message,
                                                 Collection<InetAddress> targets,
                                                 AbstractWriteResponseHandler<IMutation> handler)
    {
        Iterator<InetAddress> iter = targets.iterator();
        InetAddress target = iter.next();

        // Add the other destinations of the same message as a FORWARD_HEADER entry
        try(DataOutputBuffer out = new DataOutputBuffer())
        {
            out.writeInt(targets.size() - 1);
            while (iter.hasNext())
            {
                InetAddress destination = iter.next();
                CompactEndpointSerializationHelper.serialize(destination, out);
                int id = MessagingService.instance().addCallback(handler,
                                                                 message,
                                                                 destination,
                                                                 message.getTimeout(),
                                                                 handler.consistencyLevel,
                                                                 true);
                out.writeInt(id);
                logger.trace("Adding FWD message to {}@{}", id, destination);
            }
            message = message.withParameter(Mutation.FORWARD_TO, out.getData());
            // send the combined message + forward headers
            int id = MessagingService.instance().sendRR(message, target, handler, true);
            logger.trace("Sending message to {}@{}", id, target);
        }
        catch (IOException e)
        {
            // DataOutputBuffer is in-memory, doesn't throw IOException
            throw new AssertionError(e);
        }
    }

    private static void performLocally(Stage stage, final Runnable runnable)
    {
        StageManager.getStage(stage).maybeExecuteImmediately(new LocalMutationRunnable()
        {
            public void runMayThrow()
            {
                try
                {
                    runnable.run();
                }
                catch (Exception ex)
                {
                    logger.error("Failed to apply mutation locally : {}", ex);
                }
            }

            @Override
            protected Verb verb()
            {
                return MessagingService.Verb.MUTATION;
            }
        });
    }

    private static void performLocally(Stage stage, Optional<IMutation> mutation, final Runnable runnable, final IAsyncCallbackWithFailure<?> handler)
    {
        StageManager.getStage(stage).maybeExecuteImmediately(new LocalMutationRunnable(mutation)
        {
            public void runMayThrow()
            {
                try
                {
                    runnable.run();
                    handler.response(null);
                }
                catch (Exception ex)
                {
                    if (!(ex instanceof WriteTimeoutException))
                        logger.error("Failed to apply mutation locally : {}", ex);
                    handler.onFailure(FBUtilities.getBroadcastAddress(), RequestFailureReason.UNKNOWN);
                }
            }

            @Override
            protected Verb verb()
            {
                return MessagingService.Verb.MUTATION;
            }
        });
    }

    /**
     * Handle counter mutation on the coordinator host.
     *
     * A counter mutation needs to first be applied to a replica (that we'll call the leader for the mutation) before being
     * replicated to the other endpoint. To achieve so, there is two case:
     *   1) the coordinator host is a replica: we proceed to applying the update locally and replicate throug
     *   applyCounterMutationOnCoordinator
     *   2) the coordinator is not a replica: we forward the (counter)mutation to a chosen replica (that will proceed through
     *   applyCounterMutationOnLeader upon receive) and wait for its acknowledgment.
     *
     * Implementation note: We check if we can fulfill the CL on the coordinator host even if he is not a replica to allow
     * quicker response and because the WriteResponseHandlers don't make it easy to send back an error. We also always gather
     * the write latencies at the coordinator node to make gathering point similar to the case of standard writes.
     */
    public static AbstractWriteResponseHandler<IMutation> mutateCounter(CounterMutation cm, String localDataCenter, long queryStartNanoTime) throws UnavailableException, OverloadedException
    {
        InetAddress endpoint = findSuitableEndpoint(cm.getKeyspaceName(), cm.key(), localDataCenter, cm.consistency());

        if (endpoint.equals(FBUtilities.getBroadcastAddress()))
        {
            return applyCounterMutationOnCoordinator(cm, localDataCenter, queryStartNanoTime);
        }
        else
        {
            // Exit now if we can't fulfill the CL here instead of forwarding to the leader replica
            String keyspaceName = cm.getKeyspaceName();
            AbstractReplicationStrategy rs = Keyspace.open(keyspaceName).getReplicationStrategy();
            Token tk = cm.key().getToken();
            List<InetAddress> naturalEndpoints = StorageService.instance.getNaturalEndpoints(keyspaceName, tk);
            Collection<InetAddress> pendingEndpoints = StorageService.instance.getTokenMetadata().pendingEndpointsFor(tk, keyspaceName);

            rs.getWriteResponseHandler(naturalEndpoints, pendingEndpoints, cm.consistency(), null, WriteType.COUNTER, queryStartNanoTime).assureSufficientLiveNodes();

            // Forward the actual update to the chosen leader replica
            AbstractWriteResponseHandler<IMutation> responseHandler = new WriteResponseHandler<>(endpoint, WriteType.COUNTER, queryStartNanoTime);

            Tracing.trace("Enqueuing counter update to {}", endpoint);
            MessagingService.instance().sendRR(cm.makeMutationMessage(), endpoint, responseHandler, false);
            return responseHandler;
        }
    }

    /**
     * Find a suitable replica as leader for counter update.
     * For now, we pick a random replica in the local DC (or ask the snitch if
     * there is no replica alive in the local DC).
     * TODO: if we track the latency of the counter writes (which makes sense
     * contrarily to standard writes since there is a read involved), we could
     * trust the dynamic snitch entirely, which may be a better solution. It
     * is unclear we want to mix those latencies with read latencies, so this
     * may be a bit involved.
     */
    private static InetAddress findSuitableEndpoint(String keyspaceName, DecoratedKey key, String localDataCenter, ConsistencyLevel cl) throws UnavailableException
    {
        Keyspace keyspace = Keyspace.open(keyspaceName);
        IEndpointSnitch snitch = DatabaseDescriptor.getEndpointSnitch();
        List<InetAddress> endpoints = new ArrayList<>();
        StorageService.instance.getLiveNaturalEndpoints(keyspace, key, endpoints);

        // CASSANDRA-13043: filter out those endpoints not accepting clients yet, maybe because still bootstrapping
        endpoints.removeIf(endpoint -> !StorageService.instance.isRpcReady(endpoint));

        // TODO have a way to compute the consistency level
        if (endpoints.isEmpty())
            throw new UnavailableException(cl, cl.blockFor(keyspace), 0);

        List<InetAddress> localEndpoints = new ArrayList<>(endpoints.size());

        for (InetAddress endpoint : endpoints)
            if (snitch.getDatacenter(endpoint).equals(localDataCenter))
                localEndpoints.add(endpoint);

        if (localEndpoints.isEmpty())
        {
            // If the consistency required is local then we should not involve other DCs
            if (cl.isDatacenterLocal())
                throw new UnavailableException(cl, cl.blockFor(keyspace), 0);

            // No endpoint in local DC, pick the closest endpoint according to the snitch
            snitch.sortByProximity(FBUtilities.getBroadcastAddress(), endpoints);
            return endpoints.get(0);
        }

        return localEndpoints.get(ThreadLocalRandom.current().nextInt(localEndpoints.size()));
    }

    // Must be called on a replica of the mutation. This replica becomes the
    // leader of this mutation.
    public static AbstractWriteResponseHandler<IMutation> applyCounterMutationOnLeader(CounterMutation cm, String localDataCenter, Runnable callback, long queryStartNanoTime)
    throws UnavailableException, OverloadedException
    {
        return performWrite(cm, cm.consistency(), localDataCenter, counterWritePerformer, callback, WriteType.COUNTER, queryStartNanoTime);
    }

    // Same as applyCounterMutationOnLeader but must with the difference that it use the MUTATION stage to execute the write (while
    // applyCounterMutationOnLeader assumes it is on the MUTATION stage already)
    public static AbstractWriteResponseHandler<IMutation> applyCounterMutationOnCoordinator(CounterMutation cm, String localDataCenter, long queryStartNanoTime)
    throws UnavailableException, OverloadedException
    {
        return performWrite(cm, cm.consistency(), localDataCenter, counterWriteOnCoordinatorPerformer, null, WriteType.COUNTER, queryStartNanoTime);
    }

    private static Runnable counterWriteTask(final IMutation mutation,
                                             final Iterable<InetAddress> targets,
                                             final AbstractWriteResponseHandler<IMutation> responseHandler,
                                             final String localDataCenter)
    {
        return new DroppableRunnable(MessagingService.Verb.COUNTER_MUTATION)
        {
            @Override
            public void runMayThrow() throws OverloadedException, WriteTimeoutException
            {
                assert mutation instanceof CounterMutation;

                Mutation result = ((CounterMutation) mutation).applyCounterMutation();
                responseHandler.response(null);

                Set<InetAddress> remotes = Sets.difference(ImmutableSet.copyOf(targets),
                                                           ImmutableSet.of(FBUtilities.getBroadcastAddress()));
                if (!remotes.isEmpty())
                    sendToHintedEndpoints(result, remotes, responseHandler, localDataCenter, Stage.COUNTER_MUTATION);
            }
        };
    }

    private static boolean systemKeyspaceQuery(List<? extends ReadCommand> cmds)
    {
        for (ReadCommand cmd : cmds)
            if (!SchemaConstants.isLocalSystemKeyspace(cmd.metadata().ksName))
                return false;
        return true;
    }

    public static RowIterator readOne(SinglePartitionReadCommand command, ConsistencyLevel consistencyLevel, long queryStartNanoTime)
    throws UnavailableException, IsBootstrappingException, ReadFailureException, ReadTimeoutException, InvalidRequestException
    {
        return readOne(command, consistencyLevel, null, queryStartNanoTime);
    }

    public static RowIterator readOne(SinglePartitionReadCommand command, ConsistencyLevel consistencyLevel, ClientState state, long queryStartNanoTime)
    throws UnavailableException, IsBootstrappingException, ReadFailureException, ReadTimeoutException, InvalidRequestException
    {
        return PartitionIterators.getOnlyElement(read(SinglePartitionReadCommand.Group.one(command), consistencyLevel, state, queryStartNanoTime), command);
    }

    public static PartitionIterator read(SinglePartitionReadCommand.Group group, ConsistencyLevel consistencyLevel, long queryStartNanoTime)
    throws UnavailableException, IsBootstrappingException, ReadFailureException, ReadTimeoutException, InvalidRequestException
    {
        // When using serial CL, the ClientState should be provided
        assert !consistencyLevel.isSerialConsistency();
        return read(group, consistencyLevel, null, queryStartNanoTime);
    }

    /**
     * Performs the actual reading of a row out of the StorageService, fetching
     * a specific set of column names from a given column family.
     */
    public static PartitionIterator read(SinglePartitionReadCommand.Group group, ConsistencyLevel consistencyLevel, ClientState state, long queryStartNanoTime)
    throws UnavailableException, IsBootstrappingException, ReadFailureException, ReadTimeoutException, InvalidRequestException
    {
        if (StorageService.instance.isBootstrapMode() && !systemKeyspaceQuery(group.commands))
        {
            readMetrics.unavailables.mark();
            readMetricsMap.get(consistencyLevel).unavailables.mark();
            throw new IsBootstrappingException();
        }

        return consistencyLevel.isSerialConsistency()
             ? readWithPaxos(group, consistencyLevel, state, queryStartNanoTime)
             : readRegular(group, consistencyLevel, queryStartNanoTime);
    }

    private static PartitionIterator readWithPaxos(SinglePartitionReadCommand.Group group, ConsistencyLevel consistencyLevel, ClientState state, long queryStartNanoTime)
    throws InvalidRequestException, UnavailableException, ReadFailureException, ReadTimeoutException
    {
        assert state != null;
        if (group.commands.size() > 1)
            throw new InvalidRequestException("SERIAL/LOCAL_SERIAL consistency may only be requested for one partition at a time");

        long start = System.nanoTime();
        SinglePartitionReadCommand command = group.commands.get(0);
        CFMetaData metadata = command.metadata();
        DecoratedKey key = command.partitionKey();

        PartitionIterator result = null;
        try
        {
            // make sure any in-progress paxos writes are done (i.e., committed to a majority of replicas), before performing a quorum read
            Pair<List<InetAddress>, Integer> p = getPaxosParticipants(metadata, key, consistencyLevel);
            List<InetAddress> liveEndpoints = p.left;
            int requiredParticipants = p.right;

            // does the work of applying in-progress writes; throws UAE or timeout if it can't
            final ConsistencyLevel consistencyForCommitOrFetch = consistencyLevel == ConsistencyLevel.LOCAL_SERIAL
                                                                                   ? ConsistencyLevel.LOCAL_QUORUM
                                                                                   : ConsistencyLevel.QUORUM;

            try
            {
                final Pair<UUID, Integer> pair = beginAndRepairPaxos(start, key, metadata, liveEndpoints, requiredParticipants, consistencyLevel, consistencyForCommitOrFetch, false, state);
                if (pair.right > 0)
                    casReadMetrics.contention.update(pair.right);
            }
            catch (WriteTimeoutException e)
            {
                throw new ReadTimeoutException(consistencyLevel, 0, consistencyLevel.blockFor(Keyspace.open(metadata.ksName)), false);
            }
            catch (WriteFailureException e)
            {
                throw new ReadFailureException(consistencyLevel, e.received, e.blockFor, false, e.failureReasonByEndpoint);
            }

            result = fetchRows(group.commands, consistencyForCommitOrFetch, queryStartNanoTime);
        }
        catch (UnavailableException e)
        {
            readMetrics.unavailables.mark();
            casReadMetrics.unavailables.mark();
            readMetricsMap.get(consistencyLevel).unavailables.mark();
            throw e;
        }
        catch (ReadTimeoutException e)
        {
            readMetrics.timeouts.mark();
            casReadMetrics.timeouts.mark();
            readMetricsMap.get(consistencyLevel).timeouts.mark();
            throw e;
        }
        catch (ReadFailureException e)
        {
            readMetrics.failures.mark();
            casReadMetrics.failures.mark();
            readMetricsMap.get(consistencyLevel).failures.mark();
            throw e;
        }
        finally
        {
            long latency = System.nanoTime() - start;
            readMetrics.addNano(latency);
            casReadMetrics.addNano(latency);
            readMetricsMap.get(consistencyLevel).addNano(latency);
            Keyspace.open(metadata.ksName).getColumnFamilyStore(metadata.cfName).metric.coordinatorReadLatency.update(latency, TimeUnit.NANOSECONDS);
        }

        return result;
    }

    @SuppressWarnings("resource")
    private static PartitionIterator readRegular(SinglePartitionReadCommand.Group group, ConsistencyLevel consistencyLevel, long queryStartNanoTime)
    throws UnavailableException, ReadFailureException, ReadTimeoutException
    {
        long start = System.nanoTime();
        try
        {
            PartitionIterator result = fetchRows(group.commands, consistencyLevel, queryStartNanoTime);
            // Note that the only difference between the command in a group must be the partition key on which
            // they applied.
            boolean enforceStrictLiveness = group.commands.get(0).metadata().enforceStrictLiveness();
            // If we have more than one command, then despite each read command honoring the limit, the total result
            // might not honor it and so we should enforce it
            if (group.commands.size() > 1)
                result = group.limits().filter(result, group.nowInSec(), group.selectsFullPartition(), enforceStrictLiveness);
            return result;
        }
        catch (UnavailableException e)
        {
            readMetrics.unavailables.mark();
            readMetricsMap.get(consistencyLevel).unavailables.mark();
            throw e;
        }
        catch (ReadTimeoutException e)
        {
            readMetrics.timeouts.mark();
            readMetricsMap.get(consistencyLevel).timeouts.mark();
            throw e;
        }
        catch (ReadFailureException e)
        {
            readMetrics.failures.mark();
            readMetricsMap.get(consistencyLevel).failures.mark();
            throw e;
        }
        finally
        {
            long latency = System.nanoTime() - start;
            readMetrics.addNano(latency);
            readMetricsMap.get(consistencyLevel).addNano(latency);
            // TODO avoid giving every command the same latency number.  Can fix this in CASSADRA-5329
            for (ReadCommand command : group.commands)
                Keyspace.openAndGetStore(command.metadata()).metric.coordinatorReadLatency.update(latency, TimeUnit.NANOSECONDS);
        }
    }

    /**
     * This function executes local and remote reads, and blocks for the results:
     *
     * 1. Get the replica locations, sorted by response time according to the snitch
     * 2. Send a data request to the closest replica, and digest requests to either
     *    a) all the replicas, if read repair is enabled
     *    b) the closest R-1 replicas, where R is the number required to satisfy the ConsistencyLevel
     * 3. Wait for a response from R replicas
     * 4. If the digests (if any) match the data return the data
     * 5. else carry out read repair by getting data from all the nodes.
     */
    private static PartitionIterator fetchRows(List<SinglePartitionReadCommand> commands, ConsistencyLevel consistencyLevel, long queryStartNanoTime)
    throws UnavailableException, ReadFailureException, ReadTimeoutException
    {
        int cmdCount = commands.size();

        SinglePartitionReadLifecycle[] reads = new SinglePartitionReadLifecycle[cmdCount];
        for (int i = 0; i < cmdCount; i++)
            reads[i] = new SinglePartitionReadLifecycle(commands.get(i), consistencyLevel, queryStartNanoTime);

        for (int i = 0; i < cmdCount; i++)
            reads[i].doInitialQueries();

        for (int i = 0; i < cmdCount; i++)
            reads[i].maybeTryAdditionalReplicas();

        for (int i = 0; i < cmdCount; i++)
            reads[i].awaitResultsAndRetryOnDigestMismatch();

        for (int i = 0; i < cmdCount; i++)
            if (!reads[i].isDone())
                reads[i].maybeAwaitFullDataRead();

        List<PartitionIterator> results = new ArrayList<>(cmdCount);
        for (int i = 0; i < cmdCount; i++)
        {
            assert reads[i].isDone();
            results.add(reads[i].getResult());
        }

        return PartitionIterators.concat(results);
    }

    private static class SinglePartitionReadLifecycle
    {
        private final SinglePartitionReadCommand command;
        private final AbstractReadExecutor executor;
        private final ConsistencyLevel consistency;
        private final long queryStartNanoTime;

        private PartitionIterator result;
        private ReadCallback repairHandler;

        SinglePartitionReadLifecycle(SinglePartitionReadCommand command, ConsistencyLevel consistency, long queryStartNanoTime)
        {
            this.command = command;
            this.executor = AbstractReadExecutor.getReadExecutor(command, consistency, queryStartNanoTime);
            this.consistency = consistency;
            this.queryStartNanoTime = queryStartNanoTime;
        }

        boolean isDone()
        {
            return result != null;
        }

        void doInitialQueries()
        {
            executor.executeAsync();
        }

        void maybeTryAdditionalReplicas()
        {
            executor.maybeTryAdditionalReplicas();
        }

        void awaitResultsAndRetryOnDigestMismatch() throws ReadFailureException, ReadTimeoutException
        {
            try
            {
                result = executor.get();
            }
            catch (DigestMismatchException ex)
            {
                Tracing.trace("Digest mismatch: {}", ex);

                ReadRepairMetrics.repairedBlocking.mark();

                // Do a full data read to resolve the correct response (and repair node that need be)
                Keyspace keyspace = Keyspace.open(command.metadata().ksName);
                DataResolver resolver = new DataResolver(keyspace, command, ConsistencyLevel.ALL, executor.handler.endpoints.size(), queryStartNanoTime);
                repairHandler = new ReadCallback(resolver,
                                                 ConsistencyLevel.ALL,
                                                 executor.getContactedReplicas().size(),
                                                 command,
                                                 keyspace,
                                                 executor.handler.endpoints,
                                                 queryStartNanoTime);

                for (InetAddress endpoint : executor.getContactedReplicas())
                {
                    MessageOut<ReadCommand> message = command.createMessage(MessagingService.instance().getVersion(endpoint));
                    Tracing.trace("Enqueuing full data read to {}", endpoint);
                    MessagingService.instance().sendRRWithFailure(message, endpoint, repairHandler);
                }
            }
        }

        void maybeAwaitFullDataRead() throws ReadTimeoutException
        {
            // There wasn't a digest mismatch, we're good
            if (repairHandler == null)
                return;

            // Otherwise, get the result from the full-data read and check that it's not a short read
            try
            {
                result = repairHandler.get();
            }
            catch (DigestMismatchException e)
            {
                throw new AssertionError(e); // full data requested from each node here, no digests should be sent
            }
            catch (ReadTimeoutException e)
            {
                if (Tracing.isTracing())
                    Tracing.trace("Timed out waiting on digest mismatch repair requests");
                else
                    logger.trace("Timed out waiting on digest mismatch repair requests");
                // the caught exception here will have CL.ALL from the repair command,
                // not whatever CL the initial command was at (CASSANDRA-7947)
                int blockFor = consistency.blockFor(Keyspace.open(command.metadata().ksName));
                throw new ReadTimeoutException(consistency, blockFor-1, blockFor, true);
            }
        }

        PartitionIterator getResult()
        {
            assert result != null;
            return result;
        }
    }

    static class LocalReadRunnable extends DroppableRunnable
    {
        private final ReadCommand command;
        private final ReadCallback handler;
        private final long start = System.nanoTime();

        LocalReadRunnable(ReadCommand command, ReadCallback handler)
        {
            super(MessagingService.Verb.READ);
            this.command = command;
            this.handler = handler;
        }

        protected void runMayThrow()
        {
            try
            {
                command.setMonitoringTime(constructionTime, false, verb.getTimeout(), DatabaseDescriptor.getSlowQueryTimeout());

                ReadResponse response;
                try (ReadExecutionController executionController = command.executionController();
                     UnfilteredPartitionIterator iterator = command.executeLocally(executionController))
                {
                    response = command.createResponse(iterator);
                }

                if (command.complete())
                {
                    handler.response(response);
                }
                else
                {
                    MessagingService.instance().incrementDroppedMessages(verb, System.currentTimeMillis() - constructionTime);
                    handler.onFailure(FBUtilities.getBroadcastAddress(), RequestFailureReason.UNKNOWN);
                }

                MessagingService.instance().addLatency(FBUtilities.getBroadcastAddress(), TimeUnit.NANOSECONDS.toMillis(System.nanoTime() - start));
            }
            catch (Throwable t)
            {
                if (t instanceof TombstoneOverwhelmingException)
                {
                    handler.onFailure(FBUtilities.getBroadcastAddress(), RequestFailureReason.READ_TOO_MANY_TOMBSTONES);
                    logger.error(t.getMessage());
                }
                else
                {
                    handler.onFailure(FBUtilities.getBroadcastAddress(), RequestFailureReason.UNKNOWN);
                    throw t;
                }
            }
        }
    }

    public static List<InetAddress> getLiveSortedEndpoints(Keyspace keyspace, ByteBuffer key)
    {
        return getLiveSortedEndpoints(keyspace, StorageService.instance.getTokenMetadata().decorateKey(key));
    }

    public static List<InetAddress> getLiveSortedEndpoints(Keyspace keyspace, RingPosition pos)
    {
        List<InetAddress> liveEndpoints = StorageService.instance.getLiveNaturalEndpoints(keyspace, pos);
        DatabaseDescriptor.getEndpointSnitch().sortByProximity(FBUtilities.getBroadcastAddress(), liveEndpoints);
        return liveEndpoints;
    }

    private static List<InetAddress> intersection(List<InetAddress> l1, List<InetAddress> l2)
    {
        // Note: we don't use Guava Sets.intersection() for 3 reasons:
        //   1) retainAll would be inefficient if l1 and l2 are large but in practice both are the replicas for a range and
        //   so will be very small (< RF). In that case, retainAll is in fact more efficient.
        //   2) we do ultimately need a list so converting everything to sets don't make sense
        //   3) l1 and l2 are sorted by proximity. The use of retainAll  maintain that sorting in the result, while using sets wouldn't.
        List<InetAddress> inter = new ArrayList<InetAddress>(l1);
        inter.retainAll(l2);
        return inter;
    }

    /**
     * Estimate the number of result rows (either cql3 rows or "thrift" rows, as called for by the command) per
     * range in the ring based on our local data.  This assumes that ranges are uniformly distributed across the cluster
     * and that the queried data is also uniformly distributed.
     */
    private static float estimateResultsPerRange(PartitionRangeReadCommand command, Keyspace keyspace)
    {
        ColumnFamilyStore cfs = keyspace.getColumnFamilyStore(command.metadata().cfId);
        Index index = command.getIndex(cfs);
        float maxExpectedResults = index == null
                                 ? command.limits().estimateTotalResults(cfs)
                                 : index.getEstimatedResultRows();

        // adjust maxExpectedResults by the number of tokens this node has and the replication factor for this ks
        return (maxExpectedResults / DatabaseDescriptor.getNumTokens()) / keyspace.getReplicationStrategy().getReplicationFactor();
    }

    private static class RangeForQuery
    {
        public final AbstractBounds<PartitionPosition> range;
        public final List<InetAddress> liveEndpoints;
        public final List<InetAddress> filteredEndpoints;

        public RangeForQuery(AbstractBounds<PartitionPosition> range, List<InetAddress> liveEndpoints, List<InetAddress> filteredEndpoints)
        {
            this.range = range;
            this.liveEndpoints = liveEndpoints;
            this.filteredEndpoints = filteredEndpoints;
        }
    }

    private static class RangeIterator extends AbstractIterator<RangeForQuery>
    {
        private final Keyspace keyspace;
        private final ConsistencyLevel consistency;
        private final Iterator<? extends AbstractBounds<PartitionPosition>> ranges;
        private final int rangeCount;

        public RangeIterator(PartitionRangeReadCommand command, Keyspace keyspace, ConsistencyLevel consistency)
        {
            this.keyspace = keyspace;
            this.consistency = consistency;

            List<? extends AbstractBounds<PartitionPosition>> l = keyspace.getReplicationStrategy() instanceof LocalStrategy
                                                          ? command.dataRange().keyRange().unwrap()
                                                          : getRestrictedRanges(command.dataRange().keyRange());
            this.ranges = l.iterator();
            this.rangeCount = l.size();
        }

        public int rangeCount()
        {
            return rangeCount;
        }

        protected RangeForQuery computeNext()
        {
            if (!ranges.hasNext())
                return endOfData();

            AbstractBounds<PartitionPosition> range = ranges.next();
            List<InetAddress> liveEndpoints = getLiveSortedEndpoints(keyspace, range.right);
            return new RangeForQuery(range,
                                     liveEndpoints,
                                     consistency.filterForQuery(keyspace, liveEndpoints));
        }
    }

    private static class RangeMerger extends AbstractIterator<RangeForQuery>
    {
        private final Keyspace keyspace;
        private final ConsistencyLevel consistency;
        private final PeekingIterator<RangeForQuery> ranges;

        private RangeMerger(Iterator<RangeForQuery> iterator, Keyspace keyspace, ConsistencyLevel consistency)
        {
            this.keyspace = keyspace;
            this.consistency = consistency;
            this.ranges = Iterators.peekingIterator(iterator);
        }

        protected RangeForQuery computeNext()
        {
            if (!ranges.hasNext())
                return endOfData();

            RangeForQuery current = ranges.next();

            // getRestrictedRange has broken the queried range into per-[vnode] token ranges, but this doesn't take
            // the replication factor into account. If the intersection of live endpoints for 2 consecutive ranges
            // still meets the CL requirements, then we can merge both ranges into the same RangeSliceCommand.
            while (ranges.hasNext())
            {
                // If the current range right is the min token, we should stop merging because CFS.getRangeSlice
                // don't know how to deal with a wrapping range.
                // Note: it would be slightly more efficient to have CFS.getRangeSlice on the destination nodes unwraps
                // the range if necessary and deal with it. However, we can't start sending wrapped range without breaking
                // wire compatibility, so It's likely easier not to bother;
                if (current.range.right.isMinimum())
                    break;

                RangeForQuery next = ranges.peek();

                List<InetAddress> merged = intersection(current.liveEndpoints, next.liveEndpoints);

                // Check if there is enough endpoint for the merge to be possible.
                if (!consistency.isSufficientLiveNodes(keyspace, merged))
                    break;

                List<InetAddress> filteredMerged = consistency.filterForQuery(keyspace, merged);

                // Estimate whether merging will be a win or not
                if (!DatabaseDescriptor.getEndpointSnitch().isWorthMergingForRangeQuery(filteredMerged, current.filteredEndpoints, next.filteredEndpoints))
                    break;

                // If we get there, merge this range and the next one
                current = new RangeForQuery(current.range.withNewRight(next.range.right), merged, filteredMerged);
                ranges.next(); // consume the range we just merged since we've only peeked so far
            }
            return current;
        }
    }

    private static class SingleRangeResponse extends AbstractIterator<RowIterator> implements PartitionIterator
    {
        private final ReadCallback handler;
        private PartitionIterator result;

        private SingleRangeResponse(ReadCallback handler)
        {
            this.handler = handler;
        }

        private void waitForResponse() throws ReadTimeoutException
        {
            if (result != null)
                return;

            try
            {
                result = handler.get();
            }
            catch (DigestMismatchException e)
            {
                throw new AssertionError(e); // no digests in range slices yet
            }
        }

        protected RowIterator computeNext()
        {
            waitForResponse();
            return result.hasNext() ? result.next() : endOfData();
        }

        public void close()
        {
            if (result != null)
                result.close();
        }
    }

    private static class RangeCommandIterator extends AbstractIterator<RowIterator> implements PartitionIterator
    {
        private final Iterator<RangeForQuery> ranges;
        private final int totalRangeCount;
        private final PartitionRangeReadCommand command;
        private final Keyspace keyspace;
        private final ConsistencyLevel consistency;
        private final boolean enforceStrictLiveness;

        private final long startTime;
        private final long queryStartNanoTime;
        private DataLimits.Counter counter;
        private PartitionIterator sentQueryIterator;

        private int concurrencyFactor;
        // The two following "metric" are maintained to improve the concurrencyFactor
        // when it was not good enough initially.
        private int liveReturned;
        private int rangesQueried;

        public RangeCommandIterator(RangeIterator ranges, PartitionRangeReadCommand command, int concurrencyFactor, Keyspace keyspace, ConsistencyLevel consistency, long queryStartNanoTime)
        {
            this.command = command;
            this.concurrencyFactor = concurrencyFactor;
            this.startTime = System.nanoTime();
            this.ranges = new RangeMerger(ranges, keyspace, consistency);
            this.totalRangeCount = ranges.rangeCount();
            this.consistency = consistency;
            this.keyspace = keyspace;
            this.queryStartNanoTime = queryStartNanoTime;
            this.enforceStrictLiveness = command.metadata().enforceStrictLiveness();
        }

        public RowIterator computeNext()
        {
            try
            {
                while (sentQueryIterator == null || !sentQueryIterator.hasNext())
                {
                    // If we don't have more range to handle, we're done
                    if (!ranges.hasNext())
                        return endOfData();

                    // else, sends the next batch of concurrent queries (after having close the previous iterator)
                    if (sentQueryIterator != null)
                    {
                        liveReturned += counter.counted();
                        sentQueryIterator.close();

                        // It's not the first batch of queries and we're not done, so we we can use what has been
                        // returned so far to improve our rows-per-range estimate and update the concurrency accordingly
                        updateConcurrencyFactor();
                    }
                    sentQueryIterator = sendNextRequests();
                }

                return sentQueryIterator.next();
            }
            catch (UnavailableException e)
            {
                rangeMetrics.unavailables.mark();
                throw e;
            }
            catch (ReadTimeoutException e)
            {
                rangeMetrics.timeouts.mark();
                throw e;
            }
            catch (ReadFailureException e)
            {
                rangeMetrics.failures.mark();
                throw e;
            }
        }

        private void updateConcurrencyFactor()
        {
            if (liveReturned == 0)
            {
                // we haven't actually gotten any results, so query all remaining ranges at once
                concurrencyFactor = totalRangeCount - rangesQueried;
                return;
            }

            // Otherwise, compute how many rows per range we got on average and pick a concurrency factor
            // that should allow us to fetch all remaining rows with the next batch of (concurrent) queries.
            int remainingRows = command.limits().count() - liveReturned;
            float rowsPerRange = (float)liveReturned / (float)rangesQueried;
            concurrencyFactor = Math.max(1, Math.min(totalRangeCount - rangesQueried, Math.round(remainingRows / rowsPerRange)));
            logger.trace("Didn't get enough response rows; actual rows per range: {}; remaining rows: {}, new concurrent requests: {}",
                         rowsPerRange, remainingRows, concurrencyFactor);
        }

        /**
         * Queries the provided sub-range.
         *
         * @param toQuery the subRange to query.
         * @param isFirst in the case where multiple queries are sent in parallel, whether that's the first query on
         * that batch or not. The reason it matters is that whe paging queries, the command (more specifically the
         * {@code DataLimits}) may have "state" information and that state may only be valid for the first query (in
         * that it's the query that "continues" whatever we're previously queried).
         */
        private SingleRangeResponse query(RangeForQuery toQuery, boolean isFirst)
        {
            PartitionRangeReadCommand rangeCommand = command.forSubRange(toQuery.range, isFirst);

            DataResolver resolver = new DataResolver(keyspace, rangeCommand, consistency, toQuery.filteredEndpoints.size(), queryStartNanoTime);

            int blockFor = consistency.blockFor(keyspace);
            int minResponses = Math.min(toQuery.filteredEndpoints.size(), blockFor);
            List<InetAddress> minimalEndpoints = toQuery.filteredEndpoints.subList(0, minResponses);
            ReadCallback handler = new ReadCallback(resolver, consistency, rangeCommand, minimalEndpoints, queryStartNanoTime);

            handler.assureSufficientLiveNodes();

            if (toQuery.filteredEndpoints.size() == 1 && canDoLocalRequest(toQuery.filteredEndpoints.get(0)))
            {
                StageManager.getStage(Stage.READ).execute(new LocalReadRunnable(rangeCommand, handler));
            }
            else
            {
                for (InetAddress endpoint : toQuery.filteredEndpoints)
                {
                    MessageOut<ReadCommand> message = rangeCommand.createMessage(MessagingService.instance().getVersion(endpoint));
                    Tracing.trace("Enqueuing request to {}", endpoint);
                    MessagingService.instance().sendRRWithFailure(message, endpoint, handler);
                }
            }

            return new SingleRangeResponse(handler);
        }

        private PartitionIterator sendNextRequests()
        {
            List<PartitionIterator> concurrentQueries = new ArrayList<>(concurrencyFactor);
            for (int i = 0; i < concurrencyFactor && ranges.hasNext(); i++)
            {
                concurrentQueries.add(query(ranges.next(), i == 0));
                ++rangesQueried;
            }

            Tracing.trace("Submitted {} concurrent range requests", concurrentQueries.size());
            // We want to count the results for the sake of updating the concurrency factor (see updateConcurrencyFactor) but we don't want to
            // enforce any particular limit at this point (this could break code than rely on postReconciliationProcessing), hence the DataLimits.NONE.
            counter = DataLimits.NONE.newCounter(command.nowInSec(), true, command.selectsFullPartition(), enforceStrictLiveness);
            return counter.applyTo(PartitionIterators.concat(concurrentQueries));
        }

        public void close()
        {
            try
            {
                if (sentQueryIterator != null)
                    sentQueryIterator.close();
            }
            finally
            {
                long latency = System.nanoTime() - startTime;
                rangeMetrics.addNano(latency);
                Keyspace.openAndGetStore(command.metadata()).metric.coordinatorScanLatency.update(latency, TimeUnit.NANOSECONDS);
            }
        }
    }

    @SuppressWarnings("resource")
    public static PartitionIterator getRangeSlice(PartitionRangeReadCommand command, ConsistencyLevel consistencyLevel, long queryStartNanoTime)
    {
        Tracing.trace("Computing ranges to query");

        Keyspace keyspace = Keyspace.open(command.metadata().ksName);
        RangeIterator ranges = new RangeIterator(command, keyspace, consistencyLevel);

        // our estimate of how many result rows there will be per-range
        float resultsPerRange = estimateResultsPerRange(command, keyspace);
        // underestimate how many rows we will get per-range in order to increase the likelihood that we'll
        // fetch enough rows in the first round
        resultsPerRange -= resultsPerRange * CONCURRENT_SUBREQUESTS_MARGIN;
        int concurrencyFactor = resultsPerRange == 0.0
                              ? 1
                              : Math.max(1, Math.min(ranges.rangeCount(), (int) Math.ceil(command.limits().count() / resultsPerRange)));
        logger.trace("Estimated result rows per range: {}; requested rows: {}, ranges.size(): {}; concurrent range requests: {}",
                     resultsPerRange, command.limits().count(), ranges.rangeCount(), concurrencyFactor);
        Tracing.trace("Submitting range requests on {} ranges with a concurrency of {} ({} rows per range expected)", ranges.rangeCount(), concurrencyFactor, resultsPerRange);

        // Note that in general, a RangeCommandIterator will honor the command limit for each range, but will not enforce it globally.

        return command.limits().filter(command.postReconciliationProcessing(new RangeCommandIterator(ranges, command, concurrencyFactor, keyspace, consistencyLevel, queryStartNanoTime)),
                                       command.nowInSec(),
                                       command.selectsFullPartition(),
                                       command.metadata().enforceStrictLiveness());
    }

    public Map<String, List<String>> getSchemaVersions()
    {
        return describeSchemaVersions();
    }

    /**
     * initiate a request/response session with each live node to check whether or not everybody is using the same
     * migration id. This is useful for determining if a schema change has propagated through the cluster. Disagreement
     * is assumed if any node fails to respond.
     */
    public static Map<String, List<String>> describeSchemaVersions()
    {
        final String myVersion = Schema.instance.getVersion().toString();
        final Map<InetAddress, UUID> versions = new ConcurrentHashMap<InetAddress, UUID>();
        final Set<InetAddress> liveHosts = Gossiper.instance.getLiveMembers();
        final CountDownLatch latch = new CountDownLatch(liveHosts.size());

        IAsyncCallback<UUID> cb = new IAsyncCallback<UUID>()
        {
            public void response(MessageIn<UUID> message)
            {
                // record the response from the remote node.
                versions.put(message.from, message.payload);
                latch.countDown();
            }

            public boolean isLatencyForSnitch()
            {
                return false;
            }
        };
        // an empty message acts as a request to the SchemaCheckVerbHandler.
        MessageOut message = new MessageOut(MessagingService.Verb.SCHEMA_CHECK);
        for (InetAddress endpoint : liveHosts)
            MessagingService.instance().sendRR(message, endpoint, cb);

        try
        {
            // wait for as long as possible. timeout-1s if possible.
            latch.await(DatabaseDescriptor.getRpcTimeout(), TimeUnit.MILLISECONDS);
        }
        catch (InterruptedException ex)
        {
            throw new AssertionError("This latch shouldn't have been interrupted.");
        }

        // maps versions to hosts that are on that version.
        Map<String, List<String>> results = new HashMap<String, List<String>>();
        Iterable<InetAddress> allHosts = Iterables.concat(Gossiper.instance.getLiveMembers(), Gossiper.instance.getUnreachableMembers());
        for (InetAddress host : allHosts)
        {
            UUID version = versions.get(host);
            String stringVersion = version == null ? UNREACHABLE : version.toString();
            List<String> hosts = results.get(stringVersion);
            if (hosts == null)
            {
                hosts = new ArrayList<String>();
                results.put(stringVersion, hosts);
            }
            hosts.add(host.getHostAddress());
        }

        // we're done: the results map is ready to return to the client.  the rest is just debug logging:
        if (results.get(UNREACHABLE) != null)
            logger.debug("Hosts not in agreement. Didn't get a response from everybody: {}", StringUtils.join(results.get(UNREACHABLE), ","));
        for (Map.Entry<String, List<String>> entry : results.entrySet())
        {
            // check for version disagreement. log the hosts that don't agree.
            if (entry.getKey().equals(UNREACHABLE) || entry.getKey().equals(myVersion))
                continue;
            for (String host : entry.getValue())
                logger.debug("{} disagrees ({})", host, entry.getKey());
        }
        if (results.size() == 1)
            logger.debug("Schemas are in agreement.");

        return results;
    }

    /**
     * Compute all ranges we're going to query, in sorted order. Nodes can be replica destinations for many ranges,
     * so we need to restrict each scan to the specific range we want, or else we'd get duplicate results.
     */
    static <T extends RingPosition<T>> List<AbstractBounds<T>> getRestrictedRanges(final AbstractBounds<T> queryRange)
    {
        // special case for bounds containing exactly 1 (non-minimum) token
        if (queryRange instanceof Bounds && queryRange.left.equals(queryRange.right) && !queryRange.left.isMinimum())
        {
            return Collections.singletonList(queryRange);
        }

        TokenMetadata tokenMetadata = StorageService.instance.getTokenMetadata();

        List<AbstractBounds<T>> ranges = new ArrayList<AbstractBounds<T>>();
        // divide the queryRange into pieces delimited by the ring and minimum tokens
        Iterator<Token> ringIter = TokenMetadata.ringIterator(tokenMetadata.sortedTokens(), queryRange.left.getToken(), true);
        AbstractBounds<T> remainder = queryRange;
        while (ringIter.hasNext())
        {
            /*
             * remainder can be a range/bounds of token _or_ keys and we want to split it with a token:
             *   - if remainder is tokens, then we'll just split using the provided token.
             *   - if remainder is keys, we want to split using token.upperBoundKey. For instance, if remainder
             *     is [DK(10, 'foo'), DK(20, 'bar')], and we have 3 nodes with tokens 0, 15, 30. We want to
             *     split remainder to A=[DK(10, 'foo'), 15] and B=(15, DK(20, 'bar')]. But since we can't mix
             *     tokens and keys at the same time in a range, we uses 15.upperBoundKey() to have A include all
             *     keys having 15 as token and B include none of those (since that is what our node owns).
             * asSplitValue() abstracts that choice.
             */
            Token upperBoundToken = ringIter.next();
            T upperBound = (T)upperBoundToken.upperBound(queryRange.left.getClass());
            if (!remainder.left.equals(upperBound) && !remainder.contains(upperBound))
                // no more splits
                break;
            Pair<AbstractBounds<T>,AbstractBounds<T>> splits = remainder.split(upperBound);
            if (splits == null)
                continue;

            ranges.add(splits.left);
            remainder = splits.right;
        }
        ranges.add(remainder);

        return ranges;
    }

    public boolean getHintedHandoffEnabled()
    {
        return DatabaseDescriptor.hintedHandoffEnabled();
    }

    public void setHintedHandoffEnabled(boolean b)
    {
        synchronized (StorageService.instance)
        {
            if (b)
                StorageService.instance.checkServiceAllowedToStart("hinted handoff");

            DatabaseDescriptor.setHintedHandoffEnabled(b);
        }
    }

    public void enableHintsForDC(String dc)
    {
        DatabaseDescriptor.enableHintsForDC(dc);
    }

    public void disableHintsForDC(String dc)
    {
        DatabaseDescriptor.disableHintsForDC(dc);
    }

    public Set<String> getHintedHandoffDisabledDCs()
    {
        return DatabaseDescriptor.hintedHandoffDisabledDCs();
    }

    public int getMaxHintWindow()
    {
        return DatabaseDescriptor.getMaxHintWindow();
    }

    public void setMaxHintWindow(int ms)
    {
        DatabaseDescriptor.setMaxHintWindow(ms);
    }

    public static boolean shouldHint(InetAddress ep)
    {
        if (DatabaseDescriptor.hintedHandoffEnabled())
        {
            Set<String> disabledDCs = DatabaseDescriptor.hintedHandoffDisabledDCs();
            if (!disabledDCs.isEmpty())
            {
                final String dc = DatabaseDescriptor.getEndpointSnitch().getDatacenter(ep);
                if (disabledDCs.contains(dc))
                {
                    Tracing.trace("Not hinting {} since its data center {} has been disabled {}", ep, dc, disabledDCs);
                    return false;
                }
            }
            boolean hintWindowExpired = Gossiper.instance.getEndpointDowntime(ep) > DatabaseDescriptor.getMaxHintWindow();
            if (hintWindowExpired)
            {
                HintsService.instance.metrics.incrPastWindow(ep);
                Tracing.trace("Not hinting {} which has been down {} ms", ep, Gossiper.instance.getEndpointDowntime(ep));
            }
            return !hintWindowExpired;
        }
        else
        {
            return false;
        }
    }

    /**
     * Performs the truncate operatoin, which effectively deletes all data from
     * the column family cfname
     * @param keyspace
     * @param cfname
     * @throws UnavailableException If some of the hosts in the ring are down.
     * @throws TimeoutException
     */
    public static void truncateBlocking(String keyspace, String cfname) throws UnavailableException, TimeoutException
    {
        logger.debug("Starting a blocking truncate operation on keyspace {}, CF {}", keyspace, cfname);
        if (isAnyStorageHostDown())
        {
            logger.info("Cannot perform truncate, some hosts are down");
            // Since the truncate operation is so aggressive and is typically only
            // invoked by an admin, for simplicity we require that all nodes are up
            // to perform the operation.
            int liveMembers = Gossiper.instance.getLiveMembers().size();
            throw new UnavailableException(ConsistencyLevel.ALL, liveMembers + Gossiper.instance.getUnreachableMembers().size(), liveMembers);
        }

        Set<InetAddress> allEndpoints = StorageService.instance.getLiveRingMembers(true);

        int blockFor = allEndpoints.size();
        final TruncateResponseHandler responseHandler = new TruncateResponseHandler(blockFor);

        // Send out the truncate calls and track the responses with the callbacks.
        Tracing.trace("Enqueuing truncate messages to hosts {}", allEndpoints);
        final Truncation truncation = new Truncation(keyspace, cfname);
        MessageOut<Truncation> message = truncation.createMessage();
        for (InetAddress endpoint : allEndpoints)
            MessagingService.instance().sendRR(message, endpoint, responseHandler);

        // Wait for all
        try
        {
            responseHandler.get();
        }
        catch (TimeoutException e)
        {
            Tracing.trace("Timed out");
            throw e;
        }
    }

    /**
     * Asks the gossiper if there are any nodes that are currently down.
     * @return true if the gossiper thinks all nodes are up.
     */
    private static boolean isAnyStorageHostDown()
    {
        return !Gossiper.instance.getUnreachableTokenOwners().isEmpty();
    }

    public interface WritePerformer
    {
        public void apply(IMutation mutation,
                          Iterable<InetAddress> targets,
                          AbstractWriteResponseHandler<IMutation> responseHandler,
                          String localDataCenter,
                          ConsistencyLevel consistencyLevel) throws OverloadedException;
    }

    /**
     * This class captures metrics for views writes.
     */
    private static class ViewWriteMetricsWrapped extends BatchlogResponseHandler<IMutation>
    {
        public ViewWriteMetricsWrapped(AbstractWriteResponseHandler<IMutation> writeHandler, int i, BatchlogCleanup cleanup, long queryStartNanoTime)
        {
            super(writeHandler, i, cleanup, queryStartNanoTime);
            viewWriteMetrics.viewReplicasAttempted.inc(totalEndpoints());
        }

        public void response(MessageIn<IMutation> msg)
        {
            super.response(msg);
            viewWriteMetrics.viewReplicasSuccess.inc();
        }
    }

    /**
     * A Runnable that aborts if it doesn't start running before it times out
     */
    private static abstract class DroppableRunnable implements Runnable
    {
        final long constructionTime;
        final MessagingService.Verb verb;

        public DroppableRunnable(MessagingService.Verb verb)
        {
            this.constructionTime = System.currentTimeMillis();
            this.verb = verb;
        }

        public final void run()
        {
            long timeTaken = System.currentTimeMillis() - constructionTime;
            if (timeTaken > verb.getTimeout())
            {
                MessagingService.instance().incrementDroppedMessages(verb, timeTaken);
                return;
            }
            try
            {
                runMayThrow();
            }
            catch (Exception e)
            {
                throw new RuntimeException(e);
            }
        }

        abstract protected void runMayThrow() throws Exception;
    }

    /**
     * Like DroppableRunnable, but if it aborts, it will rerun (on the mutation stage) after
     * marking itself as a hint in progress so that the hint backpressure mechanism can function.
     */
    private static abstract class LocalMutationRunnable implements Runnable
    {
        private final long constructionTime = System.currentTimeMillis();

        private final Optional<IMutation> mutationOpt;

        public LocalMutationRunnable(Optional<IMutation> mutationOpt)
        {
            this.mutationOpt = mutationOpt;
        }

        public LocalMutationRunnable()
        {
            this.mutationOpt = Optional.empty();
        }

        public final void run()
        {
            final MessagingService.Verb verb = verb();
            long mutationTimeout = verb.getTimeout();
            long timeTaken = System.currentTimeMillis() - constructionTime;
            if (timeTaken > mutationTimeout)
            {
                if (MessagingService.DROPPABLE_VERBS.contains(verb))
                    MessagingService.instance().incrementDroppedMutations(mutationOpt, timeTaken);
                HintRunnable runnable = new HintRunnable(Collections.singleton(FBUtilities.getBroadcastAddress()))
                {
                    protected void runMayThrow() throws Exception
                    {
                        LocalMutationRunnable.this.runMayThrow();
                    }
                };
                submitHint(runnable);
                return;
            }

            try
            {
                runMayThrow();
            }
            catch (Exception e)
            {
                throw new RuntimeException(e);
            }
        }

        abstract protected MessagingService.Verb verb();
        abstract protected void runMayThrow() throws Exception;
    }

    /**
     * HintRunnable will decrease totalHintsInProgress and targetHints when finished.
     * It is the caller's responsibility to increment them initially.
     */
    private abstract static class HintRunnable implements Runnable
    {
        public final Collection<InetAddress> targets;

        protected HintRunnable(Collection<InetAddress> targets)
        {
            this.targets = targets;
        }

        public void run()
        {
            try
            {
                runMayThrow();
            }
            catch (Exception e)
            {
                throw new RuntimeException(e);
            }
            finally
            {
                StorageMetrics.totalHintsInProgress.dec(targets.size());
                for (InetAddress target : targets)
                    getHintsInProgressFor(target).decrementAndGet();
            }
        }

        abstract protected void runMayThrow() throws Exception;
    }

    public long getTotalHints()
    {
        return StorageMetrics.totalHints.getCount();
    }

    public int getMaxHintsInProgress()
    {
        return maxHintsInProgress;
    }

    public void setMaxHintsInProgress(int qs)
    {
        maxHintsInProgress = qs;
    }

    public int getHintsInProgress()
    {
        return (int) StorageMetrics.totalHintsInProgress.getCount();
    }

    public void verifyNoHintsInProgress()
    {
        if (getHintsInProgress() > 0)
            logger.warn("Some hints were not written before shutdown.  This is not supposed to happen.  You should (a) run repair, and (b) file a bug report");
    }

    private static AtomicInteger getHintsInProgressFor(InetAddress destination)
    {
        try
        {
            return hintsInProgress.load(destination);
        }
        catch (Exception e)
        {
            throw new AssertionError(e);
        }
    }

    public static Future<Void> submitHint(Mutation mutation, InetAddress target, AbstractWriteResponseHandler<IMutation> responseHandler)
    {
        return submitHint(mutation, Collections.singleton(target), responseHandler);
    }

    public static Future<Void> submitHint(Mutation mutation,
                                          Collection<InetAddress> targets,
                                          AbstractWriteResponseHandler<IMutation> responseHandler)
    {
        HintRunnable runnable = new HintRunnable(targets)
        {
            public void runMayThrow()
            {
                Set<InetAddress> validTargets = new HashSet<>(targets.size());
                Set<UUID> hostIds = new HashSet<>(targets.size());
                for (InetAddress target : targets)
                {
                    UUID hostId = StorageService.instance.getHostIdForEndpoint(target);
                    if (hostId != null)
                    {
                        hostIds.add(hostId);
                        validTargets.add(target);
                    }
                    else
                        logger.debug("Discarding hint for endpoint not part of ring: {}", target);
                }
                logger.trace("Adding hints for {}", validTargets);
                HintsService.instance.write(hostIds, Hint.create(mutation, System.currentTimeMillis()));
                validTargets.forEach(HintsService.instance.metrics::incrCreatedHints);
                // Notify the handler only for CL == ANY
                if (responseHandler != null && responseHandler.consistencyLevel == ConsistencyLevel.ANY)
                    responseHandler.response(null);
            }
        };

        return submitHint(runnable);
    }

    private static Future<Void> submitHint(HintRunnable runnable)
    {
        StorageMetrics.totalHintsInProgress.inc(runnable.targets.size());
        for (InetAddress target : runnable.targets)
            getHintsInProgressFor(target).incrementAndGet();
        return (Future<Void>) StageManager.getStage(Stage.MUTATION).submit(runnable);
    }

    public Long getRpcTimeout() { return DatabaseDescriptor.getRpcTimeout(); }
    public void setRpcTimeout(Long timeoutInMillis) { DatabaseDescriptor.setRpcTimeout(timeoutInMillis); }

    public Long getReadRpcTimeout() { return DatabaseDescriptor.getReadRpcTimeout(); }
    public void setReadRpcTimeout(Long timeoutInMillis) { DatabaseDescriptor.setReadRpcTimeout(timeoutInMillis); }

    public Long getWriteRpcTimeout() { return DatabaseDescriptor.getWriteRpcTimeout(); }
    public void setWriteRpcTimeout(Long timeoutInMillis) { DatabaseDescriptor.setWriteRpcTimeout(timeoutInMillis); }

    public Long getCounterWriteRpcTimeout() { return DatabaseDescriptor.getCounterWriteRpcTimeout(); }
    public void setCounterWriteRpcTimeout(Long timeoutInMillis) { DatabaseDescriptor.setCounterWriteRpcTimeout(timeoutInMillis); }

    public Long getCasContentionTimeout() { return DatabaseDescriptor.getCasContentionTimeout(); }
    public void setCasContentionTimeout(Long timeoutInMillis) { DatabaseDescriptor.setCasContentionTimeout(timeoutInMillis); }

    public Long getRangeRpcTimeout() { return DatabaseDescriptor.getRangeRpcTimeout(); }
    public void setRangeRpcTimeout(Long timeoutInMillis) { DatabaseDescriptor.setRangeRpcTimeout(timeoutInMillis); }

    public Long getTruncateRpcTimeout() { return DatabaseDescriptor.getTruncateRpcTimeout(); }
    public void setTruncateRpcTimeout(Long timeoutInMillis) { DatabaseDescriptor.setTruncateRpcTimeout(timeoutInMillis); }

    public Long getNativeTransportMaxConcurrentConnections() { return DatabaseDescriptor.getNativeTransportMaxConcurrentConnections(); }
    public void setNativeTransportMaxConcurrentConnections(Long nativeTransportMaxConcurrentConnections) { DatabaseDescriptor.setNativeTransportMaxConcurrentConnections(nativeTransportMaxConcurrentConnections); }

    public Long getNativeTransportMaxConcurrentConnectionsPerIp() { return DatabaseDescriptor.getNativeTransportMaxConcurrentConnectionsPerIp(); }
    public void setNativeTransportMaxConcurrentConnectionsPerIp(Long nativeTransportMaxConcurrentConnections) { DatabaseDescriptor.setNativeTransportMaxConcurrentConnectionsPerIp(nativeTransportMaxConcurrentConnections); }

    public void reloadTriggerClasses() { TriggerExecutor.instance.reloadClasses(); }

    public long getReadRepairAttempted()
    {
        return ReadRepairMetrics.attempted.getCount();
    }

    public long getReadRepairRepairedBlocking()
    {
        return ReadRepairMetrics.repairedBlocking.getCount();
    }

    public long getReadRepairRepairedBackground()
    {
        return ReadRepairMetrics.repairedBackground.getCount();
    }

    public int getNumberOfTables()
    {
        return Schema.instance.getNumberOfTables();
    }

    public int getOtcBacklogExpirationInterval() {
        return DatabaseDescriptor.getOtcBacklogExpirationInterval();
    }

    public void setOtcBacklogExpirationInterval(int intervalInMillis) {
        DatabaseDescriptor.setOtcBacklogExpirationInterval(intervalInMillis);
    }
}<|MERGE_RESOLUTION|>--- conflicted
+++ resolved
@@ -795,17 +795,12 @@
                         continue;
                     }
 
-<<<<<<< HEAD
-                    // When local node is the paired endpoint just apply the mutation locally.
-                    if (pairedEndpoint.get().equals(FBUtilities.getBroadcastAddress()) && StorageService.instance.isJoined())
-                    {
-=======
                     // When local node is the endpoint we can just apply the mutation locally,
                     // unless there are pending endpoints, in which case we want to do an ordinary
                     // write so the view mutation is sent to the pending endpoint
                     if (pairedEndpoint.get().equals(FBUtilities.getBroadcastAddress()) && StorageService.instance.isJoined()
                         && pendingEndpoints.isEmpty())
->>>>>>> c6733898
+                    {
                         try
                         {
                             mutation.apply(writeCommitLog);
