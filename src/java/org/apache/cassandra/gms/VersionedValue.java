/**
 * Licensed to the Apache Software Foundation (ASF) under one
 * or more contributor license agreements.  See the NOTICE file
 * distributed with this work for additional information
 * regarding copyright ownership.  The ASF licenses this file
 * to you under the Apache License, Version 2.0 (the
 * "License"); you may not use this file except in compliance
 * with the License.  You may obtain a copy of the License at
 *
 *     http://www.apache.org/licenses/LICENSE-2.0
 *
 * Unless required by applicable law or agreed to in writing, software
 * distributed under the License is distributed on an "AS IS" BASIS,
 * WITHOUT WARRANTIES OR CONDITIONS OF ANY KIND, either express or implied.
 * See the License for the specific language governing permissions and
 * limitations under the License.
 */

package org.apache.cassandra.gms;

import java.io.*;
import java.net.InetAddress;
import java.util.ArrayList;
import java.util.Collection;
import java.util.Collections;
import java.util.List;
import java.util.UUID;

import org.apache.cassandra.dht.IPartitioner;
import org.apache.cassandra.dht.Token;
import org.apache.cassandra.io.IVersionedSerializer;
import org.apache.cassandra.net.MessagingService;
import org.apache.cassandra.utils.FBUtilities;
import org.apache.commons.lang.StringUtils;


/**
 * This abstraction represents the state associated with a particular node which an
 * application wants to make available to the rest of the nodes in the cluster.
 * Whenever a piece of state needs to be disseminated to the rest of cluster wrap
 * the state in an instance of <i>ApplicationState</i> and add it to the Gossiper.
 *
 * e.g. if we want to disseminate load information for node A do the following:
 *
 *      ApplicationState loadState = new ApplicationState(<string representation of load>);
 *      Gossiper.instance.addApplicationState("LOAD STATE", loadState);
 */

public class VersionedValue implements Comparable<VersionedValue>
{
    public static final IVersionedSerializer<VersionedValue> serializer = new VersionedValueSerializer();

    // this must be a char that cannot be present in any token
    public final static char DELIMITER = ',';
    public final static String DELIMITER_STR = new String(new char[] { DELIMITER });

    // values for ApplicationState.STATUS
    public final static String STATUS_BOOTSTRAPPING = "BOOT";
    public final static String STATUS_NORMAL = "NORMAL";
    public final static String STATUS_LEAVING = "LEAVING";
    public final static String STATUS_LEFT = "LEFT";
    public final static String STATUS_MOVING = "MOVING";

    public final static String REMOVING_TOKEN = "removing";
    public final static String REMOVED_TOKEN = "removed";

    public final static String HIBERNATE = "hibernate";

    // values for ApplicationState.REMOVAL_COORDINATOR
    public final static String REMOVAL_COORDINATOR = "REMOVER";

    public final int version;
    public final String value;

    private VersionedValue(String value, int version)
    {
        assert value != null;
        this.value = value;
        this.version = version;
    }

    private VersionedValue(String value)
    {
        this(value, VersionGenerator.getNextVersion());
    }

    public int compareTo(VersionedValue value)
    {
        return this.version - value.version;
    }

    @Override
    public String toString()
    {
        return "Value(" + value + "," + version + ")";
    }

    private static String versionString(String...args)
    {
        return StringUtils.join(args, VersionedValue.DELIMITER);
    }

    public static class VersionedValueFactory
    {
        IPartitioner partitioner;

        public VersionedValueFactory(IPartitioner partitioner)
        {
            this.partitioner = partitioner;
        }

        @Deprecated
        public VersionedValue bootstrapping(Token token, UUID hostId)
        {
            return bootstrapping(Collections.singleton(token), hostId);
        }

        public VersionedValue bootstrapping(Collection<Token> tokens, UUID hostId)
        {
            return new VersionedValue(versionString(VersionedValue.STATUS_BOOTSTRAPPING,
                                                    hostId.toString(),
                                                    makeTokenString(tokens)));
        }

        @Deprecated
        public VersionedValue normal(Token token, UUID hostId)
        {
            return normal(Collections.singleton(token), hostId);
        }

        public VersionedValue normal(Collection<Token> tokens, UUID hostId)
        {
            return new VersionedValue(versionString(VersionedValue.STATUS_NORMAL,
                                                    hostId.toString(),
                                                    makeTokenString(tokens)));
        }

        private String makeTokenString(Collection<Token> tokens)
        {
            List<String> tokenStrings = new ArrayList<String>();
            for (Token<?> token : tokens)
                tokenStrings.add(partitioner.getTokenFactory().toString(token));
            return StringUtils.join(tokenStrings, VersionedValue.DELIMITER);
        }

        public VersionedValue load(double load)
        {
            return new VersionedValue(String.valueOf(load));
        }

        public VersionedValue migration(UUID newVersion)
        {
            return new VersionedValue(newVersion.toString());
        }

        @Deprecated
        public VersionedValue leaving(Token token)
        {
            return leaving(Collections.singleton(token));
        }

        public VersionedValue leaving(Collection<Token> tokens)
        {
            return new VersionedValue(versionString(VersionedValue.STATUS_LEAVING,
                                                    makeTokenString(tokens)));
        }

        @Deprecated
        public VersionedValue left(Token token, long expireTime)
        {
            return left(Collections.singleton(token), expireTime);
        }

        public VersionedValue left(Collection<Token> tokens, long expireTime)
        {
            return new VersionedValue(versionString(VersionedValue.STATUS_LEFT,
                                                    Long.toString(expireTime),
                                                    makeTokenString(tokens)));
        }

        public VersionedValue moving(Token token)
        {
            return new VersionedValue(VersionedValue.STATUS_MOVING + VersionedValue.DELIMITER + partitioner.getTokenFactory().toString(token));
        }

        public VersionedValue removingNonlocal(UUID hostId)
        {
            return new VersionedValue(versionString(VersionedValue.REMOVING_TOKEN, hostId.toString()));
        }

        public VersionedValue removedNonlocal(UUID hostId, long expireTime)
        {
            return new VersionedValue(versionString(VersionedValue.REMOVED_TOKEN, hostId.toString(), Long.toString(expireTime)));
        }

        public VersionedValue removalCoordinator(UUID hostId)
        {
            return new VersionedValue(versionString(VersionedValue.REMOVAL_COORDINATOR, hostId.toString()));
        }

        public VersionedValue hibernate(boolean value)
        {
            return new VersionedValue(VersionedValue.HIBERNATE + VersionedValue.DELIMITER + value);
        }

        public VersionedValue datacenter(String dcId)
        {
            return new VersionedValue(dcId);
        }

        public VersionedValue rack(String rackId)
        {
            return new VersionedValue(rackId);
        }

        public VersionedValue rpcaddress(InetAddress endpoint)
        {
            return new VersionedValue(endpoint.getHostAddress());
        }

        public VersionedValue releaseVersion()
        {
            return new VersionedValue(FBUtilities.getReleaseVersionString());
        }

        public VersionedValue internalIP(String private_ip)
        {
            return new VersionedValue(private_ip);
        }
    }

    private static class VersionedValueSerializer implements IVersionedSerializer<VersionedValue>
    {
        public void serialize(VersionedValue value, DataOutput dos, int version) throws IOException
        {
            String outValue = value.value;

            if (version < MessagingService.VERSION_11)
            {
                String[] pieces = value.value.split(DELIMITER_STR, -1);
                String type = pieces[0];

                if ((type.equals(STATUS_NORMAL)) || type.equals(STATUS_BOOTSTRAPPING))
                {
                    assert pieces.length >= 3;
                    outValue = versionString(pieces[0], pieces[2]);
                }

<<<<<<< HEAD
                if (type.equals(STATUS_LEFT))
                {
                    assert pieces.length >= 3;
                    outValue = versionString(pieces[0], pieces[2], pieces[1]);
                }

                if ((type == REMOVAL_COORDINATOR) || (type == REMOVING_TOKEN) || (type == REMOVED_TOKEN))
=======
                if ((type.equals(REMOVAL_COORDINATOR)) || (type.equals(REMOVING_TOKEN)) || (type.equals(REMOVED_TOKEN)))
>>>>>>> 9db87541
                    throw new RuntimeException(String.format("Unable to serialize %s(%s...) for nodes older than 1.2",
                                                             VersionedValue.class.getName(),
                                                             type));
            }

            dos.writeUTF(outValue);
            dos.writeInt(value.version);
        }

        public VersionedValue deserialize(DataInput dis, int version) throws IOException
        {
            String value = dis.readUTF();
            int valVersion = dis.readInt();
            return new VersionedValue(value, valVersion);
        }

        public long serializedSize(VersionedValue value, int version)
        {
            throw new UnsupportedOperationException();
        }
    }
}
<|MERGE_RESOLUTION|>--- conflicted
+++ resolved
@@ -246,17 +246,13 @@
                     outValue = versionString(pieces[0], pieces[2]);
                 }
 
-<<<<<<< HEAD
                 if (type.equals(STATUS_LEFT))
                 {
                     assert pieces.length >= 3;
                     outValue = versionString(pieces[0], pieces[2], pieces[1]);
                 }
 
-                if ((type == REMOVAL_COORDINATOR) || (type == REMOVING_TOKEN) || (type == REMOVED_TOKEN))
-=======
                 if ((type.equals(REMOVAL_COORDINATOR)) || (type.equals(REMOVING_TOKEN)) || (type.equals(REMOVED_TOKEN)))
->>>>>>> 9db87541
                     throw new RuntimeException(String.format("Unable to serialize %s(%s...) for nodes older than 1.2",
                                                              VersionedValue.class.getName(),
                                                              type));
