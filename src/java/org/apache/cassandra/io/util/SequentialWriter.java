--- conflicted
+++ resolved
@@ -171,82 +171,12 @@
         return new CompressedSequentialWriter(new File(dataFilePath), offsetsPath, parameters, sstableMetadataCollector);
     }
 
-<<<<<<< HEAD
-=======
     public SequentialWriter finishOnClose()
     {
         finishOnClose = true;
         return this;
     }
 
-    public void write(int value) throws ClosedChannelException
-    {
-        if (buffer == null)
-            throw new ClosedChannelException();
-
-        if (!buffer.hasRemaining())
-        {
-            reBuffer();
-        }
-
-        buffer.put((byte) value);
-
-        isDirty = true;
-        syncNeeded = true;
-    }
-
-    public void write(byte[] buffer) throws IOException
-    {
-        write(buffer, 0, buffer.length);
-    }
-
-    public void write(byte[] data, int offset, int length) throws IOException
-    {
-        if (buffer == null)
-            throw new ClosedChannelException();
-
-        int position = offset;
-        int remaining = length;
-        while (remaining > 0)
-        {
-            if (!buffer.hasRemaining())
-                reBuffer();
-
-            int toCopy = Math.min(remaining, buffer.remaining());
-            buffer.put(data, position, toCopy);
-
-            remaining -= toCopy;
-            position += toCopy;
-
-            isDirty = true;
-            syncNeeded = true;
-        }
-    }
-
-    public int write(ByteBuffer src) throws IOException
-    {
-        if (buffer == null)
-            throw new ClosedChannelException();
-
-        int length = src.remaining();
-        int finalLimit = src.limit();
-        while (src.hasRemaining())
-        {
-            if (!buffer.hasRemaining())
-                reBuffer();
-
-            if (buffer.remaining() < src.remaining())
-                src.limit(src.position() + buffer.remaining());
-            buffer.put(src);
-            src.limit(finalLimit);
-
-            isDirty = true;
-            syncNeeded = true;
-        }
-        return length;
-    }
-
->>>>>>> a3fc425d
     /**
      * Synchronize file contents with disk.
      */
