/*
 * Licensed to the Apache Software Foundation (ASF) under one
 * or more contributor license agreements.  See the NOTICE file
 * distributed with this work for additional information
 * regarding copyright ownership.  The ASF licenses this file
 * to you under the Apache License, Version 2.0 (the
 * "License"); you may not use this file except in compliance
 * with the License.  You may obtain a copy of the License at
 *
 *     http://www.apache.org/licenses/LICENSE-2.0
 *
 * Unless required by applicable law or agreed to in writing, software
 * distributed under the License is distributed on an "AS IS" BASIS,
 * WITHOUT WARRANTIES OR CONDITIONS OF ANY KIND, either express or implied.
 * See the License for the specific language governing permissions and
 * limitations under the License.
 */
package org.apache.cassandra.io.sstable;

import java.io.*;
import java.nio.ByteBuffer;
import java.util.*;
import java.util.concurrent.ExecutorService;
import java.util.concurrent.LinkedBlockingQueue;
import java.util.concurrent.TimeUnit;
import java.util.concurrent.atomic.AtomicBoolean;
import java.util.concurrent.atomic.AtomicInteger;
import java.util.concurrent.atomic.AtomicLong;

import com.google.common.primitives.Longs;
import com.google.common.util.concurrent.RateLimiter;
import org.slf4j.Logger;
import org.slf4j.LoggerFactory;

import org.apache.cassandra.cache.InstrumentingCache;
import org.apache.cassandra.cache.KeyCacheKey;
import org.apache.cassandra.concurrent.DebuggableThreadPoolExecutor;
import org.apache.cassandra.config.CFMetaData;
import org.apache.cassandra.config.ColumnDefinition;
import org.apache.cassandra.config.DatabaseDescriptor;
import org.apache.cassandra.config.Schema;
import org.apache.cassandra.db.DataRange;
import org.apache.cassandra.db.DataTracker;
import org.apache.cassandra.db.DecoratedKey;
import org.apache.cassandra.db.RowIndexEntry;
import org.apache.cassandra.db.RowPosition;
import org.apache.cassandra.db.columniterator.OnDiskAtomIterator;
import org.apache.cassandra.db.commitlog.ReplayPosition;
import org.apache.cassandra.db.compaction.ICompactionScanner;
import org.apache.cassandra.db.index.SecondaryIndex;
import org.apache.cassandra.dht.*;
import org.apache.cassandra.io.compress.CompressedRandomAccessReader;
import org.apache.cassandra.io.compress.CompressedThrottledReader;
import org.apache.cassandra.io.compress.CompressionMetadata;
import org.apache.cassandra.io.util.*;
import org.apache.cassandra.service.CacheService;
import org.apache.cassandra.service.StorageService;
import org.apache.cassandra.tracing.Tracing;
import org.apache.cassandra.utils.*;

import static org.apache.cassandra.db.Directories.SECONDARY_INDEX_NAME_SEPARATOR;

/**
 * SSTableReaders are open()ed by Keyspace.onStart; after that they are created by SSTableWriter.renameAndOpen.
 * Do not re-call open() on existing SSTable files; use the references kept by ColumnFamilyStore post-start instead.
 */
public class SSTableReader extends SSTable implements Closeable
{
    private static final Logger logger = LoggerFactory.getLogger(SSTableReader.class);

    /**
     * maxDataAge is a timestamp in local server time (e.g. System.currentTimeMilli) which represents an uppper bound
     * to the newest piece of data stored in the sstable. In other words, this sstable does not contain items created
     * later than maxDataAge.
     *
     * The field is not serialized to disk, so relying on it for more than what truncate does is not advised.
     *
     * When a new sstable is flushed, maxDataAge is set to the time of creation.
     * When a sstable is created from compaction, maxDataAge is set to max of all merged sstables.
     *
     * The age is in milliseconds since epoc and is local to this host.
     */
    public final long maxDataAge;

    // indexfile and datafile: might be null before a call to load()
    private SegmentedFile ifile;
    private SegmentedFile dfile;

    private IndexSummary indexSummary;
    private IFilter bf;

    private InstrumentingCache<KeyCacheKey, RowIndexEntry> keyCache;

    private final BloomFilterTracker bloomFilterTracker = new BloomFilterTracker();

    private final AtomicInteger references = new AtomicInteger(1);
    // technically isCompacted is not necessary since it should never be unreferenced unless it is also compacted,
    // but it seems like a good extra layer of protection against reference counting bugs to not delete data based on that alone
    private final AtomicBoolean isCompacted = new AtomicBoolean(false);
    private final AtomicBoolean isSuspect = new AtomicBoolean(false);
    private final SSTableDeletingTask deletingTask;
    // not final since we need to be able to change level on a file.
    private volatile SSTableMetadata sstableMetadata;

    private final AtomicLong keyCacheHit = new AtomicLong(0);
    private final AtomicLong keyCacheRequest = new AtomicLong(0);

    public static long getApproximateKeyCount(Iterable<SSTableReader> sstables, CFMetaData metadata)
    {
        long count = 0;

        for (SSTableReader sstable : sstables)
        {
            int indexKeyCount = sstable.getKeySampleSize();
            count = count + (indexKeyCount + 1) * sstable.indexSummary.getIndexInterval();
            if (logger.isDebugEnabled())
                logger.debug("index size for bloom filter calc for file  : " + sstable.getFilename() + "   : " + count);
        }

        return count;
    }

    public static SSTableReader open(Descriptor descriptor) throws IOException
    {
        CFMetaData metadata;
        if (descriptor.cfname.contains(SECONDARY_INDEX_NAME_SEPARATOR))
        {
            int i = descriptor.cfname.indexOf(SECONDARY_INDEX_NAME_SEPARATOR);
            String parentName = descriptor.cfname.substring(0, i);
            CFMetaData parent = Schema.instance.getCFMetaData(descriptor.ksname, parentName);
            ColumnDefinition def = parent.getColumnDefinitionForIndex(descriptor.cfname.substring(i + 1));
            metadata = CFMetaData.newIndexMetadata(parent, def, SecondaryIndex.getIndexComparator(parent, def));
        }
        else
        {
            metadata = Schema.instance.getCFMetaData(descriptor.ksname, descriptor.cfname);
        }
        return open(descriptor, metadata);
    }

    public static SSTableReader open(Descriptor desc, CFMetaData metadata) throws IOException
    {
        IPartitioner p = desc.cfname.contains(SECONDARY_INDEX_NAME_SEPARATOR)
                       ? new LocalPartitioner(metadata.getKeyValidator())
                       : StorageService.getPartitioner();
        return open(desc, componentsFor(desc), metadata, p);
    }

    public static SSTableReader openNoValidation(Descriptor descriptor, Set<Component> components, CFMetaData metadata) throws IOException
    {
        return open(descriptor, components, metadata, StorageService.getPartitioner(), false);
    }

    public static SSTableReader openForBatch(Descriptor descriptor, Set<Component> components, CFMetaData metadata, IPartitioner partitioner) throws IOException
    {
        SSTableMetadata sstableMetadata = openMetadata(descriptor, components, partitioner);
        SSTableReader sstable = new SSTableReader(descriptor,
                                                  components,
                                                  metadata,
                                                  partitioner,
                                                  System.currentTimeMillis(),
                                                  sstableMetadata);
        // don't save index summary to disk if we needed to build one
        sstable.load(false, false);
        sstable.bf = FilterFactory.AlwaysPresent;
        return sstable;
    }

    public static SSTableReader open(Descriptor descriptor, Set<Component> components, CFMetaData metadata, IPartitioner partitioner) throws IOException
    {
        return open(descriptor, components, metadata, partitioner, true);
    }

    private static SSTableReader open(Descriptor descriptor,
                                      Set<Component> components,
                                      CFMetaData metadata,
                                      IPartitioner partitioner,
                                      boolean validate) throws IOException
    {
        long start = System.nanoTime();
        SSTableMetadata sstableMetadata = openMetadata(descriptor, components, partitioner);

        SSTableReader sstable = new SSTableReader(descriptor,
                                                  components,
                                                  metadata,
                                                  partitioner,
                                                  System.currentTimeMillis(),
                                                  sstableMetadata);

        sstable.load();

        if (validate)
            sstable.validate();

        logger.debug("INDEX LOAD TIME for {}: {} ms.", descriptor, TimeUnit.NANOSECONDS.toMillis(System.nanoTime() - start));

        if (sstable.getKeyCache() != null)
            logger.debug("key cache contains {}/{} keys", sstable.getKeyCache().size(), sstable.getKeyCache().getCapacity());

        return sstable;
    }

    private static SSTableMetadata openMetadata(Descriptor descriptor, Set<Component> components, IPartitioner partitioner) throws IOException
    {
        assert partitioner != null;
        // Minimum components without which we can't do anything
        assert components.contains(Component.DATA) : "Data component is missing for sstable" + descriptor;
        assert components.contains(Component.PRIMARY_INDEX) : "Primary index component is missing for sstable " + descriptor;

        logger.info("Opening {} ({} bytes)", descriptor, new File(descriptor.filenameFor(COMPONENT_DATA)).length());

        SSTableMetadata sstableMetadata = SSTableMetadata.serializer.deserialize(descriptor).left;

        // Check if sstable is created using same partitioner.
        // Partitioner can be null, which indicates older version of sstable or no stats available.
        // In that case, we skip the check.
        String partitionerName = partitioner.getClass().getCanonicalName();
        if (sstableMetadata.partitioner != null && !partitionerName.equals(sstableMetadata.partitioner))
        {
            logger.error(String.format("Cannot open %s; partitioner %s does not match system partitioner %s.  Note that the default partitioner starting with Cassandra 1.2 is Murmur3Partitioner, so you will need to edit that to match your old partitioner if upgrading.",
                                       descriptor, sstableMetadata.partitioner, partitionerName));
            System.exit(1);
        }
        return sstableMetadata;
    }

    public static void logOpenException(Descriptor descriptor, IOException e)
    {
        if (e instanceof FileNotFoundException)
            logger.error("Missing sstable component in " + descriptor + "; skipped because of " + e.getMessage());
        else
            logger.error("Corrupt sstable " + descriptor + "; skipped", e);
    }

    public static Collection<SSTableReader> openAll(Set<Map.Entry<Descriptor, Set<Component>>> entries,
                                                      final CFMetaData metadata,
                                                      final IPartitioner partitioner)
    {
        final Collection<SSTableReader> sstables = new LinkedBlockingQueue<SSTableReader>();

        ExecutorService executor = DebuggableThreadPoolExecutor.createWithFixedPoolSize("SSTableBatchOpen", FBUtilities.getAvailableProcessors());
        for (final Map.Entry<Descriptor, Set<Component>> entry : entries)
        {
            Runnable runnable = new Runnable()
            {
                public void run()
                {
                    SSTableReader sstable;
                    try
                    {
                        sstable = open(entry.getKey(), entry.getValue(), metadata, partitioner);
                    }
                    catch (IOException ex)
                    {
                        logger.error("Corrupt sstable " + entry + "; skipped", ex);
                        return;
                    }
                    sstables.add(sstable);
                }
            };
            executor.submit(runnable);
        }

        executor.shutdown();
        try
        {
            executor.awaitTermination(7, TimeUnit.DAYS);
        }
        catch (InterruptedException e)
        {
            throw new AssertionError(e);
        }

        return sstables;

    }

    /**
     * Open a RowIndexedReader which already has its state initialized (by SSTableWriter).
     */
    static SSTableReader internalOpen(Descriptor desc,
                                      Set<Component> components,
                                      CFMetaData metadata,
                                      IPartitioner partitioner,
                                      SegmentedFile ifile,
                                      SegmentedFile dfile,
                                      IndexSummary isummary,
                                      IFilter bf,
                                      long maxDataAge,
                                      SSTableMetadata sstableMetadata)
    {
        assert desc != null && partitioner != null && ifile != null && dfile != null && isummary != null && bf != null && sstableMetadata != null;
        return new SSTableReader(desc,
                                 components,
                                 metadata,
                                 partitioner,
                                 ifile, dfile,
                                 isummary,
                                 bf,
                                 maxDataAge,
                                 sstableMetadata);
    }


    private SSTableReader(Descriptor desc,
                          Set<Component> components,
                          CFMetaData metadata,
                          IPartitioner partitioner,
                          long maxDataAge,
                          SSTableMetadata sstableMetadata)
    {
        super(desc, components, metadata, partitioner);
        this.sstableMetadata = sstableMetadata;
        this.maxDataAge = maxDataAge;

        this.deletingTask = new SSTableDeletingTask(this);
    }

    private SSTableReader(Descriptor desc,
                          Set<Component> components,
                          CFMetaData metadata,
                          IPartitioner partitioner,
                          SegmentedFile ifile,
                          SegmentedFile dfile,
                          IndexSummary indexSummary,
                          IFilter bloomFilter,
                          long maxDataAge,
                          SSTableMetadata sstableMetadata)
    {
        this(desc, components, metadata, partitioner, maxDataAge, sstableMetadata);

        this.ifile = ifile;
        this.dfile = dfile;
        this.indexSummary = indexSummary;
        this.bf = bloomFilter;
    }

    /**
     * Clean up all opened resources.
     *
     * @throws IOException
     */
    public void close() throws IOException
    {
        // Force finalizing mmapping if necessary
        ifile.cleanup();
        dfile.cleanup();
        // close the BF so it can be opened later.
        bf.close();
    }

    public void setTrackedBy(DataTracker tracker)
    {
        deletingTask.setTracker(tracker);
        // under normal operation we can do this at any time, but SSTR is also used outside C* proper,
        // e.g. by BulkLoader, which does not initialize the cache.  As a kludge, we set up the cache
        // here when we know we're being wired into the rest of the server infrastructure.
        keyCache = CacheService.instance.keyCache;
    }

    private void load() throws IOException
    {
        if (metadata.getBloomFilterFpChance() == 1.0)
        {
            // bf is disabled.
            load(false, true);
            bf = FilterFactory.AlwaysPresent;
        }
        else if (!components.contains(Component.FILTER))
        {
            // bf is enabled, but filter component is missing.
            load(true, true);
        }
        else if (descriptor.version.hasBloomFilterFPChance && sstableMetadata.bloomFilterFPChance != metadata.getBloomFilterFpChance())
        {
            // bf fp chance in sstable metadata and it has changed since compaction.
            load(true, true);
        }
        else
        {
            // bf is enabled, but fp chance isn't present in metadata (pre-ja) OR matches the currently configured value.
            load(false, true);
            loadBloomFilter();
        }
    }

    void loadBloomFilter() throws IOException
    {
        DataInputStream stream = null;
        try
        {
            stream = new DataInputStream(new BufferedInputStream(new FileInputStream(descriptor.filenameFor(Component.FILTER))));
            bf = FilterFactory.deserialize(stream, true);
        }
        finally
        {
            FileUtils.closeQuietly(stream);
        }
    }

    /**
     * Loads ifile, dfile and indexSummary, and optionally recreates the bloom filter.
     * @param saveSummaryIfCreated for bulk loading purposes, if the summary was absent and needed to be built, you can
     *                             avoid persisting it to disk by setting this to false
     */
    private void load(boolean recreateBloomFilter, boolean saveSummaryIfCreated) throws IOException
    {
        SegmentedFile.Builder ibuilder = SegmentedFile.getBuilder(DatabaseDescriptor.getIndexAccessMode());
        SegmentedFile.Builder dbuilder = compression
                                         ? SegmentedFile.getCompressedBuilder()
                                         : SegmentedFile.getBuilder(DatabaseDescriptor.getDiskAccessMode());


        boolean summaryLoaded = loadSummary(this, ibuilder, dbuilder, metadata);
        if (recreateBloomFilter || !summaryLoaded)
            buildSummary(recreateBloomFilter, ibuilder, dbuilder, summaryLoaded);

        ifile = ibuilder.complete(descriptor.filenameFor(Component.PRIMARY_INDEX));
        dfile = dbuilder.complete(descriptor.filenameFor(Component.DATA));
        if (saveSummaryIfCreated && (recreateBloomFilter || !summaryLoaded)) // save summary information to disk
            saveSummary(this, ibuilder, dbuilder);
    }

     private void buildSummary(boolean recreateBloomFilter, SegmentedFile.Builder ibuilder, SegmentedFile.Builder dbuilder, boolean summaryLoaded) throws IOException
     {
        // we read the positions in a BRAF so we don't have to worry about an entry spanning a mmap boundary.
        RandomAccessReader primaryIndex = RandomAccessReader.open(new File(descriptor.filenameFor(Component.PRIMARY_INDEX)));

        try
        {
            long indexSize = primaryIndex.length();
            long histogramCount = sstableMetadata.estimatedRowSize.count();
            long estimatedKeys = histogramCount > 0 && !sstableMetadata.estimatedRowSize.isOverflowed()
                               ? histogramCount
                               : estimateRowsFromIndex(primaryIndex); // statistics is supposed to be optional

            if (recreateBloomFilter)
                bf = FilterFactory.getFilter(estimatedKeys, metadata.getBloomFilterFpChance(), true);

            IndexSummaryBuilder summaryBuilder = null;
            if (!summaryLoaded)
                summaryBuilder = new IndexSummaryBuilder(estimatedKeys, metadata.getIndexInterval());

            long indexPosition;
            while ((indexPosition = primaryIndex.getFilePointer()) != indexSize)
            {
                ByteBuffer key = ByteBufferUtil.readWithShortLength(primaryIndex);
                RowIndexEntry indexEntry = RowIndexEntry.serializer.deserialize(primaryIndex, descriptor.version);
                DecoratedKey decoratedKey = partitioner.decorateKey(key);
                if (first == null)
                    first = decoratedKey;
                last = decoratedKey;

                if (recreateBloomFilter)
                    bf.add(decoratedKey.key);

                // if summary was already read from disk we don't want to re-populate it using primary index
                if (!summaryLoaded)
                {
                    summaryBuilder.maybeAddEntry(decoratedKey, indexPosition);
                    ibuilder.addPotentialBoundary(indexPosition);
                    dbuilder.addPotentialBoundary(indexEntry.position);
                }
            }

            if (!summaryLoaded)
                indexSummary = summaryBuilder.build(partitioner);
        }
        finally
        {
            FileUtils.closeQuietly(primaryIndex);
        }

        first = getMinimalKey(first);
        last = getMinimalKey(last);
    }

    public static boolean loadSummary(SSTableReader reader, SegmentedFile.Builder ibuilder, SegmentedFile.Builder dbuilder, CFMetaData metadata)
    {
        File summariesFile = new File(reader.descriptor.filenameFor(Component.SUMMARY));
        if (!reader.descriptor.version.offHeapSummaries || !summariesFile.exists())
            return false;

        DataInputStream iStream = null;
        try
        {
            iStream = new DataInputStream(new FileInputStream(summariesFile));
            reader.indexSummary = IndexSummary.serializer.deserialize(iStream, reader.partitioner);
            if (reader.indexSummary.getIndexInterval() != metadata.getIndexInterval())
            {
                iStream.close();
                logger.debug("Cannot read the saved summary for {} because Index Interval changed from {} to {}.",
                             reader.toString(), reader.indexSummary.getIndexInterval(), metadata.getIndexInterval());
                FileUtils.deleteWithConfirm(summariesFile);
                return false;
            }
            reader.first = reader.partitioner.decorateKey(ByteBufferUtil.readWithLength(iStream));
            reader.last = reader.partitioner.decorateKey(ByteBufferUtil.readWithLength(iStream));
            ibuilder.deserializeBounds(iStream);
            dbuilder.deserializeBounds(iStream);
        }
        catch (IOException e)
        {
            logger.debug("Cannot deserialize SSTable Summary: ", e);
            // corrupted; delete it and fall back to creating a new summary
            FileUtils.deleteWithConfirm(summariesFile);
            return false;
        }
        finally
        {
            FileUtils.closeQuietly(iStream);
        }

        return true;
    }

    public static void saveSummary(SSTableReader reader, SegmentedFile.Builder ibuilder, SegmentedFile.Builder dbuilder)
    {
        File summariesFile = new File(reader.descriptor.filenameFor(Component.SUMMARY));
        if (summariesFile.exists())
            summariesFile.delete();

        DataOutputStream oStream = null;
        try
        {
            oStream = new DataOutputStream(new FileOutputStream(summariesFile));
            IndexSummary.serializer.serialize(reader.indexSummary, oStream);
            ByteBufferUtil.writeWithLength(reader.first.key, oStream);
            ByteBufferUtil.writeWithLength(reader.last.key, oStream);
            ibuilder.serializeBounds(oStream);
            dbuilder.serializeBounds(oStream);
        }
        catch (IOException e)
        {
            logger.debug("Cannot save SSTable Summary: ", e);

            // corrupted hence delete it and let it load it now.
            if (summariesFile.exists())
                summariesFile.delete();
        }
        finally
        {
            FileUtils.closeQuietly(oStream);
        }
    }

    public void releaseSummary()
    {
        indexSummary = null;
    }

    private void validate()
    {
        if (this.first.compareTo(this.last) > 0)
            throw new IllegalStateException(String.format("SSTable first key %s > last key %s", this.first, this.last));
    }

    /** get the position in the index file to start scanning to find the given key (at most indexInterval keys away) */
    public long getIndexScanPosition(RowPosition key)
    {
        int index = indexSummary.binarySearch(key);
        if (index < 0)
        {
            // binary search gives us the first index _greater_ than the key searched for,
            // i.e., its insertion position
            int greaterThan = (index + 1) * -1;
            if (greaterThan == 0)
                return -1;
            return indexSummary.getPosition(greaterThan - 1);
        }
        else
        {
            return indexSummary.getPosition(index);
        }
    }

    /**
     * Returns the compression metadata for this sstable.
     * @throws IllegalStateException if the sstable is not compressed
     */
    public CompressionMetadata getCompressionMetadata()
    {
        if (!compression)
            throw new IllegalStateException(this + " is not compressed");

        return ((ICompressedFile) dfile).getMetadata();
    }

    /**
     * For testing purposes only.
     */
    public void forceFilterFailures()
    {
        bf = FilterFactory.AlwaysPresent;
    }

    public IFilter getBloomFilter()
    {
        return bf;
    }

    public long getBloomFilterSerializedSize()
    {
        return bf.serializedSize();
    }

    /**
     * @return An estimate of the number of keys in this SSTable.
     */
    public long estimatedKeys()
    {
        return ((long) indexSummary.size()) * indexSummary.getIndexInterval();
    }

    /**
     * @param ranges
     * @return An estimate of the number of keys for given ranges in this SSTable.
     */
    public long estimatedKeysForRanges(Collection<Range<Token>> ranges)
    {
        long sampleKeyCount = 0;
        List<Pair<Integer, Integer>> sampleIndexes = getSampleIndexesForRanges(indexSummary, ranges);
        for (Pair<Integer, Integer> sampleIndexRange : sampleIndexes)
            sampleKeyCount += (sampleIndexRange.right - sampleIndexRange.left + 1);
        return Math.max(1, sampleKeyCount * indexSummary.getIndexInterval());
    }

    /**
     * @return Approximately 1/INDEX_INTERVALth of the keys in this SSTable.
     */
    public int getKeySampleSize()
    {
        return indexSummary.size();
    }

    public byte[] getKeySample(int position)
    {
        return indexSummary.getKey(position);
    }

    private static List<Pair<Integer,Integer>> getSampleIndexesForRanges(IndexSummary summary, Collection<Range<Token>> ranges)
    {
        // use the index to determine a minimal section for each range
        List<Pair<Integer,Integer>> positions = new ArrayList<Pair<Integer,Integer>>();

        for (Range<Token> range : Range.normalize(ranges))
        {
            RowPosition leftPosition = range.left.maxKeyBound();
            RowPosition rightPosition = range.right.maxKeyBound();

            int left = summary.binarySearch(leftPosition);
            if (left < 0)
                left = (left + 1) * -1;
            else
                // left range are start exclusive
                left = left + 1;
            if (left == summary.size())
                // left is past the end of the sampling
                continue;

            int right = Range.isWrapAround(range.left, range.right)
                      ? summary.size() - 1
                      : summary.binarySearch(rightPosition);
            if (right < 0)
            {
                // range are end inclusive so we use the previous index from what binarySearch give us
                // since that will be the last index we will return
                right = (right + 1) * -1;
                if (right == 0)
                    // Means the first key is already stricly greater that the right bound
                    continue;
                right--;
            }

            if (left > right)
                // empty range
                continue;
            positions.add(Pair.create(Integer.valueOf(left), Integer.valueOf(right)));
        }
        return positions;
    }

    public Iterable<DecoratedKey> getKeySamples(final Range<Token> range)
    {
        final List<Pair<Integer, Integer>> indexRanges = getSampleIndexesForRanges(indexSummary, Collections.singletonList(range));

        if (indexRanges.isEmpty())
            return Collections.emptyList();

        return new Iterable<DecoratedKey>()
        {
            public Iterator<DecoratedKey> iterator()
            {
                return new Iterator<DecoratedKey>()
                {
                    private Iterator<Pair<Integer, Integer>> rangeIter = indexRanges.iterator();
                    private Pair<Integer, Integer> current;
                    private int idx;

                    public boolean hasNext()
                    {
                        if (current == null || idx > current.right)
                        {
                            if (rangeIter.hasNext())
                            {
                                current = rangeIter.next();
                                idx = current.left;
                                return true;
                            }
                            return false;
                        }

                        return true;
                    }

                    public DecoratedKey next()
                    {
                        byte[] bytes = indexSummary.getKey(idx++);
                        return partitioner.decorateKey(ByteBuffer.wrap(bytes));
                    }

                    public void remove()
                    {
                        throw new UnsupportedOperationException();
                    }
                };
            }
        };
    }

    /**
     * Determine the minimal set of sections that can be extracted from this SSTable to cover the given ranges.
     * @return A sorted list of (offset,end) pairs that cover the given ranges in the datafile for this SSTable.
     */
    public List<Pair<Long,Long>> getPositionsForRanges(Collection<Range<Token>> ranges)
    {
        // use the index to determine a minimal section for each range
        List<Pair<Long,Long>> positions = new ArrayList<Pair<Long,Long>>();
        for (Range<Token> range : Range.normalize(ranges))
        {
            AbstractBounds<RowPosition> keyRange = range.toRowBounds();
            RowIndexEntry idxLeft = getPosition(keyRange.left, Operator.GT);
            long left = idxLeft == null ? -1 : idxLeft.position;
            if (left == -1)
                // left is past the end of the file
                continue;
            RowIndexEntry idxRight = getPosition(keyRange.right, Operator.GT);
            long right = idxRight == null ? -1 : idxRight.position;
            if (right == -1 || Range.isWrapAround(range.left, range.right))
                // right is past the end of the file, or it wraps
                right = uncompressedLength();
            if (left == right)
                // empty range
                continue;
            positions.add(Pair.create(Long.valueOf(left), Long.valueOf(right)));
        }
        return positions;
    }

    public void cacheKey(DecoratedKey key, RowIndexEntry info)
    {
        CFMetaData.Caching caching = metadata.getCaching();

        if (caching == CFMetaData.Caching.NONE
            || caching == CFMetaData.Caching.ROWS_ONLY
            || keyCache == null
            || keyCache.getCapacity() == 0)
        {
            return;
        }

        KeyCacheKey cacheKey = new KeyCacheKey(descriptor, key.key);
        logger.trace("Adding cache entry for {} -> {}", cacheKey, info);
        keyCache.put(cacheKey, info);
    }

    public void preheat(Map<DecoratedKey, RowIndexEntry> cachedKeys) throws IOException
    {
        RandomAccessFile f = new RandomAccessFile(getFilename(), "r");

        try
        {
            int fd = CLibrary.getfd(f.getFD());

            for (Map.Entry<DecoratedKey, RowIndexEntry> entry : cachedKeys.entrySet())
            {
                cacheKey(entry.getKey(), entry.getValue());

                // add to the cache but don't do actual preheating if we have it disabled in the config
                if (DatabaseDescriptor.shouldPreheatPageCache() && fd > 0)
                    CLibrary.preheatPage(fd, entry.getValue().position);
            }
        }
        finally
        {
            FileUtils.closeQuietly(f);
        }
    }

    public RowIndexEntry getCachedPosition(DecoratedKey key, boolean updateStats)
    {
        return getCachedPosition(new KeyCacheKey(descriptor, key.key), updateStats);
    }

    private RowIndexEntry getCachedPosition(KeyCacheKey unifiedKey, boolean updateStats)
    {
        if (keyCache != null && keyCache.getCapacity() > 0) {
            if (updateStats)
            {
                RowIndexEntry cachedEntry = keyCache.get(unifiedKey);
                keyCacheRequest.incrementAndGet();
                if (cachedEntry != null)
                    keyCacheHit.incrementAndGet();
                return cachedEntry;
            }
            else
            {
                return keyCache.getInternal(unifiedKey);
            }
        }
        return null;
    }

    /**
     * Get position updating key cache and stats.
     * @see #getPosition(org.apache.cassandra.db.RowPosition, org.apache.cassandra.io.sstable.SSTableReader.Operator, boolean)
     */
    public RowIndexEntry getPosition(RowPosition key, Operator op)
    {
        return getPosition(key, op, true);
    }

    /**
     * @param key The key to apply as the rhs to the given Operator. A 'fake' key is allowed to
     * allow key selection by token bounds but only if op != * EQ
     * @param op The Operator defining matching keys: the nearest key to the target matching the operator wins.
     * @param updateCacheAndStats true if updating stats and cache
     * @return The index entry corresponding to the key, or null if the key is not present
     */
    public RowIndexEntry getPosition(RowPosition key, Operator op, boolean updateCacheAndStats)
    {
        // first, check bloom filter
        if (op == Operator.EQ)
        {
            assert key instanceof DecoratedKey; // EQ only make sense if the key is a valid row key
            if (!bf.isPresent(((DecoratedKey)key).key))
            {
                Tracing.trace("Bloom filter allows skipping sstable {}", descriptor.generation);
                return null;
            }
        }

        // next, the key cache (only make sense for valid row key)
        if ((op == Operator.EQ || op == Operator.GE) && (key instanceof DecoratedKey))
        {
            DecoratedKey decoratedKey = (DecoratedKey)key;
            KeyCacheKey cacheKey = new KeyCacheKey(descriptor, decoratedKey.key);
            RowIndexEntry cachedPosition = getCachedPosition(cacheKey, updateCacheAndStats);
            if (cachedPosition != null)
            {
                Tracing.trace("Key cache hit for sstable {}", descriptor.generation);
                return cachedPosition;
            }
        }

        // next, see if the sampled index says it's impossible for the key to be present
        long sampledPosition = getIndexScanPosition(key);
        if (sampledPosition == -1)
        {
            if (op == Operator.EQ && updateCacheAndStats)
                bloomFilterTracker.addFalsePositive();
            // we matched the -1th position: if the operator might match forward, we'll start at the first
            // position. We however need to return the correct index entry for that first position.
            if (op.apply(1) >= 0)
            {
                sampledPosition = 0;
            }
            else
            {
                Tracing.trace("Partition summary allows skipping sstable {}", descriptor.generation);
                return null;
            }
        }

        // scan the on-disk index, starting at the nearest sampled position.
        // The check against IndexInterval is to be exit the loop in the EQ case when the key looked for is not present
        // (bloom filter false positive). But note that for non-EQ cases, we might need to check the first key of the
        // next index position because the searched key can be greater the last key of the index interval checked if it
        // is lesser than the first key of next interval (and in that case we must return the position of the first key
        // of the next interval).
        int i = 0;
        Iterator<FileDataInput> segments = ifile.iterator(sampledPosition);
        while (segments.hasNext() && i <= indexSummary.getIndexInterval())
        {
            FileDataInput in = segments.next();
            try
            {
                while (!in.isEOF() && i <= indexSummary.getIndexInterval())
                {
                    i++;

                    ByteBuffer indexKey = ByteBufferUtil.readWithShortLength(in);

                    boolean opSatisfied; // did we find an appropriate position for the op requested
                    boolean exactMatch; // is the current position an exact match for the key, suitable for caching

                    // Compare raw keys if possible for performance, otherwise compare decorated keys.
                    if (op == Operator.EQ)
                    {
                        opSatisfied = exactMatch = indexKey.equals(((DecoratedKey) key).key);
                    }
                    else
                    {
                        DecoratedKey indexDecoratedKey = partitioner.decorateKey(indexKey);
                        int comparison = indexDecoratedKey.compareTo(key);
                        int v = op.apply(comparison);
                        opSatisfied = (v == 0);
                        exactMatch = (comparison == 0);
                        if (v < 0)
                        {
                            Tracing.trace("Partition index lookup allows skipping sstable {}", descriptor.generation);
                            return null;
                        }
                    }

                    if (opSatisfied)
                    {
                        // read data position from index entry
                        RowIndexEntry indexEntry = RowIndexEntry.serializer.deserialize(in, descriptor.version);
                        if (exactMatch && updateCacheAndStats)
                        {
                            assert key instanceof DecoratedKey; // key can be == to the index key only if it's a true row key
                            DecoratedKey decoratedKey = (DecoratedKey)key;

                            if (logger.isTraceEnabled())
                            {
                                // expensive sanity check!  see CASSANDRA-4687
                                FileDataInput fdi = dfile.getSegment(indexEntry.position);
                                DecoratedKey keyInDisk = partitioner.decorateKey(ByteBufferUtil.readWithShortLength(fdi));
                                if (!keyInDisk.equals(key))
                                    throw new AssertionError(String.format("%s != %s in %s", keyInDisk, key, fdi.getPath()));
                                fdi.close();
                            }

                            // store exact match for the key
                            cacheKey(decoratedKey, indexEntry);
                        }
                        if (op == Operator.EQ && updateCacheAndStats)
                            bloomFilterTracker.addTruePositive();
                        Tracing.trace("Partition index with {} entries found for sstable {}", indexEntry.columnsIndex().size(), descriptor.generation);
                        return indexEntry;
                    }

                    RowIndexEntry.serializer.skip(in);
                }
            }
            catch (IOException e)
            {
                markSuspect();
                throw new CorruptSSTableException(e, in.getPath());
            }
            finally
            {
                FileUtils.closeQuietly(in);
            }
        }

        if (op == Operator.EQ && updateCacheAndStats)
            bloomFilterTracker.addFalsePositive();
        Tracing.trace("Partition index lookup complete (bloom filter false positive) for sstable {}", descriptor.generation);
        return null;
    }

    /**
     * Finds and returns the first key beyond a given token in this SSTable or null if no such key exists.
     */
    public DecoratedKey firstKeyBeyond(RowPosition token)
    {
        long sampledPosition = getIndexScanPosition(token);
        if (sampledPosition == -1)
            sampledPosition = 0;

        Iterator<FileDataInput> segments = ifile.iterator(sampledPosition);
        while (segments.hasNext())
        {
            FileDataInput in = segments.next();
            try
            {
                while (!in.isEOF())
                {
                    ByteBuffer indexKey = ByteBufferUtil.readWithShortLength(in);
                    DecoratedKey indexDecoratedKey = partitioner.decorateKey(indexKey);
                    if (indexDecoratedKey.compareTo(token) > 0)
                        return indexDecoratedKey;

                    RowIndexEntry.serializer.skip(in);
                }
            }
            catch (IOException e)
            {
                markSuspect();
                throw new CorruptSSTableException(e, in.getPath());
            }
            finally
            {
                FileUtils.closeQuietly(in);
            }
        }

        return null;
    }

    /**
     * @return The length in bytes of the data for this SSTable. For
     * compressed files, this is not the same thing as the on disk size (see
     * onDiskLength())
     */
    public long uncompressedLength()
    {
        return dfile.length;
    }

    /**
     * @return The length in bytes of the on disk size for this SSTable. For
     * compressed files, this is not the same thing as the data length (see
     * length())
     */
    public long onDiskLength()
    {
        return dfile.onDiskLength;
    }

    public boolean acquireReference()
    {
        while (true)
        {
            int n = references.get();
            if (n <= 0)
                return false;
            if (references.compareAndSet(n, n + 1))
                return true;
        }
    }

    /**
     * Release reference to this SSTableReader.
     * If there is no one referring to this SSTable, and is marked as compacted,
     * all resources are cleaned up and files are deleted eventually.
     */
    public void releaseReference()
    {
        if (references.decrementAndGet() == 0 && isCompacted.get())
        {
<<<<<<< HEAD
            /**
             * Make OS a favour and suggest (using fadvice call) that we
             * don't want to see pages of this SSTable in memory anymore.
             *
             * NOTE: We can't use madvice in java because it requires address of
             * the mapping, so instead we always open a file and run fadvice(fd, 0, 0) on it
             */
            dropPageCache();

            // Force finalizing mmapping if necessary
            ifile.cleanup();
            dfile.cleanup();

            deletingTask.schedule();
            // close the BF so it can be opened later.
            FileUtils.closeQuietly(bf);
            FileUtils.closeQuietly(indexSummary);
=======
            FileUtils.closeQuietly(this);
            deletingTask.schedule();
>>>>>>> 9d7bb1e0
        }
        assert references.get() >= 0 : "Reference counter " +  references.get() + " for " + dfile.path;
    }

    /**
     * Mark the sstable as obsolete, i.e., compacted into newer sstables.
     *
     * When calling this function, the caller must ensure that the SSTableReader is not referenced anywhere
     * except for threads holding a reference.
     *
     * @return true if the this is the first time the file was marked compacted.  Calling this
     * multiple times would be buggy.
     */
    public boolean markObsolete()
    {
        if (logger.isDebugEnabled())
            logger.debug("Marking " + getFilename() + " compacted");

        return !isCompacted.getAndSet(true);
    }

    public void markSuspect()
    {
        if (logger.isDebugEnabled())
            logger.debug("Marking " + getFilename() + " as a suspect for blacklisting.");

        isSuspect.getAndSet(true);
    }

    public boolean isMarkedSuspect()
    {
        return isSuspect.get();
    }

    /**
     *
     * @param dataRange filter to use when reading the columns
     * @return A Scanner for seeking over the rows of the SSTable.
     */
    public SSTableScanner getScanner(DataRange dataRange)
    {
        return new SSTableScanner(this, dataRange, null);
    }

    /**
     * I/O SSTableScanner
     * @return A Scanner for seeking over the rows of the SSTable.
     */
    public SSTableScanner getScanner()
    {
        return getScanner((RateLimiter) null);
    }

    public SSTableScanner getScanner(RateLimiter limiter)
    {
        return new SSTableScanner(this, DataRange.allData(partitioner), limiter);
    }

    /**
     * Direct I/O SSTableScanner over a defined range of tokens.
     *
     * @param range the range of keys to cover
     * @return A Scanner for seeking over the rows of the SSTable.
     */
    public ICompactionScanner getScanner(Range<Token> range, RateLimiter limiter)
    {
        if (range == null)
            return getScanner(limiter);
        return getScanner(Collections.singletonList(range), limiter);
    }

   /**
    * Direct I/O SSTableScanner over a defined collection of ranges of tokens.
    *
    * @param ranges the range of keys to cover
    * @return A Scanner for seeking over the rows of the SSTable.
    */
    public ICompactionScanner getScanner(Collection<Range<Token>> ranges, RateLimiter limiter)
    {
        // We want to avoid allocating a SSTableScanner if the range don't overlap the sstable (#5249)
        List<Pair<Long, Long>> positions = getPositionsForRanges(Range.normalize(ranges));
        if (positions.isEmpty())
            return new EmptyCompactionScanner(getFilename());
        else
            return new SSTableScanner(this, ranges, limiter);
    }

    public FileDataInput getFileDataInput(long position)
    {
        return dfile.getSegment(position);
    }

    /**
     * Tests if the sstable contains data newer than the given age param (in localhost currentMilli time).
     * This works in conjunction with maxDataAge which is an upper bound on the create of data in this sstable.
     * @param age The age to compare the maxDataAre of this sstable. Measured in millisec since epoc on this host
     * @return True iff this sstable contains data that's newer than the given age parameter.
     */
    public boolean newSince(long age)
    {
        return maxDataAge > age;
    }

    public void createLinks(String snapshotDirectoryPath)
    {
        for (Component component : components)
        {
            File sourceFile = new File(descriptor.filenameFor(component));
            File targetLink = new File(snapshotDirectoryPath, sourceFile.getName());
            FileUtils.createHardLink(sourceFile, targetLink);
        }
    }

    /**
     * TODO: Move someplace reusable
     */
    public abstract static class Operator
    {
        public static final Operator EQ = new Equals();
        public static final Operator GE = new GreaterThanOrEqualTo();
        public static final Operator GT = new GreaterThan();

        /**
         * @param comparison The result of a call to compare/compareTo, with the desired field on the rhs.
         * @return less than 0 if the operator cannot match forward, 0 if it matches, greater than 0 if it might match forward.
         */
        public abstract int apply(int comparison);

        final static class Equals extends Operator
        {
            public int apply(int comparison) { return -comparison; }
        }

        final static class GreaterThanOrEqualTo extends Operator
        {
            public int apply(int comparison) { return comparison >= 0 ? 0 : -comparison; }
        }

        final static class GreaterThan extends Operator
        {
            public int apply(int comparison) { return comparison > 0 ? 0 : 1; }
        }
    }

    public long getBloomFilterFalsePositiveCount()
    {
        return bloomFilterTracker.getFalsePositiveCount();
    }

    public long getRecentBloomFilterFalsePositiveCount()
    {
        return bloomFilterTracker.getRecentFalsePositiveCount();
    }

    public long getBloomFilterTruePositiveCount()
    {
        return bloomFilterTracker.getTruePositiveCount();
    }

    public long getRecentBloomFilterTruePositiveCount()
    {
        return bloomFilterTracker.getRecentTruePositiveCount();
    }

    public InstrumentingCache<KeyCacheKey, RowIndexEntry> getKeyCache()
    {
        return keyCache;
    }

    public EstimatedHistogram getEstimatedRowSize()
    {
        return sstableMetadata.estimatedRowSize;
    }

    public EstimatedHistogram getEstimatedColumnCount()
    {
        return sstableMetadata.estimatedColumnCount;
    }

    public double getEstimatedDroppableTombstoneRatio(int gcBefore)
    {
        return sstableMetadata.getEstimatedDroppableTombstoneRatio(gcBefore);
    }

    public double getDroppableTombstonesBefore(int gcBefore)
    {
        return sstableMetadata.getDroppableTombstonesBefore(gcBefore);
    }

    public double getCompressionRatio()
    {
        return sstableMetadata.compressionRatio;
    }

    public ReplayPosition getReplayPosition()
    {
        return sstableMetadata.replayPosition;
    }

    public long getMinTimestamp()
    {
        return sstableMetadata.minTimestamp;
    }

    public long getMaxTimestamp()
    {
        return sstableMetadata.maxTimestamp;
    }

    public Set<Integer> getAncestors()
    {
        try
        {
            return SSTableMetadata.serializer.deserialize(descriptor).right;
        }
        catch (IOException e)
        {
            SSTableReader.logOpenException(descriptor, e);
            return Collections.emptySet();
        }
    }

    public int getSSTableLevel()
    {
        return sstableMetadata.sstableLevel;
    }

    /**
     * Reloads the sstable metadata from disk.
     *
     * Called after level is changed on sstable, for example if the sstable is dropped to L0
     *
     * Might be possible to remove in future versions
     *
     * @throws IOException
     */
    public void reloadSSTableMetadata() throws IOException
    {
        this.sstableMetadata = SSTableMetadata.serializer.deserialize(descriptor).left;
    }

    public SSTableMetadata getSSTableMetadata()
    {
        return sstableMetadata;
    }

    public RandomAccessReader openDataReader(RateLimiter limiter)
    {
        assert limiter != null;
        return compression
               ? CompressedThrottledReader.open(getFilename(), getCompressionMetadata(), limiter)
               : ThrottledReader.open(new File(getFilename()), limiter);
    }

    public RandomAccessReader openDataReader()
    {
        return compression
               ? CompressedRandomAccessReader.open(getFilename(), getCompressionMetadata())
               : RandomAccessReader.open(new File(getFilename()));
    }

    public RandomAccessReader openIndexReader()
    {
        return RandomAccessReader.open(new File(getIndexFilename()));
    }

    /**
     * @param component component to get timestamp.
     * @return last modified time for given component. 0 if given component does not exist or IO error occurs.
     */
    public long getCreationTimeFor(Component component)
    {
        return new File(descriptor.filenameFor(component)).lastModified();
    }

    /**
     * @return Number of key cache hit
     */
    public long getKeyCacheHit()
    {
        return keyCacheHit.get();
    }

    /**
     * @return Number of key cache request
     */
    public long getKeyCacheRequest()
    {
        return keyCacheRequest.get();
    }

    /**
     * @param sstables
     * @return true if all desired references were acquired.  Otherwise, it will unreference any partial acquisition, and return false.
     */
    public static boolean acquireReferences(Iterable<SSTableReader> sstables)
    {
        SSTableReader failed = null;
        for (SSTableReader sstable : sstables)
        {
            if (!sstable.acquireReference())
            {
                failed = sstable;
                break;
            }
        }

        if (failed == null)
            return true;

        for (SSTableReader sstable : sstables)
        {
            if (sstable == failed)
                break;
            sstable.releaseReference();
        }
        return false;
    }

    public static void releaseReferences(Iterable<SSTableReader> sstables)
    {
        for (SSTableReader sstable : sstables)
        {
            sstable.releaseReference();
        }
    }

    private void dropPageCache()
    {
        dropPageCache(dfile.path);
        dropPageCache(ifile.path);
    }

    private void dropPageCache(String filePath)
    {
        RandomAccessFile file = null;

        try
        {
            file = new RandomAccessFile(filePath, "r");

            int fd = CLibrary.getfd(file.getFD());

            if (fd > 0)
            {
                if (logger.isDebugEnabled())
                    logger.debug(String.format("Dropping page cache of file %s.", filePath));

                CLibrary.trySkipCache(fd, 0, 0);
            }
        }
        catch (IOException e)
        {
            // we don't care if cache cleanup fails
        }
        finally
        {
            FileUtils.closeQuietly(file);
        }
    }

    protected class EmptyCompactionScanner implements ICompactionScanner
    {
        private final String filename;

        public EmptyCompactionScanner(String filename)
        {
            this.filename = filename;
        }

        public long getLengthInBytes()
        {
            return 0;
        }

        public long getCurrentPosition()
        {
            return 0;
        }

        public String getBackingFiles()
        {
            return filename;
        }

        public boolean hasNext()
        {
            return false;
        }

        public OnDiskAtomIterator next()
        {
            return null;
        }

        public void close() throws IOException { }

        public void remove() { }
    }

    public static class SizeComparator implements Comparator<SSTableReader>
    {
        public int compare(SSTableReader o1, SSTableReader o2)
        {
            return Longs.compare(o1.onDiskLength(), o2.onDiskLength());
        }
    }
}<|MERGE_RESOLUTION|>--- conflicted
+++ resolved
@@ -347,6 +347,7 @@
         dfile.cleanup();
         // close the BF so it can be opened later.
         bf.close();
+        indexSummary.close();
     }
 
     public void setTrackedBy(DataTracker tracker)
@@ -1051,7 +1052,6 @@
     {
         if (references.decrementAndGet() == 0 && isCompacted.get())
         {
-<<<<<<< HEAD
             /**
              * Make OS a favour and suggest (using fadvice call) that we
              * don't want to see pages of this SSTable in memory anymore.
@@ -1061,18 +1061,8 @@
              */
             dropPageCache();
 
-            // Force finalizing mmapping if necessary
-            ifile.cleanup();
-            dfile.cleanup();
-
-            deletingTask.schedule();
-            // close the BF so it can be opened later.
-            FileUtils.closeQuietly(bf);
-            FileUtils.closeQuietly(indexSummary);
-=======
             FileUtils.closeQuietly(this);
             deletingTask.schedule();
->>>>>>> 9d7bb1e0
         }
         assert references.get() >= 0 : "Reference counter " +  references.get() + " for " + dfile.path;
     }
