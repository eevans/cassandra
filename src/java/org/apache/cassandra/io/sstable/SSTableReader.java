--- conflicted
+++ resolved
@@ -733,12 +733,8 @@
         if ((op == Operator.EQ || op == Operator.GE) && (key instanceof DecoratedKey))
         {
             DecoratedKey decoratedKey = (DecoratedKey)key;
-<<<<<<< HEAD
-            RowIndexEntry cachedPosition = getCachedPosition(new KeyCacheKey(descriptor, decoratedKey.key), updateCacheAndStats);
-=======
             KeyCacheKey cacheKey = new KeyCacheKey(descriptor, decoratedKey.key);
-            Long cachedPosition = getCachedPosition(cacheKey, updateCacheAndStats);
->>>>>>> c710edf0
+            RowIndexEntry cachedPosition = getCachedPosition(cacheKey, updateCacheAndStats);
             if (cachedPosition != null)
             {
                 logger.trace("Cache hit for {} -> {}", cacheKey, cachedPosition);
@@ -797,37 +793,25 @@
 
                     if (opSatisfied)
                     {
-<<<<<<< HEAD
                         // read data position from index entry
                         RowIndexEntry indexEntry = RowIndexEntry.serializer.deserialize(in, descriptor.version);
                         if (exactMatch && keyCache != null && keyCache.getCapacity() > 0 && updateCacheAndStats)
                         {
                             assert key instanceof DecoratedKey; // key can be == to the index key only if it's a true row key
                             DecoratedKey decoratedKey = (DecoratedKey)key;
-                            // store exact match for the key
-                            cacheKey(decoratedKey, indexEntry);
-=======
-                        if (comparison == 0)
-                        {
-                            assert key instanceof DecoratedKey; // key can be == to the index key only if it's a true row key
-                            DecoratedKey decoratedKey = (DecoratedKey)key;
 
                             if (logger.isTraceEnabled())
                             {
                                 // expensive sanity check!  see CASSANDRA-4687
-                                FileDataInput fdi = dfile.getSegment(dataPosition);
+                                FileDataInput fdi = dfile.getSegment(indexEntry.position);
                                 DecoratedKey keyInDisk = SSTableReader.decodeKey(partitioner, descriptor, ByteBufferUtil.readWithShortLength(fdi));
                                 if (!keyInDisk.equals(key))
                                     throw new AssertionError(String.format("%s != %s in %s", keyInDisk, key, fdi.getPath()));
                                 fdi.close();
                             }
 
-                            if (keyCache != null && keyCache.getCapacity() > 0 && updateCacheAndStats)
-                            {
-                                // store exact match for the key
-                                cacheKey(decoratedKey, dataPosition);
-                            }
->>>>>>> c710edf0
+                            // store exact match for the key
+                            cacheKey(decoratedKey, indexEntry);
                         }
                         if (op == Operator.EQ && updateCacheAndStats)
                             bloomFilterTracker.addTruePositive();
