/*
 * Licensed to the Apache Software Foundation (ASF) under one
 * or more contributor license agreements.  See the NOTICE file
 * distributed with this work for additional information
 * regarding copyright ownership.  The ASF licenses this file
 * to you under the Apache License, Version 2.0 (the
 * "License"); you may not use this file except in compliance
 * with the License.  You may obtain a copy of the License at
 *
 *     http://www.apache.org/licenses/LICENSE-2.0
 *
 * Unless required by applicable law or agreed to in writing, software
 * distributed under the License is distributed on an "AS IS" BASIS,
 * WITHOUT WARRANTIES OR CONDITIONS OF ANY KIND, either express or implied.
 * See the License for the specific language governing permissions and
 * limitations under the License.
 */
package org.apache.cassandra.db.compaction;

import java.io.File;
import java.io.IOException;
import java.lang.management.ManagementFactory;
import java.util.ArrayList;
import java.util.Arrays;
import java.util.Collection;
import java.util.Collections;
import java.util.HashSet;
import java.util.Iterator;
import java.util.List;
import java.util.Map;
import java.util.Set;
import java.util.concurrent.BlockingQueue;
import java.util.concurrent.Callable;
import java.util.concurrent.ExecutionException;
import java.util.concurrent.Future;
import java.util.concurrent.LinkedBlockingQueue;
import java.util.concurrent.SynchronousQueue;
import java.util.concurrent.TimeUnit;
import javax.management.MBeanServer;
import javax.management.ObjectName;
import javax.management.openmbean.OpenDataException;
import javax.management.openmbean.TabularData;

import com.google.common.base.Predicate;
import com.google.common.base.Throwables;
import com.google.common.collect.ArrayListMultimap;
import com.google.common.collect.ConcurrentHashMultiset;
import com.google.common.collect.ImmutableSet;
import com.google.common.collect.Iterables;
import com.google.common.collect.Lists;
import com.google.common.collect.Multimap;
import com.google.common.collect.Multiset;
import com.google.common.collect.Sets;
import com.google.common.util.concurrent.RateLimiter;
import org.apache.cassandra.io.sstable.format.SSTableReader;
import org.apache.cassandra.io.sstable.format.SSTableWriter;
import org.apache.cassandra.io.sstable.metadata.MetadataCollector;
import org.slf4j.Logger;
import org.slf4j.LoggerFactory;

import org.apache.cassandra.cache.AutoSavingCache;
import org.apache.cassandra.concurrent.DebuggableThreadPoolExecutor;
import org.apache.cassandra.concurrent.JMXEnabledThreadPoolExecutor;
import org.apache.cassandra.concurrent.NamedThreadFactory;
import org.apache.cassandra.config.CFMetaData;
import org.apache.cassandra.config.DatabaseDescriptor;
import org.apache.cassandra.config.Schema;
import org.apache.cassandra.db.Cell;
import org.apache.cassandra.db.ColumnFamilyStore;
import org.apache.cassandra.db.DecoratedKey;
import org.apache.cassandra.db.Keyspace;
import org.apache.cassandra.db.OnDiskAtom;
import org.apache.cassandra.db.SystemKeyspace;
import org.apache.cassandra.db.compaction.CompactionInfo.Holder;
import org.apache.cassandra.db.index.SecondaryIndexBuilder;
import org.apache.cassandra.dht.Bounds;
import org.apache.cassandra.dht.Range;
import org.apache.cassandra.dht.Token;
import org.apache.cassandra.io.sstable.Descriptor;
import org.apache.cassandra.io.sstable.SSTableIdentityIterator;
import org.apache.cassandra.io.sstable.SSTableRewriter;
import org.apache.cassandra.io.util.FileUtils;
import org.apache.cassandra.metrics.CompactionMetrics;
import org.apache.cassandra.repair.Validator;
import org.apache.cassandra.service.ActiveRepairService;
import org.apache.cassandra.service.StorageService;
import org.apache.cassandra.utils.concurrent.OpOrder;
import org.apache.cassandra.utils.*;

/**
 * A singleton which manages a private executor of ongoing compactions.
 * <p/>
 * Scheduling for compaction is accomplished by swapping sstables to be compacted into
 * a set via DataTracker. New scheduling attempts will ignore currently compacting
 * sstables.
 */
public class CompactionManager implements CompactionManagerMBean
{
    public static final String MBEAN_OBJECT_NAME = "org.apache.cassandra.db:type=CompactionManager";
    private static final Logger logger = LoggerFactory.getLogger(CompactionManager.class);
    public static final CompactionManager instance;

    public static final int NO_GC = Integer.MIN_VALUE;
    public static final int GC_ALL = Integer.MAX_VALUE;

    // A thread local that tells us if the current thread is owned by the compaction manager. Used
    // by CounterContext to figure out if it should log a warning for invalid counter shards.
    public static final ThreadLocal<Boolean> isCompactionManager = new ThreadLocal<Boolean>()
    {
        @Override
        protected Boolean initialValue()
        {
            return false;
        }
    };

    static
    {
        instance = new CompactionManager();
        MBeanServer mbs = ManagementFactory.getPlatformMBeanServer();
        try
        {
            mbs.registerMBean(instance, new ObjectName(MBEAN_OBJECT_NAME));
        }
        catch (Exception e)
        {
            throw new RuntimeException(e);
        }
    }

    private final CompactionExecutor executor = new CompactionExecutor();
    private final CompactionExecutor validationExecutor = new ValidationExecutor();
    private final static CompactionExecutor cacheCleanupExecutor = new CacheCleanupExecutor();

    private final CompactionMetrics metrics = new CompactionMetrics(executor, validationExecutor);
    private final Multiset<ColumnFamilyStore> compactingCF = ConcurrentHashMultiset.create();

    private final RateLimiter compactionRateLimiter = RateLimiter.create(Double.MAX_VALUE);

    /**
     * Gets compaction rate limiter. When compaction_throughput_mb_per_sec is 0 or node is bootstrapping,
     * this returns rate limiter with the rate of Double.MAX_VALUE bytes per second.
     * Rate unit is bytes per sec.
     *
     * @return RateLimiter with rate limit set
     */
    public RateLimiter getRateLimiter()
    {
        double currentThroughput = DatabaseDescriptor.getCompactionThroughputMbPerSec() * 1024.0 * 1024.0;
        // if throughput is set to 0, throttling is disabled
        if (currentThroughput == 0 || StorageService.instance.isBootstrapMode())
            currentThroughput = Double.MAX_VALUE;
        if (compactionRateLimiter.getRate() != currentThroughput)
            compactionRateLimiter.setRate(currentThroughput);
        return compactionRateLimiter;
    }

    /**
     * Call this whenever a compaction might be needed on the given columnfamily.
     * It's okay to over-call (within reason) if a call is unnecessary, it will
     * turn into a no-op in the bucketing/candidate-scan phase.
     */
    public List<Future<?>> submitBackground(final ColumnFamilyStore cfs)
    {
        if (cfs.isAutoCompactionDisabled())
        {
            logger.debug("Autocompaction is disabled");
            return Collections.emptyList();
        }

        int count = compactingCF.count(cfs);
        if (count > 0 && executor.getActiveCount() >= executor.getMaximumPoolSize())
        {
            logger.debug("Background compaction is still running for {}.{} ({} remaining). Skipping",
                         cfs.keyspace.getName(), cfs.name, count);
            return Collections.emptyList();
        }

        logger.debug("Scheduling a background task check for {}.{} with {}",
                     cfs.keyspace.getName(),
                     cfs.name,
                     cfs.getCompactionStrategy().getName());
        List<Future<?>> futures = new ArrayList<Future<?>>();

        // we must schedule it at least once, otherwise compaction will stop for a CF until next flush
        do {
            compactingCF.add(cfs);
            futures.add(executor.submit(new BackgroundCompactionTask(cfs)));
            // if we have room for more compactions, then fill up executor
        } while (executor.getActiveCount() + futures.size() < executor.getMaximumPoolSize());

        return futures;
    }

    public boolean isCompacting(Iterable<ColumnFamilyStore> cfses)
    {
        for (ColumnFamilyStore cfs : cfses)
            if (!cfs.getDataTracker().getCompacting().isEmpty())
                return true;
        return false;
    }

    // the actual sstables to compact are not determined until we run the BCT; that way, if new sstables
    // are created between task submission and execution, we execute against the most up-to-date information
    class BackgroundCompactionTask implements Runnable
    {
        private final ColumnFamilyStore cfs;

        BackgroundCompactionTask(ColumnFamilyStore cfs)
        {
            this.cfs = cfs;
        }

        public void run()
        {
            try
            {
                logger.debug("Checking {}.{}", cfs.keyspace.getName(), cfs.name);
                if (!cfs.isValid())
                {
                    logger.debug("Aborting compaction for dropped CF");
                    return;
                }

                AbstractCompactionStrategy strategy = cfs.getCompactionStrategy();
                AbstractCompactionTask task = strategy.getNextBackgroundTask(getDefaultGcBefore(cfs));
                if (task == null)
                {
                    logger.debug("No tasks available");
                    return;
                }
                task.execute(metrics);
            }
            finally
            {
                compactingCF.remove(cfs);
            }
            submitBackground(cfs);
        }
    }

    private AllSSTableOpStatus parallelAllSSTableOperation(final ColumnFamilyStore cfs, final OneSSTableOperation operation) throws ExecutionException, InterruptedException
    {
        Iterable<SSTableReader> compactingSSTables = cfs.markAllCompacting();
        if (compactingSSTables == null)
        {
            logger.info("Aborting operation on {}.{} after failing to interrupt other compaction operations", cfs.keyspace.getName(), cfs.name);
            return AllSSTableOpStatus.ABORTED;
        }
        if (Iterables.isEmpty(compactingSSTables))
        {
            logger.info("No sstables for {}.{}", cfs.keyspace.getName(), cfs.name);
            return AllSSTableOpStatus.SUCCESSFUL;
        }
        try
        {
            Iterable<SSTableReader> sstables = operation.filterSSTables(compactingSSTables);
            List<Future<Object>> futures = new ArrayList<>();

            for (final SSTableReader sstable : sstables)
            {
                futures.add(executor.submit(new Callable<Object>()
                {
                    @Override
                    public Object call() throws Exception
                    {
                        operation.execute(sstable);
                        return this;
                    }
                }));
            }

            for (Future<Object> f : futures)
                f.get();
        }
        finally
        {
            cfs.getDataTracker().unmarkCompacting(compactingSSTables);
        }
        return AllSSTableOpStatus.SUCCESSFUL;
    }

    private static interface OneSSTableOperation
    {
        Iterable<SSTableReader> filterSSTables(Iterable<SSTableReader> input);
        void execute(SSTableReader input) throws IOException;
    }

    public enum AllSSTableOpStatus { ABORTED(1), SUCCESSFUL(0);
        public final int statusCode;

        AllSSTableOpStatus(int statusCode)
        {
            this.statusCode = statusCode;
        }
    }

    public AllSSTableOpStatus performScrub(final ColumnFamilyStore cfs, final boolean skipCorrupted) throws InterruptedException, ExecutionException
    {
        assert !cfs.isIndex();
        return parallelAllSSTableOperation(cfs, new OneSSTableOperation()
        {
            @Override
            public Iterable<SSTableReader> filterSSTables(Iterable<SSTableReader> input)
            {
                return input;
            }

            @Override
            public void execute(SSTableReader input) throws IOException
            {
                scrubOne(cfs, input, skipCorrupted);
            }
        });
    }

    public AllSSTableOpStatus performSSTableRewrite(final ColumnFamilyStore cfs, final boolean excludeCurrentVersion) throws InterruptedException, ExecutionException
    {
        return parallelAllSSTableOperation(cfs, new OneSSTableOperation()
        {
            @Override
            public Iterable<SSTableReader> filterSSTables(Iterable<SSTableReader> input)
            {
                return Iterables.filter(input, new Predicate<SSTableReader>()
                {
                    @Override
                    public boolean apply(SSTableReader sstable)
                    {
                        return !(excludeCurrentVersion && sstable.descriptor.version.equals(sstable.descriptor.getFormat().getLatestVersion()));
                    }
                });
            }

            @Override
            public void execute(SSTableReader input) throws IOException
            {
                AbstractCompactionTask task = cfs.getCompactionStrategy().getCompactionTask(Collections.singleton(input), NO_GC, Long.MAX_VALUE);
                task.setUserDefined(true);
                task.setCompactionType(OperationType.UPGRADE_SSTABLES);
                task.execute(metrics);
            }
        });
    }

    public AllSSTableOpStatus performCleanup(final ColumnFamilyStore cfStore) throws InterruptedException, ExecutionException
    {
        assert !cfStore.isIndex();
        Keyspace keyspace = cfStore.keyspace;
        final Collection<Range<Token>> ranges = StorageService.instance.getLocalRanges(keyspace.getName());
        if (ranges.isEmpty())
        {
            logger.info("Cleanup cannot run before a node has joined the ring");
            return AllSSTableOpStatus.ABORTED;
        }
        final boolean hasIndexes = cfStore.indexManager.hasIndexes();
        final CleanupStrategy cleanupStrategy = CleanupStrategy.get(cfStore, ranges);
        return parallelAllSSTableOperation(cfStore, new OneSSTableOperation()
        {
            @Override
            public Iterable<SSTableReader> filterSSTables(Iterable<SSTableReader> input)
            {
                List<SSTableReader> sortedSSTables = Lists.newArrayList(input);
                Collections.sort(sortedSSTables, new SSTableReader.SizeComparator());
                return sortedSSTables;
            }

            @Override
            public void execute(SSTableReader input) throws IOException
            {
                doCleanupOne(cfStore, input, cleanupStrategy, ranges, hasIndexes);
            }
        });
    }

    public Future<?> submitAntiCompaction(final ColumnFamilyStore cfs,
                                          final Collection<Range<Token>> ranges,
                                          final Collection<SSTableReader> validatedForRepair,
                                          final long repairedAt)
    {
        Runnable runnable = new WrappedRunnable() {

            @Override
            public void runMayThrow() throws Exception
            {
                performAnticompaction(cfs, ranges, validatedForRepair, repairedAt);
            }
        };
        return executor.submit(runnable);
    }

    /**
     * Make sure the {validatedForRepair} are marked for compaction before calling this.
     *
     * @param cfs
     * @param ranges Ranges that the repair was carried out on
     * @param validatedForRepair SSTables containing the repaired ranges. Should be referenced before passing them.
     * @throws InterruptedException, ExecutionException, IOException
     */
    public void performAnticompaction(ColumnFamilyStore cfs,
                                      Collection<Range<Token>> ranges,
                                      Collection<SSTableReader> validatedForRepair,
                                      long repairedAt) throws InterruptedException, IOException
    {
        logger.info("Starting anticompaction for {}/{}", cfs.keyspace.getName(), cfs.getColumnFamilyName());
        logger.debug("Starting anticompaction for ranges {}", ranges);
        Set<SSTableReader> sstables = new HashSet<>(validatedForRepair);
        Set<SSTableReader> mutatedRepairStatuses = new HashSet<>();
        Set<SSTableReader> nonAnticompacting = new HashSet<>();
        Iterator<SSTableReader> sstableIterator = sstables.iterator();
        while (sstableIterator.hasNext())
        {
            SSTableReader sstable = sstableIterator.next();
            for (Range<Token> r : Range.normalize(ranges))
            {
                Range<Token> sstableRange = new Range<>(sstable.first.getToken(), sstable.last.getToken(), sstable.partitioner);
                if (r.contains(sstableRange))
                {
                    logger.info("SSTable {} fully contained in range {}, mutating repairedAt instead of anticompacting", sstable, r);
                    sstable.descriptor.getMetadataSerializer().mutateRepairedAt(sstable.descriptor, repairedAt);
                    sstable.reloadSSTableMetadata();
                    mutatedRepairStatuses.add(sstable);
                    sstableIterator.remove();
                    break;
                }
                else if (!sstableRange.intersects(r))
                {
                    logger.info("SSTable {} ({}) does not intersect repaired range {}, not touching repairedAt.", sstable, sstableRange, r);
                    nonAnticompacting.add(sstable);
                    sstableIterator.remove();
                    break;
                }
                else
                {
                    logger.info("SSTable {} ({}) will be anticompacted on range {}", sstable, sstableRange, r);
                }
            }
        }
        cfs.getDataTracker().notifySSTableRepairedStatusChanged(mutatedRepairStatuses);
        cfs.getDataTracker().unmarkCompacting(Sets.union(nonAnticompacting, mutatedRepairStatuses));
        if (!sstables.isEmpty())
            doAntiCompaction(cfs, ranges, sstables, repairedAt);
        SSTableReader.releaseReferences(sstables);
        cfs.getDataTracker().unmarkCompacting(sstables);
        logger.info(String.format("Completed anticompaction successfully"));
    }

    public void performMaximal(final ColumnFamilyStore cfStore) throws InterruptedException, ExecutionException
    {
        submitMaximal(cfStore, getDefaultGcBefore(cfStore)).get();
    }

    public Future<?> submitMaximal(final ColumnFamilyStore cfStore, final int gcBefore)
    {
        // here we compute the task off the compaction executor, so having that present doesn't
        // confuse runWithCompactionsDisabled -- i.e., we don't want to deadlock ourselves, waiting
        // for ourselves to finish/acknowledge cancellation before continuing.
        final Collection<AbstractCompactionTask> tasks = cfStore.getCompactionStrategy().getMaximalTask(gcBefore);
        Runnable runnable = new WrappedRunnable()
        {
            protected void runMayThrow() throws IOException
            {
                if (tasks == null)
                    return;
                for (AbstractCompactionTask task : tasks)
                    task.execute(metrics);
            }
        };
        return executor.submit(runnable);
    }

    public void forceUserDefinedCompaction(String dataFiles)
    {
        String[] filenames = dataFiles.split(",");
        Multimap<ColumnFamilyStore, Descriptor> descriptors = ArrayListMultimap.create();

        for (String filename : filenames)
        {
            // extract keyspace and columnfamily name from filename
            Descriptor desc = Descriptor.fromFilename(filename.trim());
            if (Schema.instance.getCFMetaData(desc) == null)
            {
                logger.warn("Schema does not exist for file {}. Skipping.", filename);
                continue;
            }
            // group by keyspace/columnfamily
            ColumnFamilyStore cfs = Keyspace.open(desc.ksname).getColumnFamilyStore(desc.cfname);
            descriptors.put(cfs, cfs.directories.find(new File(filename.trim()).getName()));
        }

        List<Future<?>> futures = new ArrayList<>();
        for (ColumnFamilyStore cfs : descriptors.keySet())
            futures.add(submitUserDefined(cfs, descriptors.get(cfs), getDefaultGcBefore(cfs)));
        FBUtilities.waitOnFutures(futures);
    }

    public Future<?> submitUserDefined(final ColumnFamilyStore cfs, final Collection<Descriptor> dataFiles, final int gcBefore)
    {
        Runnable runnable = new WrappedRunnable()
        {
            protected void runMayThrow() throws IOException
            {
                // look up the sstables now that we're on the compaction executor, so we don't try to re-compact
                // something that was already being compacted earlier.
                Collection<SSTableReader> sstables = new ArrayList<>(dataFiles.size());
                for (Descriptor desc : dataFiles)
                {
                    // inefficient but not in a performance sensitive path
                    SSTableReader sstable = lookupSSTable(cfs, desc);
                    if (sstable == null)
                    {
                        logger.info("Will not compact {}: it is not an active sstable", desc);
                    }
                    else
                    {
                        sstables.add(sstable);
                    }
                }

                if (sstables.isEmpty())
                {
                    logger.info("No files to compact for user defined compaction");
                }
                else
                {
                    AbstractCompactionTask task = cfs.getCompactionStrategy().getUserDefinedTask(sstables, gcBefore);
                    if (task != null)
                        task.execute(metrics);
                }
            }
        };
        return executor.submit(runnable);
    }

    // This acquire a reference on the sstable
    // This is not efficient, do not use in any critical path
    private SSTableReader lookupSSTable(final ColumnFamilyStore cfs, Descriptor descriptor)
    {
        for (SSTableReader sstable : cfs.getSSTables())
        {
            if (sstable.descriptor.equals(descriptor))
                return sstable;
        }
        return null;
    }

    /**
     * Does not mutate data, so is not scheduled.
     */
    public Future<Object> submitValidation(final ColumnFamilyStore cfStore, final Validator validator)
    {
        Callable<Object> callable = new Callable<Object>()
        {
            public Object call() throws IOException
            {
                try
                {
                    doValidationCompaction(cfStore, validator);
                }
                catch (Throwable e)
                {
                    // we need to inform the remote end of our failure, otherwise it will hang on repair forever
                    validator.fail();
                    throw e;
                }
                return this;
            }
        };
        return validationExecutor.submit(callable);
    }

    /* Used in tests. */
    public void disableAutoCompaction()
    {
        for (String ksname : Schema.instance.getNonSystemKeyspaces())
        {
            for (ColumnFamilyStore cfs : Keyspace.open(ksname).getColumnFamilyStores())
                cfs.disableAutoCompaction();
        }
    }

    private void scrubOne(ColumnFamilyStore cfs, SSTableReader sstable, boolean skipCorrupted) throws IOException
    {
        Scrubber scrubber = new Scrubber(cfs, sstable, skipCorrupted, false);

        CompactionInfo.Holder scrubInfo = scrubber.getScrubInfo();
        metrics.beginCompaction(scrubInfo);
        try
        {
            scrubber.scrub();
        }
        finally
        {
            scrubber.close();
            metrics.finishCompaction(scrubInfo);
        }
    }

    /**
     * Determines if a cleanup would actually remove any data in this SSTable based
     * on a set of owned ranges.
     */
    static boolean needsCleanup(SSTableReader sstable, Collection<Range<Token>> ownedRanges)
    {
        assert !ownedRanges.isEmpty(); // cleanup checks for this

        // unwrap and sort the ranges by LHS token
        List<Range<Token>> sortedRanges = Range.normalize(ownedRanges);

        // see if there are any keys LTE the token for the start of the first range
        // (token range ownership is exclusive on the LHS.)
        Range<Token> firstRange = sortedRanges.get(0);
        if (sstable.first.getToken().compareTo(firstRange.left) <= 0)
            return true;

        // then, iterate over all owned ranges and see if the next key beyond the end of the owned
        // range falls before the start of the next range
        for (int i = 0; i < sortedRanges.size(); i++)
        {
            Range<Token> range = sortedRanges.get(i);
            if (range.right.isMinimum())
            {
                // we split a wrapping range and this is the second half.
                // there can't be any keys beyond this (and this is the last range)
                return false;
            }

            DecoratedKey firstBeyondRange = sstable.firstKeyBeyond(range.right.maxKeyBound());
            if (firstBeyondRange == null)
            {
                // we ran off the end of the sstable looking for the next key; we don't need to check any more ranges
                return false;
            }

            if (i == (sortedRanges.size() - 1))
            {
                // we're at the last range and we found a key beyond the end of the range
                return true;
            }

            Range<Token> nextRange = sortedRanges.get(i + 1);
            if (!nextRange.contains(firstBeyondRange.getToken()))
            {
                // we found a key in between the owned ranges
                return true;
            }
        }

        return false;
    }

    /**
     * This function goes over a file and removes the keys that the node is not responsible for
     * and only keeps keys that this node is responsible for.
     *
     * @throws IOException
     */
    private void doCleanupOne(final ColumnFamilyStore cfs, SSTableReader sstable, CleanupStrategy cleanupStrategy, Collection<Range<Token>> ranges, boolean hasIndexes) throws IOException
    {
        assert !cfs.isIndex();

        if (!hasIndexes && !new Bounds<>(sstable.first.getToken(), sstable.last.getToken()).intersects(ranges))
        {
            cfs.getDataTracker().markCompactedSSTablesReplaced(Arrays.asList(sstable), Collections.<SSTableReader>emptyList(), OperationType.CLEANUP);
            return;
        }
        if (!needsCleanup(sstable, ranges))
        {
            logger.debug("Skipping {} for cleanup; all rows should be kept", sstable);
            return;
        }

        long start = System.nanoTime();

        long totalkeysWritten = 0;

        int expectedBloomFilterSize = Math.max(cfs.metadata.getMinIndexInterval(),
                                               (int) (SSTableReader.getApproximateKeyCount(Arrays.asList(sstable))));
        if (logger.isDebugEnabled())
            logger.debug("Expected bloom filter size : {}", expectedBloomFilterSize);

        logger.info("Cleaning up {}", sstable);

        File compactionFileLocation = cfs.directories.getDirectoryForNewSSTables();
        if (compactionFileLocation == null)
            throw new IOException("disk full");

        ICompactionScanner scanner = cleanupStrategy.getScanner(sstable, getRateLimiter());
        CleanupInfo ci = new CleanupInfo(sstable, scanner);

        metrics.beginCompaction(ci);
        Set<SSTableReader> oldSSTable = Sets.newHashSet(sstable);
        SSTableRewriter writer = new SSTableRewriter(cfs, oldSSTable, sstable.maxDataAge, false);
        List<SSTableReader> finished;
        try (CompactionController controller = new CompactionController(cfs, Collections.singleton(sstable), getDefaultGcBefore(cfs)))
        {
            writer.switchWriter(createWriter(cfs, compactionFileLocation, expectedBloomFilterSize, sstable.getSSTableMetadata().repairedAt, sstable));

            while (scanner.hasNext())
            {
                if (ci.isStopRequested())
                    throw new CompactionInterruptedException(ci.getCompactionInfo());

                SSTableIdentityIterator row = (SSTableIdentityIterator) scanner.next();
                row = cleanupStrategy.cleanup(row);
                if (row == null)
                    continue;
                AbstractCompactedRow compactedRow = new LazilyCompactedRow(controller, Collections.singletonList(row));
                if (writer.append(compactedRow) != null)
                    totalkeysWritten++;
            }

            // flush to ensure we don't lose the tombstones on a restart, since they are not commitlog'd
            cfs.indexManager.flushIndexesBlocking();

            finished = writer.finish();
            cfs.getDataTracker().markCompactedSSTablesReplaced(oldSSTable, finished, OperationType.CLEANUP);
        }
        catch (Throwable e)
        {
            writer.abort();
            throw Throwables.propagate(e);
        }
        finally
        {
            scanner.close();
            metrics.finishCompaction(ci);
        }

        if (!finished.isEmpty())
        {
            String format = "Cleaned up to %s.  %,d to %,d (~%d%% of original) bytes for %,d keys.  Time: %,dms.";
            long dTime = TimeUnit.NANOSECONDS.toMillis(System.nanoTime() - start);
            long startsize = sstable.onDiskLength();
            long endsize = 0;
            for (SSTableReader newSstable : finished)
                endsize += newSstable.onDiskLength();
            double ratio = (double) endsize / (double) startsize;
            logger.info(String.format(format, finished.get(0).getFilename(), startsize, endsize, (int) (ratio * 100), totalkeysWritten, dTime));
        }

    }

    private static abstract class CleanupStrategy
    {
        public static CleanupStrategy get(ColumnFamilyStore cfs, Collection<Range<Token>> ranges)
        {
            return cfs.indexManager.hasIndexes()
                 ? new Full(cfs, ranges)
                 : new Bounded(cfs, ranges);
        }

        public abstract ICompactionScanner getScanner(SSTableReader sstable, RateLimiter limiter);
        public abstract SSTableIdentityIterator cleanup(SSTableIdentityIterator row);

        private static final class Bounded extends CleanupStrategy
        {
            private final Collection<Range<Token>> ranges;

            public Bounded(final ColumnFamilyStore cfs, Collection<Range<Token>> ranges)
            {
                this.ranges = ranges;
                cacheCleanupExecutor.submit(new Runnable()
                {
                    @Override
                    public void run()
                    {
                        cfs.cleanupCache();
                    }
                });

            }
            @Override
            public ICompactionScanner getScanner(SSTableReader sstable, RateLimiter limiter)
            {
                return sstable.getScanner(ranges, limiter);
            }

            @Override
            public SSTableIdentityIterator cleanup(SSTableIdentityIterator row)
            {
                return row;
            }
        }

        private static final class Full extends CleanupStrategy
        {
            private final Collection<Range<Token>> ranges;
            private final ColumnFamilyStore cfs;
            private List<Cell> indexedColumnsInRow;

            public Full(ColumnFamilyStore cfs, Collection<Range<Token>> ranges)
            {
                this.cfs = cfs;
                this.ranges = ranges;
                this.indexedColumnsInRow = null;
            }

            @Override
            public ICompactionScanner getScanner(SSTableReader sstable, RateLimiter limiter)
            {
                return sstable.getScanner(limiter);
            }

            @Override
            public SSTableIdentityIterator cleanup(SSTableIdentityIterator row)
            {
                if (Range.isInRanges(row.getKey().getToken(), ranges))
                    return row;

                cfs.invalidateCachedRow(row.getKey());

                if (indexedColumnsInRow != null)
                    indexedColumnsInRow.clear();

                while (row.hasNext())
                {
                    OnDiskAtom column = row.next();

                    if (column instanceof Cell && cfs.indexManager.indexes((Cell) column))
                    {
                        if (indexedColumnsInRow == null)
                            indexedColumnsInRow = new ArrayList<>();

                        indexedColumnsInRow.add((Cell) column);
                    }
                }

                if (indexedColumnsInRow != null && !indexedColumnsInRow.isEmpty())
                {
                    // acquire memtable lock here because secondary index deletion may cause a race. See CASSANDRA-3712
                    try (OpOrder.Group opGroup = cfs.keyspace.writeOrder.start())
                    {
                        cfs.indexManager.deleteFromIndexes(row.getKey(), indexedColumnsInRow, opGroup);
                    }
                }
                return null;
            }
        }
    }

    public static SSTableWriter createWriter(ColumnFamilyStore cfs,
                                             File compactionFileLocation,
                                             int expectedBloomFilterSize,
                                             long repairedAt,
                                             SSTableReader sstable)
    {
        FileUtils.createDirectory(compactionFileLocation);

        return SSTableWriter.create(Descriptor.fromFilename(cfs.getTempSSTablePath(compactionFileLocation)), expectedBloomFilterSize, repairedAt, sstable.getSSTableLevel());
    }

    public static SSTableWriter createWriterForAntiCompaction(ColumnFamilyStore cfs,
                                             File compactionFileLocation,
                                             int expectedBloomFilterSize,
                                             long repairedAt,
                                             Collection<SSTableReader> sstables)
    {
        FileUtils.createDirectory(compactionFileLocation);
        int minLevel = Integer.MAX_VALUE;
        // if all sstables have the same level, we can compact them together without creating overlap during anticompaction
        // note that we only anticompact from unrepaired sstables, which is not leveled, but we still keep original level
        // after first migration to be able to drop the sstables back in their original place in the repaired sstable manifest
        for (SSTableReader sstable : sstables)
        {
            if (minLevel == Integer.MAX_VALUE)
                minLevel = sstable.getSSTableLevel();

            if (minLevel != sstable.getSSTableLevel())
            {
                minLevel = 0;
                break;
            }
        }
        return SSTableWriter.create(Descriptor.fromFilename(cfs.getTempSSTablePath(compactionFileLocation)),
                                 (long)expectedBloomFilterSize,
                                 repairedAt,
                                 cfs.metadata,
                                 cfs.partitioner,
                                 new MetadataCollector(sstables, cfs.metadata.comparator, minLevel));
    }


    /**
     * Performs a readonly "compaction" of all sstables in order to validate complete rows,
     * but without writing the merge result
     */
    private void doValidationCompaction(ColumnFamilyStore cfs, Validator validator) throws IOException
    {
        // this isn't meant to be race-proof, because it's not -- it won't cause bugs for a CFS to be dropped
        // mid-validation, or to attempt to validate a droped CFS.  this is just a best effort to avoid useless work,
        // particularly in the scenario where a validation is submitted before the drop, and there are compactions
        // started prior to the drop keeping some sstables alive.  Since validationCompaction can run
        // concurrently with other compactions, it would otherwise go ahead and scan those again.
        if (!cfs.isValid())
            return;

        Collection<SSTableReader> sstables = null;
        try
        {

            String snapshotName = validator.desc.sessionId.toString();
            int gcBefore;
            boolean isSnapshotValidation = cfs.snapshotExists(snapshotName);
            if (isSnapshotValidation)
            {
                // If there is a snapshot created for the session then read from there.
                // note that we populate the parent repair session when creating the snapshot, meaning the sstables in the snapshot are the ones we
                // are supposed to validate.
                sstables = cfs.getSnapshotSSTableReader(snapshotName);


                // Computing gcbefore based on the current time wouldn't be very good because we know each replica will execute
                // this at a different time (that's the whole purpose of repair with snaphsot). So instead we take the creation
                // time of the snapshot, which should give us roughtly the same time on each replica (roughtly being in that case
                // 'as good as in the non-snapshot' case)
                gcBefore = cfs.gcBefore(cfs.getSnapshotCreationTime(snapshotName));
            }
            else
            {
                // flush first so everyone is validating data that is as similar as possible
                StorageService.instance.forceKeyspaceFlush(cfs.keyspace.getName(), cfs.name);
                ActiveRepairService.ParentRepairSession prs = ActiveRepairService.instance.getParentRepairSession(validator.desc.parentSessionId);
                Set<SSTableReader> sstablesToValidate = new HashSet<>();
                for (SSTableReader sstable : cfs.getSSTables())
                {
                    if (new Bounds<>(sstable.first.getToken(), sstable.last.getToken()).intersects(Arrays.asList(validator.desc.range)))
                    {
                        if (!prs.isIncremental || !sstable.isRepaired())
                        {
                            sstablesToValidate.add(sstable);
                        }
                    }
                }
                prs.addSSTables(cfs.metadata.cfId, sstablesToValidate);

                sstables = prs.getAndReferenceSSTablesInRange(cfs.metadata.cfId, validator.desc.range);

                if (validator.gcBefore > 0)
                    gcBefore = validator.gcBefore;
                else
                    gcBefore = getDefaultGcBefore(cfs);
            }

            // Create Merkle tree suitable to hold estimated partitions for given range.
            // We blindly assume that partition is evenly distributed on all sstables for now.
            long numPartitions = 0;
            for (SSTableReader sstable : sstables)
            {
                numPartitions += sstable.estimatedKeysForRanges(Collections.singleton(validator.desc.range));
            }
            // determine tree depth from number of partitions, but cap at 20 to prevent large tree.
            int depth = numPartitions > 0 ? (int) Math.min(Math.floor(Math.log(numPartitions)), 20) : 0;
            MerkleTree tree = new MerkleTree(cfs.partitioner, validator.desc.range, MerkleTree.RECOMMENDED_DEPTH, (int) Math.pow(2, depth));

            long start = System.nanoTime();
            try (AbstractCompactionStrategy.ScannerList scanners = cfs.getCompactionStrategy().getScanners(sstables, validator.desc.range))
            {
                CompactionIterable ci = new ValidationCompactionIterable(cfs, scanners.scanners, gcBefore);
                Iterator<AbstractCompactedRow> iter = ci.iterator();
                metrics.beginCompaction(ci);
                try
                {
                    // validate the CF as we iterate over it
                    validator.prepare(cfs, tree);
                    while (iter.hasNext())
                    {
                        if (ci.isStopRequested())
                            throw new CompactionInterruptedException(ci.getCompactionInfo());
                        AbstractCompactedRow row = iter.next();
                        validator.add(row);
                    }
                    validator.complete();
                }
                finally
                {
                    if (isSnapshotValidation)
                    {
                        cfs.clearSnapshot(snapshotName);
                    }

                    metrics.finishCompaction(ci);
                }
            }

            if (logger.isDebugEnabled())
            {
                // MT serialize may take time
                long duration = TimeUnit.NANOSECONDS.toMillis(System.nanoTime() - start);
                logger.debug("Validation finished in {} msec, depth {} for {} keys, serialized size {} bytes for {}",
                             duration,
                             depth,
                             numPartitions,
                             MerkleTree.serializer.serializedSize(tree, 0),
                             validator.desc);
            }
        }
        finally
        {
            if (sstables != null)
                SSTableReader.releaseReferences(sstables);
        }
    }



    /**
     * Splits up an sstable into two new sstables. The first of the new tables will store repaired ranges, the second
     * will store the non-repaired ranges. Once anticompation is completed, the original sstable is marked as compacted
     * and subsequently deleted.
     * @param cfs
     * @param repairedSSTables
     * @param ranges Repaired ranges to be placed into one of the new sstables. The repaired table will be tracked via
     * the {@link org.apache.cassandra.io.sstable.metadata.StatsMetadata#repairedAt} field.
     */
    private void doAntiCompaction(ColumnFamilyStore cfs, Collection<Range<Token>> ranges,
                                                       Collection<SSTableReader> repairedSSTables, long repairedAt)
    {

        // TODO(5351): we can do better here:
        logger.info("Performing anticompaction on {} sstables", repairedSSTables.size());

        //Group SSTables
        Collection<Collection<SSTableReader>> groupedSSTables = cfs.getCompactionStrategy().groupSSTablesForAntiCompaction(repairedSSTables);
        // iterate over sstables to check if the repaired / unrepaired ranges intersect them.
        int antiCompactedSSTableCount = 0;
        for (Collection<SSTableReader> sstableGroup : groupedSSTables)
        {
            int antiCompacted = antiCompactGroup(cfs, ranges, sstableGroup, repairedAt);
            antiCompactedSSTableCount += antiCompacted;
        }

        String format = "Anticompaction completed successfully, anticompacted from {} to {} sstable(s).";
        logger.info(format, repairedSSTables.size(), antiCompactedSSTableCount);
    }

    private int antiCompactGroup(ColumnFamilyStore cfs, Collection<Range<Token>> ranges,
                             Collection<SSTableReader> anticompactionGroup, long repairedAt)
    {
        long groupMaxDataAge = -1;

        // check that compaction hasn't stolen any sstables used in previous repair sessions
        // if we need to skip the anticompaction, it will be carried out by the next repair
        for (Iterator<SSTableReader> i = anticompactionGroup.iterator(); i.hasNext();)
        {
            SSTableReader sstable = i.next();
            if (!new File(sstable.getFilename()).exists())
            {
                logger.info("Skipping anticompaction for {}, required sstable was compacted and is no longer available.", sstable);
                i.remove();
                continue;
            }
            if (groupMaxDataAge < sstable.maxDataAge)
                groupMaxDataAge = sstable.maxDataAge;
        }

     
        if (anticompactionGroup.size() == 0)
        {
            logger.info("No valid anticompactions for this group, All sstables were compacted and are no longer available");
            return 0;
        }

        logger.info("Anticompacting {}", anticompactionGroup);
        Set<SSTableReader> sstableAsSet = new HashSet<>(anticompactionGroup);

        File destination = cfs.directories.getDirectoryForNewSSTables();
        SSTableRewriter repairedSSTableWriter = new SSTableRewriter(cfs, sstableAsSet, groupMaxDataAge, false);
        SSTableRewriter unRepairedSSTableWriter = new SSTableRewriter(cfs, sstableAsSet, groupMaxDataAge, false);

<<<<<<< HEAD
        long repairedKeyCount = 0;
        long unrepairedKeyCount = 0;
        AbstractCompactionStrategy strategy = cfs.getCompactionStrategy();
        try (AbstractCompactionStrategy.ScannerList scanners = strategy.getScanners(anticompactionGroup);
             CompactionController controller = new CompactionController(cfs, sstableAsSet, CFMetaData.DEFAULT_GC_GRACE_SECONDS))
        {
            int expectedBloomFilterSize = Math.max(cfs.metadata.getMinIndexInterval(), (int)(SSTableReader.getApproximateKeyCount(anticompactionGroup)));
=======
            try (AbstractCompactionStrategy.ScannerList scanners = cfs.getCompactionStrategy().getScanners(new HashSet<>(Collections.singleton(sstable)));
                 CompactionController controller = new CompactionController(cfs, sstableAsSet, CFMetaData.DEFAULT_GC_GRACE_SECONDS))
            {
                repairedSSTableWriter.switchWriter(CompactionManager.createWriter(cfs, destination, expectedBloomFilterSize, repairedAt, sstable));
                unRepairedSSTableWriter.switchWriter(CompactionManager.createWriter(cfs, destination, expectedBloomFilterSize, ActiveRepairService.UNREPAIRED_SSTABLE, sstable));
>>>>>>> e16f584e

            repairedSSTableWriter.switchWriter(CompactionManager.createWriterForAntiCompaction(cfs, destination, expectedBloomFilterSize, repairedAt, sstableAsSet));
            unRepairedSSTableWriter.switchWriter(CompactionManager.createWriterForAntiCompaction(cfs, destination, expectedBloomFilterSize, ActiveRepairService.UNREPAIRED_SSTABLE, sstableAsSet));

            CompactionIterable ci = new CompactionIterable(OperationType.ANTICOMPACTION, scanners.scanners, controller, DatabaseDescriptor.getSSTableFormat());
            Iterator<AbstractCompactedRow> iter = ci.iterator();
            while(iter.hasNext())
            {
                AbstractCompactedRow row = iter.next();
                // if current range from sstable is repaired, save it into the new repaired sstable
                if (Range.isInRanges(row.key.getToken(), ranges))
                {
                    repairedSSTableWriter.append(row);
                    repairedKeyCount++;
                }
                // otherwise save into the new 'non-repaired' table
                else
                {
                    unRepairedSSTableWriter.append(row);
                    unrepairedKeyCount++;
                }
            }
            // we have the same readers being rewritten by both writers, so we ask the first one NOT to close them
            // so that the second one can do so safely, without leaving us with references < 0 or any other ugliness
            List<SSTableReader> anticompactedSSTables = new ArrayList<>();
            anticompactedSSTables.addAll(repairedSSTableWriter.finish(repairedAt));
            anticompactedSSTables.addAll(unRepairedSSTableWriter.finish(ActiveRepairService.UNREPAIRED_SSTABLE));
            cfs.getDataTracker().markCompactedSSTablesReplaced(sstableAsSet, anticompactedSSTables, OperationType.ANTICOMPACTION);

            logger.debug("Repaired {} keys out of {} for {}/{} in {}", repairedKeyCount,
                                                                       repairedKeyCount + unrepairedKeyCount,
                                                                       cfs.keyspace.getName(),
                                                                       cfs.getColumnFamilyName(),
                                                                       anticompactionGroup);
            return anticompactedSSTables.size();
        }
        catch (Throwable e)
        {
            JVMStabilityInspector.inspectThrowable(e);
            logger.error("Error anticompacting " + anticompactionGroup, e);
            repairedSSTableWriter.abort();
            unRepairedSSTableWriter.abort();
        }
        return 0;
    }

    /**
     * Is not scheduled, because it is performing disjoint work from sstable compaction.
     */
    public Future<?> submitIndexBuild(final SecondaryIndexBuilder builder)
    {
        Runnable runnable = new Runnable()
        {
            public void run()
            {
                metrics.beginCompaction(builder);
                try
                {
                    builder.build();
                }
                finally
                {
                    metrics.finishCompaction(builder);
                }
            }
        };

        return executor.submit(runnable);
    }

    public Future<?> submitCacheWrite(final AutoSavingCache.Writer writer)
    {
        Runnable runnable = new Runnable()
        {
            public void run()
            {
                if (!AutoSavingCache.flushInProgress.add(writer.cacheType()))
                {
                    logger.debug("Cache flushing was already in progress: skipping {}", writer.getCompactionInfo());
                    return;
                }
                try
                {
                    metrics.beginCompaction(writer);
                    try
                    {
                        writer.saveCache();
                    }
                    finally
                    {
                        metrics.finishCompaction(writer);
                    }
                }
                finally
                {
                    AutoSavingCache.flushInProgress.remove(writer.cacheType());
                }
            }
        };
        return executor.submit(runnable);
    }

    static int getDefaultGcBefore(ColumnFamilyStore cfs)
    {
        // 2ndary indexes have ExpiringColumns too, so we need to purge tombstones deleted before now. We do not need to
        // add any GcGrace however since 2ndary indexes are local to a node.
        return cfs.isIndex() ? (int) (System.currentTimeMillis() / 1000) : cfs.gcBefore(System.currentTimeMillis());
    }

    private static class ValidationCompactionIterable extends CompactionIterable
    {
        public ValidationCompactionIterable(ColumnFamilyStore cfs, List<ICompactionScanner> scanners, int gcBefore)
        {
            super(OperationType.VALIDATION, scanners, new ValidationCompactionController(cfs, gcBefore), DatabaseDescriptor.getSSTableFormat());
        }
    }

    /*
     * Controller for validation compaction that always purges.
     * Note that we should not call cfs.getOverlappingSSTables on the provided
     * sstables because those sstables are not guaranteed to be active sstables
     * (since we can run repair on a snapshot).
     */
    private static class ValidationCompactionController extends CompactionController
    {
        public ValidationCompactionController(ColumnFamilyStore cfs, int gcBefore)
        {
            super(cfs, gcBefore);
        }

        @Override
        public long maxPurgeableTimestamp(DecoratedKey key)
        {
            /*
             * The main reason we always purge is that including gcable tombstone would mean that the
             * repair digest will depends on the scheduling of compaction on the different nodes. This
             * is still not perfect because gcbefore is currently dependend on the current time at which
             * the validation compaction start, which while not too bad for normal repair is broken for
             * repair on snapshots. A better solution would be to agree on a gcbefore that all node would
             * use, and we'll do that with CASSANDRA-4932.
             * Note validation compaction includes all sstables, so we don't have the problem of purging
             * a tombstone that could shadow a column in another sstable, but this is doubly not a concern
             * since validation compaction is read-only.
             */
            return Long.MAX_VALUE;
        }
    }

    public int getActiveCompactions()
    {
        return CompactionMetrics.getCompactions().size();
    }

    private static class CompactionExecutor extends JMXEnabledThreadPoolExecutor
    {
        protected CompactionExecutor(int minThreads, int maxThreads, String name, BlockingQueue<Runnable> queue)
        {
            super(minThreads, maxThreads, 60, TimeUnit.SECONDS, queue, new NamedThreadFactory(name, Thread.MIN_PRIORITY), "internal");
        }

        private CompactionExecutor(int threadCount, String name)
        {
            this(threadCount, threadCount, name, new LinkedBlockingQueue<Runnable>());
        }

        public CompactionExecutor()
        {
            this(Math.max(1, DatabaseDescriptor.getConcurrentCompactors()), "CompactionExecutor");
        }

        protected void beforeExecute(Thread t, Runnable r)
        {
            // can't set this in Thread factory, so we do it redundantly here
            isCompactionManager.set(true);
            super.beforeExecute(t, r);
        }

        // modified from DebuggableThreadPoolExecutor so that CompactionInterruptedExceptions are not logged
        @Override
        public void afterExecute(Runnable r, Throwable t)
        {
            DebuggableThreadPoolExecutor.maybeResetTraceSessionWrapper(r);
    
            if (t == null)
                t = DebuggableThreadPoolExecutor.extractThrowable(r);

            if (t != null)
            {
                if (t instanceof CompactionInterruptedException)
                {
                    logger.info(t.getMessage());
                    logger.debug("Full interruption stack trace:", t);
                }
                else
                {
                    DebuggableThreadPoolExecutor.handleOrLog(t);
                }
            }
        }
    }

    private static class ValidationExecutor extends CompactionExecutor
    {
        public ValidationExecutor()
        {
            super(1, Integer.MAX_VALUE, "ValidationExecutor", new SynchronousQueue<Runnable>());
        }
    }

    private static class CacheCleanupExecutor extends CompactionExecutor
    {
        public CacheCleanupExecutor()
        {
            super(1, "CacheCleanupExecutor");
        }
    }

    public interface CompactionExecutorStatsCollector
    {
        void beginCompaction(CompactionInfo.Holder ci);

        void finishCompaction(CompactionInfo.Holder ci);
    }

    public List<Map<String, String>> getCompactions()
    {
        List<Holder> compactionHolders = CompactionMetrics.getCompactions();
        List<Map<String, String>> out = new ArrayList<Map<String, String>>(compactionHolders.size());
        for (CompactionInfo.Holder ci : compactionHolders)
            out.add(ci.getCompactionInfo().asMap());
        return out;
    }

    public List<String> getCompactionSummary()
    {
        List<Holder> compactionHolders = CompactionMetrics.getCompactions();
        List<String> out = new ArrayList<String>(compactionHolders.size());
        for (CompactionInfo.Holder ci : compactionHolders)
            out.add(ci.getCompactionInfo().toString());
        return out;
    }

    public TabularData getCompactionHistory()
    {
        try
        {
            return SystemKeyspace.getCompactionHistory();
        }
        catch (OpenDataException e)
        {
            throw new RuntimeException(e);
        }
    }

    public long getTotalBytesCompacted()
    {
        return metrics.bytesCompacted.count();
    }

    public long getTotalCompactionsCompleted()
    {
        return metrics.totalCompactionsCompleted.count();
    }

    public int getPendingTasks()
    {
        return metrics.pendingTasks.value();
    }

    public long getCompletedTasks()
    {
        return metrics.completedTasks.value();
    }

    private static class CleanupInfo extends CompactionInfo.Holder
    {
        private final SSTableReader sstable;
        private final ICompactionScanner scanner;

        public CleanupInfo(SSTableReader sstable, ICompactionScanner scanner)
        {
            this.sstable = sstable;
            this.scanner = scanner;
        }

        public CompactionInfo getCompactionInfo()
        {
            try
            {
                return new CompactionInfo(sstable.metadata,
                                          OperationType.CLEANUP,
                                          scanner.getCurrentPosition(),
                                          scanner.getLengthInBytes());
            }
            catch (Exception e)
            {
                throw new RuntimeException();
            }
        }
    }

    public void stopCompaction(String type)
    {
        OperationType operation = OperationType.valueOf(type);
        for (Holder holder : CompactionMetrics.getCompactions())
        {
            if (holder.getCompactionInfo().getTaskType() == operation)
                holder.stop();
        }
    }

    public int getCoreCompactorThreads()
    {
        return executor.getCorePoolSize();
    }

    public void setCoreCompactorThreads(int number)
    {
        executor.setCorePoolSize(number);
    }

    public int getMaximumCompactorThreads()
    {
        return executor.getMaximumPoolSize();
    }

    public void setMaximumCompactorThreads(int number)
    {
        executor.setMaximumPoolSize(number);
    }

    public int getCoreValidationThreads()
    {
        return validationExecutor.getCorePoolSize();
    }

    public void setCoreValidationThreads(int number)
    {
        validationExecutor.setCorePoolSize(number);
    }

    public int getMaximumValidatorThreads()
    {
        return validationExecutor.getMaximumPoolSize();
    }

    public void setMaximumValidatorThreads(int number)
    {
        validationExecutor.setMaximumPoolSize(number);
    }

    /**
     * Try to stop all of the compactions for given ColumnFamilies.
     *
     * Note that this method does not wait for all compactions to finish; you'll need to loop against
     * isCompacting if you want that behavior.
     *
     * @param columnFamilies The ColumnFamilies to try to stop compaction upon.
     * @param interruptValidation true if validation operations for repair should also be interrupted
     *
     */
    public void interruptCompactionFor(Iterable<CFMetaData> columnFamilies, boolean interruptValidation)
    {
        assert columnFamilies != null;

        // interrupt in-progress compactions
        for (Holder compactionHolder : CompactionMetrics.getCompactions())
        {
            CompactionInfo info = compactionHolder.getCompactionInfo();
            if ((info.getTaskType() == OperationType.VALIDATION) && !interruptValidation)
                continue;

            if (Iterables.contains(columnFamilies, info.getCFMetaData()))
                compactionHolder.stop(); // signal compaction to stop
        }
    }
}<|MERGE_RESOLUTION|>--- conflicted
+++ resolved
@@ -1067,7 +1067,6 @@
         SSTableRewriter repairedSSTableWriter = new SSTableRewriter(cfs, sstableAsSet, groupMaxDataAge, false);
         SSTableRewriter unRepairedSSTableWriter = new SSTableRewriter(cfs, sstableAsSet, groupMaxDataAge, false);
 
-<<<<<<< HEAD
         long repairedKeyCount = 0;
         long unrepairedKeyCount = 0;
         AbstractCompactionStrategy strategy = cfs.getCompactionStrategy();
@@ -1075,13 +1074,6 @@
              CompactionController controller = new CompactionController(cfs, sstableAsSet, CFMetaData.DEFAULT_GC_GRACE_SECONDS))
         {
             int expectedBloomFilterSize = Math.max(cfs.metadata.getMinIndexInterval(), (int)(SSTableReader.getApproximateKeyCount(anticompactionGroup)));
-=======
-            try (AbstractCompactionStrategy.ScannerList scanners = cfs.getCompactionStrategy().getScanners(new HashSet<>(Collections.singleton(sstable)));
-                 CompactionController controller = new CompactionController(cfs, sstableAsSet, CFMetaData.DEFAULT_GC_GRACE_SECONDS))
-            {
-                repairedSSTableWriter.switchWriter(CompactionManager.createWriter(cfs, destination, expectedBloomFilterSize, repairedAt, sstable));
-                unRepairedSSTableWriter.switchWriter(CompactionManager.createWriter(cfs, destination, expectedBloomFilterSize, ActiveRepairService.UNREPAIRED_SSTABLE, sstable));
->>>>>>> e16f584e
 
             repairedSSTableWriter.switchWriter(CompactionManager.createWriterForAntiCompaction(cfs, destination, expectedBloomFilterSize, repairedAt, sstableAsSet));
             unRepairedSSTableWriter.switchWriter(CompactionManager.createWriterForAntiCompaction(cfs, destination, expectedBloomFilterSize, ActiveRepairService.UNREPAIRED_SSTABLE, sstableAsSet));
