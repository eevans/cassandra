# cython: profile=True

# Licensed to the Apache Software Foundation (ASF) under one
# or more contributor license agreements.  See the NOTICE file
# distributed with this work for additional information
# regarding copyright ownership.  The ASF licenses this file
# to you under the Apache License, Version 2.0 (the
# "License"); you may not use this file except in compliance
# with the License.  You may obtain a copy of the License at
#
#     http://www.apache.org/licenses/LICENSE-2.0
#
# Unless required by applicable law or agreed to in writing, software
# distributed under the License is distributed on an "AS IS" BASIS,
# WITHOUT WARRANTIES OR CONDITIONS OF ANY KIND, either express or implied.
# See the License for the specific language governing permissions and
# limitations under the License.

import ConfigParser
import csv
import datetime
import json
import glob
import multiprocessing as mp
import os
import platform
import random
import re
import struct
import sys
import threading
import time
import traceback

from bisect import bisect_right
from calendar import timegm
from collections import defaultdict, namedtuple
from decimal import Decimal
from Queue import Queue
from random import randint
from StringIO import StringIO
from select import select
from uuid import UUID
from util import profile_on, profile_off

from cassandra.cluster import Cluster, DefaultConnection
from cassandra.cqltypes import ReversedType, UserType
from cassandra.metadata import protect_name, protect_names, protect_value
from cassandra.policies import RetryPolicy, WhiteListRoundRobinPolicy, DCAwareRoundRobinPolicy, FallthroughRetryPolicy
from cassandra.query import BatchStatement, BatchType, SimpleStatement, tuple_factory
from cassandra.util import Date, Time

from cql3handling import CqlRuleSet
from displaying import NO_COLOR_MAP
from formatting import format_value_default, CqlType, DateTimeFormat, EMPTY, get_formatter
from sslhandling import ssl_settings

PROFILE_ON = False
STRACE_ON = False
DEBUG = False  # This may be set to True when initializing the task
IS_LINUX = platform.system() == 'Linux'
IS_WINDOWS = platform.system() == 'Windows'

CopyOptions = namedtuple('CopyOptions', 'copy dialect unrecognized')


def safe_normpath(fname):
    """
    :return the normalized path but only if there is a filename, we don't want to convert
    an empty string (which means no file name) to a dot. Also expand any user variables such as ~ to the full path
    """
    return os.path.normpath(os.path.expanduser(fname)) if fname else fname


def printdebugmsg(msg):
    if DEBUG:
        printmsg(msg)


def printmsg(msg, eol='\n', encoding='utf8'):
    sys.stdout.write(msg.encode(encoding))
    sys.stdout.write(eol)
    sys.stdout.flush()


class OneWayChannel(object):
    """
    A one way pipe protected by two process level locks, one for reading and one for writing.
    """
    def __init__(self):
        self.reader, self.writer = mp.Pipe(duplex=False)
        self.rlock = mp.Lock()
        self.wlock = mp.Lock()
        self.feeding_thread = None
        self.pending_messages = None

    def init_feeding_thread(self):
        """
        Initialize a thread that fetches messages from a queue and sends them to the channel.
        We initialize the feeding thread lazily to avoid the fork(), since the channels are passed to child processes.
        """
        if self.feeding_thread is not None or self.pending_messages is not None:
            raise RuntimeError("Feeding thread already initialized")

        self.pending_messages = Queue()

        def feed():
            send = self._send
            pending_messages = self.pending_messages

            while True:
                try:
                    msg = pending_messages.get()
                    send(msg)
                except Exception, e:
                    printmsg('%s: %s' % (e.__class__.__name__, e.message))

        feeding_thread = threading.Thread(target=feed)
        feeding_thread.setDaemon(True)
        feeding_thread.start()

        self.feeding_thread = feeding_thread

    def send(self, obj):
        if self.feeding_thread is None:
            self.init_feeding_thread()

        self.pending_messages.put(obj)

    def _send(self, obj):
        with self.wlock:
            self.writer.send(obj)

    def num_pending(self):
        return self.pending_messages.qsize() if self.pending_messages else 0

    def recv(self):
        with self.rlock:
            return self.reader.recv()

    def close(self):
        self.reader.close()
        self.writer.close()


class OneWayChannels(object):
    """
    A group of one way channels.
    """
    def __init__(self, num_channels):
        self.channels = [OneWayChannel() for _ in xrange(num_channels)]
        self._readers = [ch.reader for ch in self.channels]
        self._rlocks = [ch.rlock for ch in self.channels]
        self._rlocks_by_readers = dict([(ch.reader, ch.rlock) for ch in self.channels])
        self.num_channels = num_channels

        self.recv = self.recv_select if IS_LINUX else self.recv_polling

    def recv_select(self, timeout):
        """
        Implementation of the recv method for Linux, where select is available. Receive an object from
        all pipes that are ready for reading without blocking.
        """
        readable, _, _ = select(self._readers, [], [], timeout)
        for r in readable:
            with self._rlocks_by_readers[r]:
                try:
                    yield r.recv()
                except EOFError:
                    continue

    def recv_polling(self, timeout):
        """
        Implementation of the recv method for platforms where select() is not available for pipes.
        We poll on all of the readers with a very small timeout. We stop when the timeout specified
        has been received but we may exceed it since we check all processes during each sweep.
        """
        start = time.time()
        while True:
            for i, r in enumerate(self._readers):
                with self._rlocks[i]:
                    if r.poll(0.000000001):
                        try:
                            yield r.recv()
                        except EOFError:
                            continue

            if time.time() - start > timeout:
                break

    def close(self):
        for ch in self.channels:
            try:
                ch.close()
            except:
                pass


class CopyTask(object):
    """
    A base class for ImportTask and ExportTask
    """
    def __init__(self, shell, ks, table, columns, fname, opts, protocol_version, config_file, direction):
        self.shell = shell
        self.ks = ks
        self.table = table
        self.table_meta = self.shell.get_table_meta(self.ks, self.table)
        self.local_dc = shell.conn.metadata.get_host(shell.hostname).datacenter
        self.fname = safe_normpath(fname)
        self.protocol_version = protocol_version
        self.config_file = config_file

        # if cqlsh is invoked with --debug then set the global debug flag to True
        if shell.debug:
            global DEBUG
            DEBUG = True

        # do not display messages when exporting to STDOUT unless --debug is set
        self.printmsg = printmsg if self.fname is not None or direction == 'from' or DEBUG \
            else lambda _, eol='\n': None
        self.options = self.parse_options(opts, direction)

        self.num_processes = self.options.copy['numprocesses']
        self.encoding = self.options.copy['encoding']
        self.printmsg('Using %d child processes' % (self.num_processes,))

        if direction == 'from':
            self.num_processes += 1  # add the feeder process

        self.processes = []
        self.inmsg = OneWayChannels(self.num_processes)
        self.outmsg = OneWayChannels(self.num_processes)

        self.columns = CopyTask.get_columns(shell, ks, table, columns)
        self.time_start = time.time()

    def maybe_read_config_file(self, opts, direction):
        """
        Read optional sections from a configuration file that  was specified in the command options or from the default
        cqlshrc configuration file if none was specified.
        """
        config_file = opts.pop('configfile', '')
        if not config_file:
            config_file = self.config_file

        if not os.path.isfile(config_file):
            return opts

        configs = ConfigParser.RawConfigParser()
        configs.readfp(open(config_file))

        ret = dict()
        config_sections = list(['copy', 'copy-%s' % (direction,),
                                'copy:%s.%s' % (self.ks, self.table),
                                'copy-%s:%s.%s' % (direction, self.ks, self.table)])

        for section in config_sections:
            if configs.has_section(section):
                options = dict(configs.items(section))
                self.printmsg("Reading options from %s:[%s]: %s" % (config_file, section, options))
                ret.update(options)

        # Update this last so the command line options take precedence over the configuration file options
        if opts:
            self.printmsg("Reading options from the command line: %s" % (opts,))
            ret.update(opts)

        if self.shell.debug:  # this is important for testing, do not remove
            self.printmsg("Using options: '%s'" % (ret,))

        return ret

    @staticmethod
    def clean_options(opts):
        """
        Convert all option values to valid string literals unless they are path names
        """
        return dict([(k, v.decode('string_escape') if k not in ['errfile', 'ratefile'] else v)
                     for k, v, in opts.iteritems()])

    def parse_options(self, opts, direction):
        """
        Parse options for import (COPY FROM) and export (COPY TO) operations.
        Extract from opts csv and dialect options.

        :return: 3 dictionaries: the csv options, the dialect options, any unrecognized options.
        """
        shell = self.shell
        opts = self.clean_options(self.maybe_read_config_file(opts, direction))

        dialect_options = dict()
        dialect_options['quotechar'] = opts.pop('quote', '"')
        dialect_options['escapechar'] = opts.pop('escape', '\\')
        dialect_options['delimiter'] = opts.pop('delimiter', ',')
        if dialect_options['quotechar'] == dialect_options['escapechar']:
            dialect_options['doublequote'] = True
            del dialect_options['escapechar']
        else:
            dialect_options['doublequote'] = False

        copy_options = dict()
        copy_options['nullval'] = opts.pop('null', '')
        copy_options['header'] = bool(opts.pop('header', '').lower() == 'true')
        copy_options['encoding'] = opts.pop('encoding', 'utf8')
        copy_options['maxrequests'] = int(opts.pop('maxrequests', 6))
        copy_options['pagesize'] = int(opts.pop('pagesize', 1000))
        # by default the page timeout is 10 seconds per 1000 entries
        # in the page size or 10 seconds if pagesize is smaller
        copy_options['pagetimeout'] = int(opts.pop('pagetimeout', max(10, 10 * (copy_options['pagesize'] / 1000))))
        copy_options['maxattempts'] = int(opts.pop('maxattempts', 5))
        copy_options['dtformats'] = DateTimeFormat(opts.pop('datetimeformat', shell.display_timestamp_format),
                                                   shell.display_date_format, shell.display_nanotime_format,
                                                   milliseconds_only=True)
        copy_options['floatprecision'] = int(opts.pop('floatprecision', '5'))
        copy_options['doubleprecision'] = int(opts.pop('doubleprecision', '12'))
        copy_options['chunksize'] = int(opts.pop('chunksize', 5000))
        copy_options['ingestrate'] = int(opts.pop('ingestrate', 100000))
        copy_options['maxbatchsize'] = int(opts.pop('maxbatchsize', 20))
        copy_options['minbatchsize'] = int(opts.pop('minbatchsize', 10))
        copy_options['reportfrequency'] = float(opts.pop('reportfrequency', 0.25))
        copy_options['consistencylevel'] = shell.consistency_level
        copy_options['decimalsep'] = opts.pop('decimalsep', '.')
        copy_options['thousandssep'] = opts.pop('thousandssep', '')
        copy_options['boolstyle'] = [s.strip() for s in opts.pop('boolstyle', 'True, False').split(',')]
        copy_options['numprocesses'] = int(opts.pop('numprocesses', self.get_num_processes(16)))
        copy_options['begintoken'] = opts.pop('begintoken', '')
        copy_options['endtoken'] = opts.pop('endtoken', '')
        copy_options['maxrows'] = int(opts.pop('maxrows', '-1'))
        copy_options['skiprows'] = int(opts.pop('skiprows', '0'))
        copy_options['skipcols'] = opts.pop('skipcols', '')
        copy_options['maxparseerrors'] = int(opts.pop('maxparseerrors', '-1'))
        copy_options['maxinserterrors'] = int(opts.pop('maxinserterrors', '1000'))
        copy_options['errfile'] = safe_normpath(opts.pop('errfile', 'import_%s_%s.err' % (self.ks, self.table,)))
        copy_options['ratefile'] = safe_normpath(opts.pop('ratefile', ''))
        copy_options['maxoutputsize'] = int(opts.pop('maxoutputsize', '-1'))
        copy_options['preparedstatements'] = bool(opts.pop('preparedstatements', 'true').lower() == 'true')
        copy_options['ttl'] = int(opts.pop('ttl', -1))

        # Hidden properties, they do not appear in the documentation but can be set in config files
        # or on the cmd line but w/o completion
        copy_options['maxinflightmessages'] = int(opts.pop('maxinflightmessages', '512'))
        copy_options['maxbackoffattempts'] = int(opts.pop('maxbackoffattempts', '12'))
        copy_options['maxpendingchunks'] = int(opts.pop('maxpendingchunks', '24'))

        self.check_options(copy_options)
        return CopyOptions(copy=copy_options, dialect=dialect_options, unrecognized=opts)

    @staticmethod
    def check_options(copy_options):
        """
        Check any options that require a sanity check beyond a simple type conversion and if required
        raise a value error:

        - boolean styles must be exactly 2, they must be different and they cannot be empty
        """
        bool_styles = copy_options['boolstyle']
        if len(bool_styles) != 2 or bool_styles[0] == bool_styles[1] or not bool_styles[0] or not bool_styles[1]:
            raise ValueError("Invalid boolean styles %s" % copy_options['boolstyle'])

    @staticmethod
    def get_num_processes(cap):
        """
        Pick a reasonable number of child processes. We need to leave at
        least one core for the parent or feeder process.
        """
        return max(1, min(cap, CopyTask.get_num_cores() - 1))

    @staticmethod
    def get_num_cores():
        """
        Return the number of cores if available. If the test environment variable
        is set, then return the number carried by this variable. This is to test single-core
        machine more easily.
        """
        try:
            num_cores_for_testing = os.environ.get('CQLSH_COPY_TEST_NUM_CORES', '')
            ret = int(num_cores_for_testing) if num_cores_for_testing else mp.cpu_count()
            printdebugmsg("Detected %d core(s)" % (ret,))
            return ret
        except NotImplementedError:
            printdebugmsg("Failed to detect number of cores, returning 1")
            return 1

    @staticmethod
    def describe_interval(seconds):
        desc = []
        for length, unit in ((86400, 'day'), (3600, 'hour'), (60, 'minute')):
            num = int(seconds) / length
            if num > 0:
                desc.append('%d %s' % (num, unit))
                if num > 1:
                    desc[-1] += 's'
            seconds %= length
        words = '%.03f seconds' % seconds
        if len(desc) > 1:
            words = ', '.join(desc) + ', and ' + words
        elif len(desc) == 1:
            words = desc[0] + ' and ' + words
        return words

    @staticmethod
    def get_columns(shell, ks, table, columns):
        """
        Return all columns if none were specified or only the columns specified.
        Possible enhancement: introduce a regex like syntax (^) to allow users
        to specify all columns except a few.
        """
        return shell.get_column_names(ks, table) if not columns else columns

    def close(self):
        self.stop_processes()
        self.inmsg.close()
        self.outmsg.close()

    def num_live_processes(self):
        return sum(1 for p in self.processes if p.is_alive())

    @staticmethod
    def get_pid():
        return os.getpid() if hasattr(os, 'getpid') else None

    @staticmethod
    def trace_process(pid):
        if pid and STRACE_ON:
            os.system("strace -vvvv -c -o strace.{pid}.out -e trace=all -p {pid}&".format(pid=pid))

    def start_processes(self):
        for i, process in enumerate(self.processes):
            process.start()
            self.trace_process(process.pid)

        self.trace_process(self.get_pid())

    def stop_processes(self):
        for process in self.processes:
            process.terminate()

    def make_params(self):
        """
        Return a dictionary of parameters to be used by the worker processes.
        On Windows this dictionary must be pickle-able, therefore we do not pass the
        parent connection since it may not be pickle-able. Also, on Windows child
        processes are spawned and not forked, and therefore we don't need to shutdown
        the parent connection anyway, see CASSANDRA-11749 for more details.
        """
        shell = self.shell

        return dict(ks=self.ks,
                    table=self.table,
                    local_dc=self.local_dc,
                    columns=self.columns,
                    options=self.options,
                    connect_timeout=shell.conn.connect_timeout,
                    hostname=shell.hostname,
                    port=shell.port,
                    ssl=shell.ssl,
                    auth_provider=shell.auth_provider,
                    parent_cluster=shell.conn if not IS_WINDOWS else None,
                    cql_version=shell.conn.cql_version,
                    config_file=self.config_file,
                    protocol_version=self.protocol_version,
                    debug=shell.debug
                    )

    def validate_columns(self):
        shell = self.shell

        if not self.columns:
            shell.printerr("No column specified")
            return False

        for c in self.columns:
            if c not in self.table_meta.columns:
                shell.printerr('Invalid column name %s' % (c,))
                return False

        return True

    def update_params(self, params, i):
        """
        Add the communication channels to the parameters to be passed to the worker process:
            inmsg is the message queue flowing from parent to child process, so outmsg from the parent point
            of view and, vice-versa,  outmsg is the message queue flowing from child to parent, so inmsg
            from the parent point of view, hence the two are swapped below.
        """
        params['inmsg'] = self.outmsg.channels[i]
        params['outmsg'] = self.inmsg.channels[i]
        return params


class ExportWriter(object):
    """
    A class that writes to one or more csv files, or STDOUT
    """

    def __init__(self, fname, shell, columns, options):
        self.fname = fname
        self.shell = shell
        self.columns = columns
        self.options = options
        self.header = options.copy['header']
        self.max_output_size = long(options.copy['maxoutputsize'])
        self.current_dest = None
        self.num_files = 0

        if self.max_output_size > 0:
            if fname is not None:
                self.write = self._write_with_split
                self.num_written = 0
            else:
                shell.printerr("WARNING: maxoutputsize {} ignored when writing to STDOUT".format(self.max_output_size))
                self.write = self._write_without_split
        else:
            self.write = self._write_without_split

    def open(self):
        self.current_dest = self._get_dest(self.fname)
        if self.current_dest is None:
            return False

        if self.header:
            writer = csv.writer(self.current_dest.output, **self.options.dialect)
            writer.writerow(self.columns)

        return True

    def close(self):
        self._close_current_dest()

    def _next_dest(self):
        self._close_current_dest()
        self.current_dest = self._get_dest(self.fname + '.%d' % (self.num_files,))

    def _get_dest(self, source_name):
        """
        Open the output file if any or else use stdout. Return a namedtuple
        containing the out and a boolean indicating if the output should be closed.
        """
        CsvDest = namedtuple('CsvDest', 'output close')

        if self.fname is None:
            return CsvDest(output=sys.stdout, close=False)
        else:
            try:
                ret = CsvDest(output=open(source_name, 'wb'), close=True)
                self.num_files += 1
                return ret
            except IOError, e:
                self.shell.printerr("Can't open %r for writing: %s" % (source_name, e))
                return None

    def _close_current_dest(self):
        if self.current_dest and self.current_dest.close:
            self.current_dest.output.close()
            self.current_dest = None

    def _write_without_split(self, data, _):
        """
         Write the data to the current destination output.
        """
        self.current_dest.output.write(data)

    def _write_with_split(self, data, num):
        """
         Write the data to the current destination output if we still
         haven't reached the maximum number of rows. Otherwise split
         the rows between the current destination and the next.
        """
        if (self.num_written + num) > self.max_output_size:
            num_remaining = self.max_output_size - self.num_written
            last_switch = 0
            for i, row in enumerate(filter(None, data.split(os.linesep))):
                if i == num_remaining:
                    self._next_dest()
                    last_switch = i
                    num_remaining += self.max_output_size
                self.current_dest.output.write(row + '\n')

            self.num_written = num - last_switch
        else:
            self.num_written += num
            self.current_dest.output.write(data)


class ExportTask(CopyTask):
    """
    A class that exports data to .csv by instantiating one or more processes that work in parallel (ExportProcess).
    """
    def __init__(self, shell, ks, table, columns, fname, opts, protocol_version, config_file):
        CopyTask.__init__(self, shell, ks, table, columns, fname, opts, protocol_version, config_file, 'to')

        options = self.options
        self.begin_token = long(options.copy['begintoken']) if options.copy['begintoken'] else None
        self.end_token = long(options.copy['endtoken']) if options.copy['endtoken'] else None
        self.writer = ExportWriter(fname, shell, columns, options)

    def run(self):
        """
        Initiates the export by starting the worker processes.
        Then hand over control to export_records.
        """
        shell = self.shell

        if self.options.unrecognized:
            shell.printerr('Unrecognized COPY TO options: %s' % ', '.join(self.options.unrecognized.keys()))
            return

        if not self.validate_columns():
            return 0

        ranges = self.get_ranges()
        if not ranges:
            return 0

        if not self.writer.open():
            return 0

        columns = u"[" + u", ".join(self.columns) + u"]"
        self.printmsg(u"\nStarting copy of %s.%s with columns %s." % (self.ks, self.table, columns), encoding=self.encoding)

        params = self.make_params()
        for i in xrange(self.num_processes):
            self.processes.append(ExportProcess(self.update_params(params, i)))

        self.start_processes()

        try:
            self.export_records(ranges)
        finally:
            self.close()

    def close(self):
        CopyTask.close(self)
        self.writer.close()

    def get_ranges(self):
        """
        return a queue of tuples, where the first tuple entry is a token range (from, to]
        and the second entry is a list of hosts that own that range. Each host is responsible
        for all the tokens in the range (from, to].

        The ring information comes from the driver metadata token map, which is built by
        querying System.PEERS.

        We only consider replicas that are in the local datacenter. If there are no local replicas
        we use the cqlsh session host.
        """
        shell = self.shell
        hostname = shell.hostname
        local_dc = self.local_dc
        ranges = dict()
        min_token = self.get_min_token()
        begin_token = self.begin_token
        end_token = self.end_token

        def make_range(prev, curr):
            """
            Return the intersection of (prev, curr) and (begin_token, end_token),
            return None if the intersection is empty
            """
            ret = (prev, curr)
            if begin_token:
                if ret[1] < begin_token:
                    return None
                elif ret[0] < begin_token:
                    ret = (begin_token, ret[1])

            if end_token:
                if ret[0] > end_token:
                    return None
                elif ret[1] > end_token:
                    ret = (ret[0], end_token)

            return ret

        def make_range_data(replicas=None):
            hosts = []
            if replicas:
                for r in replicas:
                    if r.is_up is not False and r.datacenter == local_dc:
                        hosts.append(r.address)
            if not hosts:
                hosts.append(hostname)  # fallback to default host if no replicas in current dc
            return {'hosts': tuple(hosts), 'attempts': 0, 'rows': 0, 'workerno': -1}

        if begin_token and begin_token < min_token:
            shell.printerr('Begin token %d must be bigger or equal to min token %d' % (begin_token, min_token))
            return ranges

        if begin_token and end_token and begin_token > end_token:
            shell.printerr('Begin token %d must be smaller than end token %d' % (begin_token, end_token))
            return ranges

        if shell.conn.metadata.token_map is None or min_token is None:
            ranges[(begin_token, end_token)] = make_range_data()
            return ranges

        ring = shell.get_ring(self.ks).items()
        ring.sort()

        if not ring:
            #  If the ring is empty we get the entire ring from the host we are currently connected to
            ranges[(begin_token, end_token)] = make_range_data()
        elif len(ring) == 1:
            #  If there is only one token we get the entire ring from the replicas for that token
            ranges[(begin_token, end_token)] = make_range_data(ring[0][1])
        else:
            # else we loop on the ring
            first_range_data = None
            previous = None
            for token, replicas in ring:
                if not first_range_data:
                    first_range_data = make_range_data(replicas)  # we use it at the end when wrapping around

                if token.value == min_token:
                    continue  # avoids looping entire ring

                current_range = make_range(previous, token.value)
                if not current_range:
                    continue

                ranges[current_range] = make_range_data(replicas)
                previous = token.value

            #  For the last ring interval we query the same replicas that hold the first token in the ring
            if previous is not None and (not end_token or previous < end_token):
                ranges[(previous, end_token)] = first_range_data

        if not ranges:
            shell.printerr('Found no ranges to query, check begin and end tokens: %s - %s' % (begin_token, end_token))

        return ranges

    def get_min_token(self):
        """
        :return the minimum token, which depends on the partitioner.
        For partitioners that do not support tokens we return None, in
        this cases we will not work in parallel, we'll just send all requests
        to the cqlsh session host.
        """
        partitioner = self.shell.conn.metadata.partitioner

        if partitioner.endswith('RandomPartitioner'):
            return -1
        elif partitioner.endswith('Murmur3Partitioner'):
            return -(2 ** 63)   # Long.MIN_VALUE in Java
        else:
            return None

    def send_work(self, ranges, tokens_to_send):
        prev_worker_no = ranges[tokens_to_send[0]]['workerno']
        i = prev_worker_no + 1 if -1 <= prev_worker_no < (self.num_processes - 1) else 0

        for token_range in tokens_to_send:
            ranges[token_range]['workerno'] = i
            self.outmsg.channels[i].send((token_range, ranges[token_range]))
            ranges[token_range]['attempts'] += 1

            i = i + 1 if i < self.num_processes - 1 else 0

    def export_records(self, ranges):
        """
        Send records to child processes and monitor them by collecting their results
        or any errors. We terminate when we have processed all the ranges or when one child
        process has died (since in this case we will never get any ACK for the ranges
        processed by it and at the moment we don't keep track of which ranges a
        process is handling).
        """
        shell = self.shell
        processes = self.processes
        meter = RateMeter(log_fcn=self.printmsg,
                          update_interval=self.options.copy['reportfrequency'],
                          log_file=self.options.copy['ratefile'])
        total_requests = len(ranges)
        max_attempts = self.options.copy['maxattempts']

        self.send_work(ranges, ranges.keys())

        num_processes = len(processes)
        succeeded = 0
        failed = 0
        while (failed + succeeded) < total_requests and self.num_live_processes() == num_processes:
            for token_range, result in self.inmsg.recv(timeout=0.1):
                if token_range is None and result is None:  # a request has finished
                    succeeded += 1
                elif isinstance(result, Exception):  # an error occurred
                    # This token_range failed, retry up to max_attempts if no rows received yet,
                    # If rows were already received we'd risk duplicating data.
                    # Note that there is still a slight risk of duplicating data, even if we have
                    # an error with no rows received yet, it's just less likely. To avoid retrying on
                    # all timeouts would however mean we could risk not exporting some rows.
                    if ranges[token_range]['attempts'] < max_attempts and ranges[token_range]['rows'] == 0:
                        shell.printerr('Error for %s: %s (will try again later attempt %d of %d)'
                                       % (token_range, result, ranges[token_range]['attempts'], max_attempts))
                        self.send_work(ranges, [token_range])
                    else:
                        shell.printerr('Error for %s: %s (permanently given up after %d rows and %d attempts)'
                                       % (token_range, result, ranges[token_range]['rows'],
                                          ranges[token_range]['attempts']))
                        failed += 1
                else:  # partial result received
                    data, num = result
                    self.writer.write(data, num)
                    meter.increment(n=num)
                    ranges[token_range]['rows'] += num

        if self.num_live_processes() < len(processes):
            for process in processes:
                if not process.is_alive():
                    shell.printerr('Child process %d died with exit code %d' % (process.pid, process.exitcode))

        if succeeded < total_requests:
            shell.printerr('Exported %d ranges out of %d total ranges, some records might be missing'
                           % (succeeded, total_requests))

        self.printmsg("\n%d rows exported to %d files in %s." %
                      (meter.get_total_records(),
                       self.writer.num_files,
                       self.describe_interval(time.time() - self.time_start)))


class FilesReader(object):
    """
    A wrapper around a csv reader to keep track of when we have
    exhausted reading input files. We are passed a comma separated
    list of paths, where each path is a valid glob expression.
    We generate a source generator and we read each source one
    by one.
    """
    def __init__(self, fname, options):
        self.chunk_size = options.copy['chunksize']
        self.header = options.copy['header']
        self.max_rows = options.copy['maxrows']
        self.skip_rows = options.copy['skiprows']
        self.fname = fname
        self.sources = None  # must be created later due to pickle problems on Windows
        self.num_sources = 0
        self.current_source = None
        self.num_read = 0

    def get_source(self, paths):
        """
         Return a source generator. Each source is a named tuple
         wrapping the source input, file name and a boolean indicating
         if it requires closing.
        """
        def make_source(fname):
            try:
                return open(fname, 'rb')
            except IOError, e:
                printdebugmsg("Can't open %r for reading: %s" % (fname, e))
                return None

        for path in paths.split(','):
            path = path.strip()
            if os.path.isfile(path):
                yield make_source(path)
            else:
                for f in glob.glob(path):
                    yield (make_source(f))

    def start(self):
        self.sources = self.get_source(self.fname)
        self.next_source()

    @property
    def exhausted(self):
        return not self.current_source

    def next_source(self):
        """
         Close the current source, if any, and open the next one. Return true
         if there is another source, false otherwise.
        """
        self.close_current_source()
        while self.current_source is None:
            try:
                self.current_source = self.sources.next()
                if self.current_source:
                    self.num_sources += 1
            except StopIteration:
                return False

        if self.header:
            self.current_source.next()

        return True

    def close_current_source(self):
        if not self.current_source:
            return

        self.current_source.close()
        self.current_source = None

    def close(self):
        self.close_current_source()

    def read_rows(self, max_rows):
        if not self.current_source:
            return []

        rows = []
        for i in xrange(min(max_rows, self.chunk_size)):
            try:
                row = self.current_source.next()
                self.num_read += 1

                if 0 <= self.max_rows < self.num_read:
                    self.next_source()
                    break

                if self.num_read > self.skip_rows:
                    rows.append(row)

            except StopIteration:
                self.next_source()
                break

        return filter(None, rows)


class PipeReader(object):
    """
    A class for reading rows received on a pipe, this is used for reading input from STDIN
    """
    def __init__(self, inmsg, options):
        self.inmsg = inmsg
        self.chunk_size = options.copy['chunksize']
        self.header = options.copy['header']
        self.max_rows = options.copy['maxrows']
        self.skip_rows = options.copy['skiprows']
        self.num_read = 0
        self.exhausted = False
        self.num_sources = 1

    def start(self):
        pass

    def read_rows(self, max_rows):
        rows = []
        for i in xrange(min(max_rows, self.chunk_size)):
            row = self.inmsg.recv()
            if row is None:
                self.exhausted = True
                break

            self.num_read += 1
            if 0 <= self.max_rows < self.num_read:
                self.exhausted = True
                break  # max rows exceeded

            if self.header or self.num_read < self.skip_rows:
                self.header = False  # skip header or initial skip_rows rows
                continue

            rows.append(row)

        return rows


class ImportProcessResult(object):
    """
    An object sent from ImportProcess instances to the parent import task in order to indicate progress.
    """
    def __init__(self, imported=0):
        self.imported = imported


class FeedingProcessResult(object):
    """
    An object sent from FeedingProcess instances to the parent import task in order to indicate progress.
    """
    def __init__(self, sent, reader):
        self.sent = sent
        self.num_sources = reader.num_sources
        self.skip_rows = reader.skip_rows


class ImportTaskError(object):
    """
    An object sent from child processes (feeder or workers) to the parent import task to indicate an error.
    """
    def __init__(self, name, msg, rows=None, attempts=1, final=True):
        self.name = name
        self.msg = msg
        self.rows = rows if rows else []
        self.attempts = attempts
        self.final = final

    def is_parse_error(self):
        """
        We treat read and parse errors as unrecoverable and we have different global counters for giving up when
        a maximum has been reached. We consider value and type errors as parse errors as well since they
        are typically non recoverable.
        """
        name = self.name
        return name.startswith('ValueError') or name.startswith('TypeError') or \
            name.startswith('ParseError') or name.startswith('IndexError') or name.startswith('ReadError')


class ImportErrorHandler(object):
    """
    A class for managing import errors
    """
    def __init__(self, task):
        self.shell = task.shell
        self.options = task.options
        self.max_attempts = self.options.copy['maxattempts']
        self.max_parse_errors = self.options.copy['maxparseerrors']
        self.max_insert_errors = self.options.copy['maxinserterrors']
        self.err_file = self.options.copy['errfile']
        self.parse_errors = 0
        self.insert_errors = 0
        self.num_rows_failed = 0

        if os.path.isfile(self.err_file):
            now = datetime.datetime.now()
            old_err_file = self.err_file + now.strftime('.%Y%m%d_%H%M%S')
            printdebugmsg("Renaming existing %s to %s\n" % (self.err_file, old_err_file))
            os.rename(self.err_file, old_err_file)

    def max_exceeded(self):
        if self.insert_errors > self.max_insert_errors >= 0:
            self.shell.printerr("Exceeded maximum number of insert errors %d" % self.max_insert_errors)
            return True

        if self.parse_errors > self.max_parse_errors >= 0:
            self.shell.printerr("Exceeded maximum number of parse errors %d" % self.max_parse_errors)
            return True

        return False

    def add_failed_rows(self, rows):
        self.num_rows_failed += len(rows)

        with open(self.err_file, "a") as f:
            writer = csv.writer(f, **self.options.dialect)
            for row in rows:
                writer.writerow(row)

    def handle_error(self, err):
        """
        Handle an error by printing the appropriate error message and incrementing the correct counter.
        """
        shell = self.shell

        if err.is_parse_error():
            self.parse_errors += len(err.rows)
            self.add_failed_rows(err.rows)
            shell.printerr("Failed to import %d rows: %s - %s,  given up without retries"
                           % (len(err.rows), err.name, err.msg))
        else:
            self.insert_errors += len(err.rows)
            if not err.final:
                shell.printerr("Failed to import %d rows: %s - %s,  will retry later, attempt %d of %d"
                               % (len(err.rows), err.name, err.msg, err.attempts, self.max_attempts))
            else:
                self.add_failed_rows(err.rows)
                shell.printerr("Failed to import %d rows: %s - %s,  given up after %d attempts"
                               % (len(err.rows), err.name, err.msg, err.attempts))


class ImportTask(CopyTask):
    """
    A class to import data from .csv by instantiating one or more processes
    that work in parallel (ImportProcess).
    """
    def __init__(self, shell, ks, table, columns, fname, opts, protocol_version, config_file):
        CopyTask.__init__(self, shell, ks, table, columns, fname, opts, protocol_version, config_file, 'from')

        options = self.options
        self.skip_columns = [c.strip() for c in self.options.copy['skipcols'].split(',')]
        self.valid_columns = [c for c in self.columns if c not in self.skip_columns]
        self.receive_meter = RateMeter(log_fcn=self.printmsg,
                                       update_interval=options.copy['reportfrequency'],
                                       log_file=options.copy['ratefile'])
        self.error_handler = ImportErrorHandler(self)
        self.feeding_result = None
        self.sent = 0

    def make_params(self):
        ret = CopyTask.make_params(self)
        ret['skip_columns'] = self.skip_columns
        ret['valid_columns'] = self.valid_columns
        return ret

    def validate_columns(self):
        if not CopyTask.validate_columns(self):
            return False

        shell = self.shell
        if not self.valid_columns:
            shell.printerr("No valid column specified")
            return False

        for c in self.table_meta.primary_key:
            if c.name not in self.valid_columns:
                shell.printerr("Primary key column '%s' missing or skipped" % (c.name,))
                return False

        return True

    def run(self):
        shell = self.shell

        if self.options.unrecognized:
            shell.printerr('Unrecognized COPY FROM options: %s' % ', '.join(self.options.unrecognized.keys()))
            return

        if not self.validate_columns():
            return 0

        columns = u"[" + u", ".join(self.valid_columns) + u"]"
        self.printmsg(u"\nStarting copy of %s.%s with columns %s." % (self.ks, self.table, columns), encoding=self.encoding)

        try:
            params = self.make_params()

            for i in range(self.num_processes - 1):
                self.processes.append(ImportProcess(self.update_params(params, i)))

            feeder = FeedingProcess(self.outmsg.channels[-1], self.inmsg.channels[-1],
                                    self.outmsg.channels[:-1], self.fname, self.options,
                                    self.shell.conn if not IS_WINDOWS else None)
            self.processes.append(feeder)

            self.start_processes()

            pr = profile_on() if PROFILE_ON else None

            self.import_records()

            if pr:
                profile_off(pr, file_name='parent_profile_%d.txt' % (os.getpid(),))

        except Exception, exc:
            shell.printerr(unicode(exc))
            if shell.debug:
                traceback.print_exc()
            return 0
        finally:
            self.close()

    def send_stdin_rows(self):
        """
        We need to pass stdin rows to the feeder process as it is not safe to pickle or share stdin
        directly (in case of file the child process would close it). This is a very primitive support
        for STDIN import in that we we won't start reporting progress until STDIN is fully consumed. I
        think this is reasonable.
        """
        shell = self.shell

        self.printmsg("[Use \. on a line by itself to end input]")
        for row in shell.use_stdin_reader(prompt='[copy] ', until=r'.'):
            self.outmsg.channels[-1].send(row)

        self.outmsg.channels[-1].send(None)
        if shell.tty:
            print

    def import_records(self):
        """
        Keep on running until we have stuff to receive or send and until all processes are running.
        Send data (batches or retries) up to the max ingest rate. If we are waiting for stuff to
        receive check the incoming queue.
        """
        if not self.fname:
            self.send_stdin_rows()

        while self.feeding_result is None or self.receive_meter.total_records < self.feeding_result.sent:
            self.receive_results()

            if self.error_handler.max_exceeded() or not self.all_processes_running():
                break

        if self.error_handler.num_rows_failed:
            self.shell.printerr("Failed to process %d rows; failed rows written to %s" %
                                (self.error_handler.num_rows_failed,
                                 self.error_handler.err_file))

        if not self.all_processes_running():
            self.shell.printerr("{} child process(es) died unexpectedly, aborting"
                                .format(self.num_processes - self.num_live_processes()))
        else:
            if self.error_handler.max_exceeded():
                self.processes[-1].terminate()  # kill the feeder

            for i, _ in enumerate(self.processes):
                if self.processes[i].is_alive():
                    self.outmsg.channels[i].send(None)

        # allow time for worker processes to exit cleanly
        attempts = 50  # 100 milliseconds per attempt, so 5 seconds total
        while attempts > 0 and self.num_live_processes() > 0:
            time.sleep(0.1)
            attempts -= 1

        self.printmsg("\n%d rows imported from %d files in %s (%d skipped)." %
                      (self.receive_meter.get_total_records(),
                       self.feeding_result.num_sources if self.feeding_result else 0,
                       self.describe_interval(time.time() - self.time_start),
                       self.feeding_result.skip_rows if self.feeding_result else 0))

    def all_processes_running(self):
        return self.num_live_processes() == len(self.processes)

    def receive_results(self):
        """
        Receive results from the worker processes, which will send the number of rows imported
        or from the feeder process, which will send the number of rows sent when it has finished sending rows.
        """
        aggregate_result = ImportProcessResult()
        try:
            for result in self.inmsg.recv(timeout=0.1):
                if isinstance(result, ImportProcessResult):
                    aggregate_result.imported += result.imported
                elif isinstance(result, ImportTaskError):
                    self.error_handler.handle_error(result)
                elif isinstance(result, FeedingProcessResult):
                    self.feeding_result = result
                else:
                    raise ValueError("Unexpected result: %s" % (result,))
        finally:
            self.receive_meter.increment(aggregate_result.imported)


class FeedingProcess(mp.Process):
    """
    A process that reads from import sources and sends chunks to worker processes.
    """
    def __init__(self, inmsg, outmsg, worker_channels, fname, options, parent_cluster):
        mp.Process.__init__(self, target=self.run)
        self.inmsg = inmsg
        self.outmsg = outmsg
        self.worker_channels = worker_channels
        self.reader = FilesReader(fname, options) if fname else PipeReader(inmsg, options)
        self.send_meter = RateMeter(log_fcn=None, update_interval=1)
        self.ingest_rate = options.copy['ingestrate']
        self.num_worker_processes = options.copy['numprocesses']
        self.max_pending_chunks = options.copy['maxpendingchunks']
        self.chunk_id = 0
        self.parent_cluster = parent_cluster

    def on_fork(self):
        """
        Release any parent connections after forking, see CASSANDRA-11749 for details.
        """
        if self.parent_cluster:
            printdebugmsg("Closing parent cluster sockets")
            self.parent_cluster.shutdown()

    def run(self):
        pr = profile_on() if PROFILE_ON else None

        self.inner_run()

        if pr:
            profile_off(pr, file_name='feeder_profile_%d.txt' % (os.getpid(),))

    def inner_run(self):
        """
        Send one batch per worker process to the queue unless we have exceeded the ingest rate.
        In the export case we queue everything and let the worker processes throttle using max_requests,
        here we throttle using the ingest rate in the feeding process because of memory usage concerns.
        When finished we send back to the parent process the total number of rows sent.
        """

        self.on_fork()

        reader = self.reader
        reader.start()
        channels = self.worker_channels
        max_pending_chunks = self.max_pending_chunks
        sent = 0
        failed_attempts = 0

        while not reader.exhausted:
            channels_eligible = filter(lambda c: c.num_pending() < max_pending_chunks, channels)
            if not channels_eligible:
                failed_attempts += 1
                delay = randint(1, pow(2, failed_attempts))
                printdebugmsg("All workers busy, sleeping for %d second(s)" % (delay,))
                time.sleep(delay)
                continue
            elif failed_attempts > 0:
                failed_attempts = 0

            for ch in channels_eligible:
                try:
                    max_rows = self.ingest_rate - self.send_meter.current_record
                    if max_rows <= 0:
                        self.send_meter.maybe_update(sleep=False)
                        continue

                    rows = reader.read_rows(max_rows)
                    if rows:
                        sent += self.send_chunk(ch, rows)
                except Exception, exc:
                    self.outmsg.send(ImportTaskError(exc.__class__.__name__, exc.message))

                if reader.exhausted:
                    break

        # send back to the parent process the number of rows sent to the worker processes
        self.outmsg.send(FeedingProcessResult(sent, reader))

        # wait for poison pill (None)
        self.inmsg.recv()

    def send_chunk(self, ch, rows):
        self.chunk_id += 1
        num_rows = len(rows)
        self.send_meter.increment(num_rows)
        ch.send({'id': self.chunk_id, 'rows': rows, 'imported': 0, 'num_rows_sent': num_rows})
        return num_rows

    def close(self):
        self.reader.close()
        self.inmsg.close()
        self.outmsg.close()

        for ch in self.worker_channels:
            ch.close()


class ChildProcess(mp.Process):
    """
    An child worker process, this is for common functionality between ImportProcess and ExportProcess.
    """

    def __init__(self, params, target):
        mp.Process.__init__(self, target=target)
        self.inmsg = params['inmsg']
        self.outmsg = params['outmsg']
        self.ks = params['ks']
        self.table = params['table']
        self.local_dc = params['local_dc']
        self.columns = params['columns']
        self.debug = params['debug']
        self.port = params['port']
        self.hostname = params['hostname']
        self.connect_timeout = params['connect_timeout']
        self.cql_version = params['cql_version']
        self.auth_provider = params['auth_provider']
        self.parent_cluster = params['parent_cluster']
        self.ssl = params['ssl']
        self.protocol_version = params['protocol_version']
        self.config_file = params['config_file']

        options = params['options']
        self.date_time_format = options.copy['dtformats']
        self.consistency_level = options.copy['consistencylevel']
        self.decimal_sep = options.copy['decimalsep']
        self.thousands_sep = options.copy['thousandssep']
        self.boolean_styles = options.copy['boolstyle']
        self.max_attempts = options.copy['maxattempts']
        self.encoding = options.copy['encoding']
        # Here we inject some failures for testing purposes, only if this environment variable is set
        if os.environ.get('CQLSH_COPY_TEST_FAILURES', ''):
            self.test_failures = json.loads(os.environ.get('CQLSH_COPY_TEST_FAILURES', ''))
        else:
            self.test_failures = None

    def on_fork(self):
        """
        Release any parent connections after forking, see CASSANDRA-11749 for details.
        """
        if self.parent_cluster:
            printdebugmsg("Closing parent cluster sockets")
            self.parent_cluster.shutdown()

    def close(self):
        printdebugmsg("Closing queues...")
        self.inmsg.close()
        self.outmsg.close()


class ExpBackoffRetryPolicy(RetryPolicy):
    """
    A retry policy with exponential back-off for read timeouts and write timeouts
    """
    def __init__(self, parent_process):
        RetryPolicy.__init__(self)
        self.max_attempts = parent_process.max_attempts

    def on_read_timeout(self, query, consistency, required_responses,
                        received_responses, data_retrieved, retry_num):
        return self._handle_timeout(consistency, retry_num)

    def on_write_timeout(self, query, consistency, write_type,
                         required_responses, received_responses, retry_num):
        return self._handle_timeout(consistency, retry_num)

    def _handle_timeout(self, consistency, retry_num):
        delay = self.backoff(retry_num)
        if delay > 0:
            printdebugmsg("Timeout received, retrying after %d seconds" % (delay,))
            time.sleep(delay)
            return self.RETRY, consistency
        elif delay == 0:
            printdebugmsg("Timeout received, retrying immediately")
            return self.RETRY, consistency
        else:
            printdebugmsg("Timeout received, giving up after %d attempts" % (retry_num + 1))
            return self.RETHROW, None

    def backoff(self, retry_num):
        """
        Perform exponential back-off up to a maximum number of times, where
        this maximum is per query.
        To back-off we should wait a random number of seconds
        between 0 and 2^c - 1, where c is the number of total failures.

        :return : the number of seconds to wait for, -1 if we should not retry
        """
        if retry_num >= self.max_attempts:
            return -1

        delay = randint(0, pow(2, retry_num + 1) - 1)
        return delay


class ExportSession(object):
    """
    A class for connecting to a cluster and storing the number
    of requests that this connection is processing. It wraps the methods
    for executing a query asynchronously and for shutting down the
    connection to the cluster.
    """
    def __init__(self, cluster, export_process):
        session = cluster.connect(export_process.ks)
        session.row_factory = tuple_factory
        session.default_fetch_size = export_process.options.copy['pagesize']
        session.default_timeout = export_process.options.copy['pagetimeout']

        printdebugmsg("Created connection to %s with page size %d and timeout %d seconds per page"
                      % (cluster.contact_points, session.default_fetch_size, session.default_timeout))

        self.cluster = cluster
        self.session = session
        self.requests = 1
        self.lock = threading.Lock()
        self.consistency_level = export_process.consistency_level

    def add_request(self):
        with self.lock:
            self.requests += 1

    def complete_request(self):
        with self.lock:
            self.requests -= 1

    def num_requests(self):
        with self.lock:
            return self.requests

    def execute_async(self, query):
        return self.session.execute_async(SimpleStatement(query, consistency_level=self.consistency_level))

    def shutdown(self):
        self.cluster.shutdown()


class ExportProcess(ChildProcess):
    """
    An child worker process for the export task, ExportTask.
    """

    def __init__(self, params):
        ChildProcess.__init__(self, params=params, target=self.run)
        options = params['options']
<<<<<<< HEAD
        self.encoding = options.copy['encoding']
        self.float_precision = options.copy['floatprecision']
        self.double_precision = options.copy['doubleprecision']
=======
        self.float_precision = options.copy['float_precision']
>>>>>>> c3bf2f47
        self.nullval = options.copy['nullval']
        self.max_requests = options.copy['maxrequests']

        self.hosts_to_sessions = dict()
        self.formatters = dict()
        self.options = options

    def run(self):
        try:
            self.inner_run()
        finally:
            self.close()

    def inner_run(self):
        """
        The parent sends us (range, info) on the inbound queue (inmsg)
        in order to request us to process a range, for which we can
        select any of the hosts in info, which also contains other information for this
        range such as the number of attempts already performed. We can signal errors
        on the outbound queue (outmsg) by sending (range, error) or
        we can signal a global error by sending (None, error).
        We terminate when the inbound queue is closed.
        """

        self.on_fork()

        while True:
            if self.num_requests() > self.max_requests:
                time.sleep(0.001)  # 1 millisecond
                continue

            token_range, info = self.inmsg.recv()
            self.start_request(token_range, info)

    @staticmethod
    def get_error_message(err, print_traceback=False):
        if isinstance(err, str):
            msg = err
        elif isinstance(err, BaseException):
            msg = "%s - %s" % (err.__class__.__name__, err)
            if print_traceback and sys.exc_info()[1] == err:
                traceback.print_exc()
        else:
            msg = unicode(err)
        return msg

    def report_error(self, err, token_range):
        msg = self.get_error_message(err, print_traceback=self.debug)
        printdebugmsg(msg)
        self.send((token_range, Exception(msg)))

    def send(self, response):
        self.outmsg.send(response)

    def start_request(self, token_range, info):
        """
        Begin querying a range by executing an async query that
        will later on invoke the callbacks attached in attach_callbacks.
        """
        session = self.get_session(info['hosts'], token_range)
        if session:
            metadata = session.cluster.metadata.keyspaces[self.ks].tables[self.table]
            query = self.prepare_query(metadata.partition_key, token_range, info['attempts'])
            future = session.execute_async(query)
            self.attach_callbacks(token_range, future, session)

    def num_requests(self):
        return sum(session.num_requests() for session in self.hosts_to_sessions.values())

    def get_session(self, hosts, token_range):
        """
        We return a session connected to one of the hosts passed in, which are valid replicas for
        the token range. We sort replicas by favouring those without any active requests yet or with the
        smallest number of requests. If we fail to connect we report an error so that the token will
        be retried again later.

        :return: An ExportSession connected to the chosen host.
        """
        # sorted replicas favouring those with no connections yet
        hosts = sorted(hosts,
                       key=lambda hh: 0 if hh not in self.hosts_to_sessions else self.hosts_to_sessions[hh].requests)

        errors = []
        ret = None
        for host in hosts:
            try:
                ret = self.connect(host)
            except Exception, e:
                errors.append(self.get_error_message(e))

            if ret:
                if errors:
                    printdebugmsg("Warning: failed to connect to some replicas: %s" % (errors,))
                return ret

        self.report_error("Failed to connect to all replicas %s for %s, errors: %s" % (hosts, token_range, errors),
                          token_range)
        return None

    def connect(self, host):
        if host in self.hosts_to_sessions.keys():
            session = self.hosts_to_sessions[host]
            session.add_request()
            return session

        new_cluster = Cluster(
            contact_points=(host,),
            port=self.port,
            cql_version=self.cql_version,
            protocol_version=self.protocol_version,
            auth_provider=self.auth_provider,
            ssl_options=ssl_settings(host, self.config_file) if self.ssl else None,
            load_balancing_policy=WhiteListRoundRobinPolicy([host]),
            default_retry_policy=ExpBackoffRetryPolicy(self),
            compression=None,
            control_connection_timeout=self.connect_timeout,
            connect_timeout=self.connect_timeout,
            idle_heartbeat_interval=0)
        session = ExportSession(new_cluster, self)
        self.hosts_to_sessions[host] = session
        return session

    def attach_callbacks(self, token_range, future, session):
        metadata = session.cluster.metadata
        ks_meta = metadata.keyspaces[self.ks]
        table_meta = ks_meta.tables[self.table]
        cql_types = [CqlType(table_meta.columns[c].cql_type, ks_meta) for c in self.columns]

        def result_callback(rows):
            if future.has_more_pages:
                future.start_fetching_next_page()
                self.write_rows_to_csv(token_range, rows, cql_types)
            else:
                self.write_rows_to_csv(token_range, rows, cql_types)
                self.send((None, None))
                session.complete_request()

        def err_callback(err):
            self.report_error(err, token_range)
            session.complete_request()

        future.add_callbacks(callback=result_callback, errback=err_callback)

    def write_rows_to_csv(self, token_range, rows, cql_types):
        if not rows:
            return  # no rows in this range

        try:
            output = StringIO()
            writer = csv.writer(output, **self.options.dialect)

            for row in rows:
                writer.writerow(map(self.format_value, row, cql_types))

            data = (output.getvalue(), len(rows))
            self.send((token_range, data))
            output.close()

        except Exception, e:
            self.report_error(e, token_range)

    def format_value(self, val, cqltype):
        if val is None or val == EMPTY:
            return format_value_default(self.nullval, colormap=NO_COLOR_MAP)

        formatter = self.formatters.get(cqltype, None)
        if not formatter:
            formatter = get_formatter(val, cqltype)
            self.formatters[cqltype] = formatter

        if not hasattr(cqltype, 'precision'):
            cqltype.precision = self.double_precision if cqltype.type_name == 'double' else self.float_precision

        return formatter(val, cqltype=cqltype,
                         encoding=self.encoding, colormap=NO_COLOR_MAP, date_time_format=self.date_time_format,
                         float_precision=cqltype.precision, nullval=self.nullval, quote=False,
                         decimal_sep=self.decimal_sep, thousands_sep=self.thousands_sep,
                         boolean_styles=self.boolean_styles)

    def close(self):
        ChildProcess.close(self)
        for session in self.hosts_to_sessions.values():
            session.shutdown()

    def prepare_query(self, partition_key, token_range, attempts):
        """
        Return the export query or a fake query with some failure injected.
        """
        if self.test_failures:
            return self.maybe_inject_failures(partition_key, token_range, attempts)
        else:
            return self.prepare_export_query(partition_key, token_range)

    def maybe_inject_failures(self, partition_key, token_range, attempts):
        """
        Examine self.test_failures and see if token_range is either a token range
        supposed to cause a failure (failing_range) or to terminate the worker process
        (exit_range). If not then call prepare_export_query(), which implements the
        normal behavior.
        """
        start_token, end_token = token_range

        if not start_token or not end_token:
            # exclude first and last ranges to make things simpler
            return self.prepare_export_query(partition_key, token_range)

        if 'failing_range' in self.test_failures:
            failing_range = self.test_failures['failing_range']
            if start_token >= failing_range['start'] and end_token <= failing_range['end']:
                if attempts < failing_range['num_failures']:
                    return 'SELECT * from bad_table'

        if 'exit_range' in self.test_failures:
            exit_range = self.test_failures['exit_range']
            if start_token >= exit_range['start'] and end_token <= exit_range['end']:
                sys.exit(1)

        return self.prepare_export_query(partition_key, token_range)

    def prepare_export_query(self, partition_key, token_range):
        """
        Return a query where we select all the data for this token range
        """
        pk_cols = ", ".join(protect_names(col.name for col in partition_key))
        columnlist = ', '.join(protect_names(self.columns))
        start_token, end_token = token_range
        query = 'SELECT %s FROM %s.%s' % (columnlist, protect_name(self.ks), protect_name(self.table))
        if start_token is not None or end_token is not None:
            query += ' WHERE'
        if start_token is not None:
            query += ' token(%s) > %s' % (pk_cols, start_token)
        if start_token is not None and end_token is not None:
            query += ' AND'
        if end_token is not None:
            query += ' token(%s) <= %s' % (pk_cols, end_token)
        return query


class ParseError(Exception):
    """ We failed to parse an import record """
    pass


class ImportConversion(object):
    """
    A class for converting strings to values when importing from csv, used by ImportProcess,
    the parent.
    """
    def __init__(self, parent, table_meta, statement=None):
        self.ks = parent.ks
        self.table = parent.table
        self.columns = parent.valid_columns
        self.nullval = parent.nullval
        self.decimal_sep = parent.decimal_sep
        self.thousands_sep = parent.thousands_sep
        self.boolean_styles = parent.boolean_styles
        self.date_time_format = parent.date_time_format.timestamp_format
        self.debug = parent.debug
        self.encoding = parent.encoding

        self.table_meta = table_meta
        self.primary_key_indexes = [self.columns.index(col.name) for col in self.table_meta.primary_key]
        self.partition_key_indexes = [self.columns.index(col.name) for col in self.table_meta.partition_key]

        if statement is None:
            self.use_prepared_statements = False
            statement = self._get_primary_key_statement(parent, table_meta)
        else:
            self.use_prepared_statements = True

        self.proto_version = statement.protocol_version

        # the cql types and converters for the prepared statement, either the full statement or only the primary keys
        self.cqltypes = [c.type for c in statement.column_metadata]
        self.converters = [self._get_converter(c.type) for c in statement.column_metadata]

        # the cql types for the entire statement, these are the same as the types above but
        # only when using prepared statements
        self.coltypes = [table_meta.columns[name].cql_type for name in parent.valid_columns]
        # these functions are used for non-prepared statements to protect values with quotes if required
        self.protectors = [self._get_protector(t) for t in self.coltypes]

    def _get_protector(self, t):
        if t in ('ascii', 'text', 'timestamp', 'date', 'time', 'inet'):
            return lambda v: unicode(protect_value(v), self.encoding)
        else:
            return lambda v: v

    @staticmethod
    def _get_primary_key_statement(parent, table_meta):
        """
        We prepare a query statement to find out the types of the partition key columns so we can
        route the update query to the correct replicas. As far as I understood this is the easiest
        way to find out the types of the partition columns, we will never use this prepared statement
        """
        where_clause = ' AND '.join(['%s = ?' % (protect_name(c.name)) for c in table_meta.partition_key])
        select_query = 'SELECT * FROM %s.%s WHERE %s' % (protect_name(parent.ks),
                                                         protect_name(parent.table),
                                                         where_clause)
        return parent.session.prepare(select_query)

    def _get_converter(self, cql_type):
        """
        Return a function that converts a string into a value the can be passed
        into BoundStatement.bind() for the given cql type. See cassandra.cqltypes
        for more details.
        """
        def unprotect(v):
            if v is not None:
                return CqlRuleSet.dequote_value(v)

        def convert(t, v):
            v = unprotect(v)
            if v == self.nullval:
                return self.get_null_val()
            return converters.get(t.typename, convert_unknown)(v, ct=t)

        def convert_mandatory(t, v):
            v = unprotect(v)
            if v == self.nullval:
                raise ParseError('Empty values are not allowed')
            return converters.get(t.typename, convert_unknown)(v, ct=t)

        def convert_blob(v, **_):
            return bytearray.fromhex(v[2:])

        def convert_text(v, **_):
            return v

        def convert_uuid(v, **_):
            return UUID(v)

        def convert_bool(v, **_):
            return True if v.lower() == self.boolean_styles[0].lower() else False

        def get_convert_integer_fcn(adapter=int):
            """
            Return a slow and a fast integer conversion function depending on self.thousands_sep
            """
            if self.thousands_sep:
                return lambda v, ct=cql_type: adapter(v.replace(self.thousands_sep, ''))
            else:
                return lambda v, ct=cql_type: adapter(v)

        def get_convert_decimal_fcn(adapter=float):
            """
            Return a slow and a fast decimal conversion function depending on self.thousands_sep and self.decimal_sep
            """
            if self.thousands_sep and self.decimal_sep:
                return lambda v, ct=cql_type: adapter(v.replace(self.thousands_sep, '').replace(self.decimal_sep, '.'))
            elif self.thousands_sep:
                return lambda v, ct=cql_type: adapter(v.replace(self.thousands_sep, ''))
            elif self.decimal_sep:
                return lambda v, ct=cql_type: adapter(v.replace(self.decimal_sep, '.'))
            else:
                return lambda v, ct=cql_type: adapter(v)

        def split(val, sep=','):
            """
            Split into a list of values whenever we encounter a separator but
            ignore separators inside parentheses or single quotes, except for the two
            outermost parentheses, which will be ignored. We expect val to be at least
            2 characters long (the two outer parentheses).
            """
            ret = []
            last = 1
            level = 0
            quote = False
            for i, c in enumerate(val):
                if c == '\'':
                    quote = not quote
                elif not quote:
                    if c == '{' or c == '[' or c == '(':
                        level += 1
                    elif c == '}' or c == ']' or c == ')':
                        level -= 1
                    elif c == sep and level == 1:
                        ret.append(val[last:i])
                        last = i + 1
            else:
                if last < len(val) - 1:
                    ret.append(val[last:-1])

            return ret

        # this should match all possible CQL and CQLSH datetime formats
        p = re.compile("(\d{4})\-(\d{2})\-(\d{2})\s?(?:'T')?" +  # YYYY-MM-DD[( |'T')]
                       "(?:(\d{2}):(\d{2})(?::(\d{2})(?:\.(\d{1,6}))?))?" +  # [HH:MM[:SS[.NNNNNN]]]
                       "(?:([+\-])(\d{2}):?(\d{2}))?")  # [(+|-)HH[:]MM]]

        def convert_datetime(val, **_):
            try:
                tval = time.strptime(val, self.date_time_format)
                return timegm(tval) * 1e3  # scale seconds to millis for the raw value
            except ValueError:
                pass  # if it's not in the default format we try CQL formats

            m = p.match(val)
            if not m:
                try:
                    # in case of overflow COPY TO prints dates as milliseconds from the epoch, see
                    # deserialize_date_fallback_int in cqlsh.py
                    return int(val)
                except ValueError:
                    raise ValueError("can't interpret %r as a date with format %s or as int" % (val,
                                                                                                self.date_time_format))

            # https://docs.python.org/2/library/time.html#time.struct_time
            tval = time.struct_time((int(m.group(1)), int(m.group(2)), int(m.group(3)),  # year, month, day
                                    int(m.group(4)) if m.group(4) else 0,  # hour
                                    int(m.group(5)) if m.group(5) else 0,  # minute
                                    int(m.group(6)) if m.group(6) else 0,  # second
                                    0, 1, -1))  # day of week, day of year, dst-flag

            # convert sub-seconds (a number between 1 and 6 digits) to milliseconds
            milliseconds = 0 if not m.group(7) else int(m.group(7)) * pow(10, 3 - len(m.group(7)))

            if m.group(8):
                offset = (int(m.group(9)) * 3600 + int(m.group(10)) * 60) * int(m.group(8) + '1')
            else:
                offset = -time.timezone

            # scale seconds to millis for the raw value
            return ((timegm(tval) + offset) * 1e3) + milliseconds

        def convert_date(v, **_):
            return Date(v)

        def convert_time(v, **_):
            return Time(v)

        def convert_tuple(val, ct=cql_type):
            return tuple(convert_mandatory(t, v) for t, v in zip(ct.subtypes, split(val)))

        def convert_list(val, ct=cql_type):
            return list(convert_mandatory(ct.subtypes[0], v) for v in split(val))

        def convert_set(val, ct=cql_type):
            return frozenset(convert_mandatory(ct.subtypes[0], v) for v in split(val))

        def convert_map(val, ct=cql_type):
            """
            We need to pass to BoundStatement.bind() a dict() because it calls iteritems(),
            except we can't create a dict with another dict as the key, hence we use a class
            that adds iteritems to a frozen set of tuples (which is how dict are normally made
            immutable in python).
            """
            class ImmutableDict(frozenset):
                iteritems = frozenset.__iter__

            return ImmutableDict(frozenset((convert_mandatory(ct.subtypes[0], v[0]), convert(ct.subtypes[1], v[1]))
                                 for v in [split('{%s}' % vv, sep=':') for vv in split(val)]))

        def convert_user_type(val, ct=cql_type):
            """
            A user type is a dictionary except that we must convert each key into
            an attribute, so we are using named tuples. It must also be hashable,
            so we cannot use dictionaries. Maybe there is a way to instantiate ct
            directly but I could not work it out.
            """
            vals = [v for v in [split('{%s}' % vv, sep=':') for vv in split(val)]]
            ret_type = namedtuple(ct.typename, [unprotect(v[0]) for v in vals])
            return ret_type(*tuple(convert(t, v[1]) for t, v in zip(ct.subtypes, vals)))

        def convert_single_subtype(val, ct=cql_type):
            return converters.get(ct.subtypes[0].typename, convert_unknown)(val, ct=ct.subtypes[0])

        def convert_unknown(val, ct=cql_type):
            if issubclass(ct, UserType):
                return convert_user_type(val, ct=ct)
            elif issubclass(ct, ReversedType):
                return convert_single_subtype(val, ct=ct)

            printdebugmsg("Unknown type %s (%s) for val %s" % (ct, ct.typename, val))
            return val

        converters = {
            'blob': convert_blob,
            'decimal': get_convert_decimal_fcn(adapter=Decimal),
            'uuid': convert_uuid,
            'boolean': convert_bool,
            'tinyint': get_convert_integer_fcn(),
            'ascii': convert_text,
            'float': get_convert_decimal_fcn(),
            'double': get_convert_decimal_fcn(),
            'bigint': get_convert_integer_fcn(adapter=long),
            'int': get_convert_integer_fcn(),
            'varint': get_convert_integer_fcn(),
            'inet': convert_text,
            'counter': get_convert_integer_fcn(adapter=long),
            'timestamp': convert_datetime,
            'timeuuid': convert_uuid,
            'date': convert_date,
            'smallint': get_convert_integer_fcn(),
            'time': convert_time,
            'text': convert_text,
            'varchar': convert_text,
            'list': convert_list,
            'set': convert_set,
            'map': convert_map,
            'tuple': convert_tuple,
            'frozen': convert_single_subtype,
        }

        return converters.get(cql_type.typename, convert_unknown)

    def get_null_val(self):
        return None if self.use_prepared_statements else "NULL"

    def convert_row(self, row):
        """
        Convert the row into a list of parsed values if using prepared statements, else simply apply the
        protection functions to escape values with quotes when required. Also check on the row length and
        make sure primary partition key values aren't missing.
        """
        converters = self.converters if self.use_prepared_statements else self.protectors

        if len(row) != len(converters):
            raise ParseError('Invalid row length %d should be %d' % (len(row), len(converters)))

        for i in self.primary_key_indexes:
            if row[i] == self.nullval:
                raise ParseError(self.get_null_primary_key_message(i))

        def convert(c, v):
            try:
                return c(v) if v != self.nullval else self.get_null_val()
            except Exception, e:
                if self.debug:
                    traceback.print_exc()
                raise ParseError("Failed to parse %s : %s" % (val, e.message))

        return [convert(conv, val) for conv, val in zip(converters, row)]

    def get_null_primary_key_message(self, idx):
        message = "Cannot insert null value for primary key column '%s'." % (self.columns[idx],)
        if self.nullval == '':
            message += " If you want to insert empty strings, consider using" \
                       " the WITH NULL=<marker> option for COPY."
        return message

    def get_row_partition_key_values_fcn(self):
        """
        Return a function to convert a row into a string composed of the partition key values serialized
        and binary packed (the tokens on the ring). Depending on whether we are using prepared statements, we
        may have to convert the primary key values first, so we have two different serialize_value implementations.
        We also return different functions depending on how many partition key indexes we have (single or multiple).
        See also BoundStatement.routing_key.
        """
        def serialize_value_prepared(n, v):
            return self.cqltypes[n].serialize(v, self.proto_version)

        def serialize_value_not_prepared(n, v):
            return self.cqltypes[n].serialize(self.converters[n](v), self.proto_version)

        partition_key_indexes = self.partition_key_indexes
        serialize = serialize_value_prepared if self.use_prepared_statements else serialize_value_not_prepared

        def serialize_row_single(row):
            return serialize(partition_key_indexes[0], row[partition_key_indexes[0]])

        def serialize_row_multiple(row):
            pk_values = []
            for i in partition_key_indexes:
                val = serialize(i, row[i])
                l = len(val)
                pk_values.append(struct.pack(">H%dsB" % l, l, val, 0))
            return b"".join(pk_values)

        if len(partition_key_indexes) == 1:
            return serialize_row_single
        return serialize_row_multiple


class TokenMap(object):
    """
    A wrapper around the metadata token map to speed things up by caching ring token *values* and
    replicas. It is very important that we use the token values, which are primitive types, rather
    than the tokens classes when calling bisect_right() in split_batches(). If we use primitive values,
    the bisect is done in compiled code whilst with token classes each comparison requires a call
    into the interpreter to perform the cmp operation defined in Python. A simple test with 1 million bisect
    operations on an array of 2048 tokens was done in 0.37 seconds with primitives and 2.25 seconds with
    token classes. This is significant for large datasets because we need to do a bisect for each single row,
    and if VNODES are used, the size of the token map can get quite large too.
    """
    def __init__(self, ks, hostname, local_dc, session):

        self.ks = ks
        self.hostname = hostname
        self.local_dc = local_dc
        self.metadata = session.cluster.metadata

        self._initialize_ring()

        # Note that refresh metadata is disabled by default and we currenlty do not intercept it
        # If hosts are added, removed or moved during a COPY operation our token map is no longer optimal
        # However we can cope with hosts going down and up since we filter for replicas that are up when
        # making each batch

    def _initialize_ring(self):
        token_map = self.metadata.token_map
        if token_map is None:
            self.ring = [0]
            self.replicas = [(self.metadata.get_host(self.hostname),)]
            self.pk_to_token_value = lambda pk: 0
            return

        token_map.rebuild_keyspace(self.ks, build_if_absent=True)
        tokens_to_hosts = token_map.tokens_to_hosts_by_ks.get(self.ks, None)
        from_key = token_map.token_class.from_key

        self.ring = [token.value for token in token_map.ring]
        self.replicas = [tuple(tokens_to_hosts[token]) for token in token_map.ring]
        self.pk_to_token_value = lambda pk: from_key(pk).value

    @staticmethod
    def get_ring_pos(ring, val):
        idx = bisect_right(ring, val)
        return idx if idx < len(ring) else 0

    def filter_replicas(self, hosts):
        shuffled = tuple(sorted(hosts, key=lambda k: random.random()))
        return filter(lambda r: r.is_up is not False and r.datacenter == self.local_dc, shuffled) if hosts else ()


class FastTokenAwarePolicy(DCAwareRoundRobinPolicy):
    """
    Send to any replicas attached to the query, or else fall back to DCAwareRoundRobinPolicy. Perform
    exponential back-off if too many in flight requests to all replicas are already in progress.
    """

    def __init__(self, parent):
        DCAwareRoundRobinPolicy.__init__(self, parent.local_dc, 0)
        self.max_backoff_attempts = parent.max_backoff_attempts
        self.max_inflight_messages = parent.max_inflight_messages

    def make_query_plan(self, working_keyspace=None, query=None):
        """
        Extend TokenAwarePolicy.make_query_plan() so that we choose the same replicas in preference
        and most importantly we avoid repeating the (slow) bisect. We also implement a backoff policy
        by sleeping an exponentially larger delay in case all connections to eligible replicas have
        too many in flight requests.
        """
        connections = ConnectionWrapper.connections
        replicas = list(query.replicas) if hasattr(query, 'replicas') else []
        replicas.extend([r for r in DCAwareRoundRobinPolicy.make_query_plan(self, working_keyspace, query)
                        if r not in replicas])

        if replicas:
            def replica_is_not_overloaded(r):
                if r.address in connections:
                    conn = connections[r.address]
                    return conn.in_flight < min(conn.max_request_id, self.max_inflight_messages)
                return True

            for i in xrange(self.max_backoff_attempts):
                for r in filter(replica_is_not_overloaded, replicas):
                    yield r

                # the back-off starts at 10 ms (0.01) and it can go up to to 2^max_backoff_attempts,
                # which is currently 12, so 2^12 = 4096 = ~40 seconds when dividing by 0.01
                delay = randint(1, pow(2, i + 1)) * 0.01
                printdebugmsg("All replicas busy, sleeping for %d second(s)..." % (delay,))
                time.sleep(delay)

            printdebugmsg("Replicas too busy, given up")


class ConnectionWrapper(DefaultConnection):
    """
    A wrapper to the driver default connection that helps in keeping track of messages in flight.
    The newly created connection is registered into a global dictionary so that FastTokenAwarePolicy
    is able to determine if a connection has too many in flight requests.
    """
    connections = {}

    def __init__(self, *args, **kwargs):
        DefaultConnection.__init__(self, *args, **kwargs)
        self.connections[self.host] = self


class ImportProcess(ChildProcess):

    def __init__(self, params):
        ChildProcess.__init__(self, params=params, target=self.run)

        self.skip_columns = params['skip_columns']
        self.valid_columns = params['valid_columns']
        self.skip_column_indexes = [i for i, c in enumerate(self.columns) if c in self.skip_columns]

        options = params['options']
        self.nullval = options.copy['nullval']
        self.max_attempts = options.copy['maxattempts']
        self.min_batch_size = options.copy['minbatchsize']
        self.max_batch_size = options.copy['maxbatchsize']
        self.use_prepared_statements = options.copy['preparedstatements']
        self.ttl = options.copy['ttl']
        self.max_inflight_messages = options.copy['maxinflightmessages']
        self.max_backoff_attempts = options.copy['maxbackoffattempts']

        self.dialect_options = options.dialect
        self._session = None
        self.query = None
        self.conv = None
        self.make_statement = None

    @property
    def session(self):
        if not self._session:
            cluster = Cluster(
                contact_points=(self.hostname,),
                port=self.port,
                cql_version=self.cql_version,
                protocol_version=self.protocol_version,
                auth_provider=self.auth_provider,
                load_balancing_policy=FastTokenAwarePolicy(self),
                ssl_options=ssl_settings(self.hostname, self.config_file) if self.ssl else None,
                default_retry_policy=FallthroughRetryPolicy(),  # we throw on timeouts and retry in the error callback
                compression=None,
                control_connection_timeout=self.connect_timeout,
                connect_timeout=self.connect_timeout,
                idle_heartbeat_interval=0,
                connection_class=ConnectionWrapper)

            self._session = cluster.connect(self.ks)
            self._session.default_timeout = None
        return self._session

    def run(self):
        try:
            pr = profile_on() if PROFILE_ON else None

            self.on_fork()
            self.inner_run(*self.make_params())

            if pr:
                profile_off(pr, file_name='worker_profile_%d.txt' % (os.getpid(),))

        except Exception, exc:
            self.report_error(exc)

        finally:
            self.close()

    def close(self):
        if self._session:
            self._session.cluster.shutdown()
        ChildProcess.close(self)

    def make_params(self):
        metadata = self.session.cluster.metadata
        table_meta = metadata.keyspaces[self.ks].tables[self.table]

        prepared_statement = None
        is_counter = ("counter" in [table_meta.columns[name].cql_type for name in self.valid_columns])
        if is_counter:
            query = 'UPDATE %s.%s SET %%s WHERE %%s' % (protect_name(self.ks), protect_name(self.table))
            make_statement = self.wrap_make_statement(self.make_counter_batch_statement)
        elif self.use_prepared_statements:
            query = 'INSERT INTO %s.%s (%s) VALUES (%s)' % (protect_name(self.ks),
                                                            protect_name(self.table),
                                                            ', '.join(protect_names(self.valid_columns),),
                                                            ', '.join(['?' for _ in self.valid_columns]))
            if self.ttl >= 0:
                query += 'USING TTL %s' % (self.ttl,)
            query = self.session.prepare(query)
            query.consistency_level = self.consistency_level
            prepared_statement = query
            make_statement = self.wrap_make_statement(self.make_prepared_batch_statement)
        else:
            query = 'INSERT INTO %s.%s (%s) VALUES (%%s)' % (protect_name(self.ks),
                                                             protect_name(self.table),
                                                             ', '.join(protect_names(self.valid_columns),))
            if self.ttl >= 0:
                query += 'USING TTL %s' % (self.ttl,)
            make_statement = self.wrap_make_statement(self.make_non_prepared_batch_statement)

        conv = ImportConversion(self, table_meta, prepared_statement)
        tm = TokenMap(self.ks, self.hostname, self.local_dc, self.session)
        return query, conv, tm, make_statement

    def inner_run(self, query, conv, tm, make_statement):
        """
        Main run method. Note that we bind self methods that are called inside loops
        for performance reasons.
        """
        self.query = query
        self.conv = conv
        self.make_statement = make_statement

        convert_rows = self.convert_rows
        split_into_batches = self.split_into_batches
        result_callback = self.result_callback
        err_callback = self.err_callback
        session = self.session

        while True:
            chunk = self.inmsg.recv()
            if chunk is None:
                break

            try:
                chunk['rows'] = convert_rows(conv, chunk)
                for replicas, batch in split_into_batches(chunk, conv, tm):
                    statement = make_statement(query, conv, chunk, batch, replicas)
                    if statement:
                        future = session.execute_async(statement)
                        future.add_callbacks(callback=result_callback, callback_args=(batch, chunk),
                                             errback=err_callback, errback_args=(batch, chunk, replicas))

            except Exception, exc:
                self.report_error(exc, chunk, chunk['rows'])

    def wrap_make_statement(self, inner_make_statement):
        def make_statement(query, conv, chunk, batch, replicas):
            try:
                return inner_make_statement(query, conv, batch, replicas)
            except Exception, exc:
                print "Failed to make batch statement: {}".format(exc)
                self.report_error(exc, chunk, batch['rows'])
                return None

        def make_statement_with_failures(query, conv, chunk, batch, replicas):
            failed_batch = self.maybe_inject_failures(batch)
            if failed_batch:
                return failed_batch
            return make_statement(query, conv, chunk, batch, replicas)

        return make_statement_with_failures if self.test_failures else make_statement

    def make_counter_batch_statement(self, query, conv, batch, replicas):
        statement = BatchStatement(batch_type=BatchType.COUNTER, consistency_level=self.consistency_level)
        statement.replicas = replicas
        statement.keyspace = self.ks
        for row in batch['rows']:
            where_clause = []
            set_clause = []
            for i, value in enumerate(row):
                if i in conv.primary_key_indexes:
                    where_clause.append("%s=%s" % (self.valid_columns[i], value))
                else:
                    set_clause.append("%s=%s+%s" % (self.valid_columns[i], self.valid_columns[i], value))

            full_query_text = query % (','.join(set_clause), ' AND '.join(where_clause))
            statement.add(full_query_text)
        return statement

    def make_prepared_batch_statement(self, query, _, batch, replicas):
        """
        Return a batch statement. This is an optimized version of:

            statement = BatchStatement(batch_type=BatchType.UNLOGGED, consistency_level=self.consistency_level)
            for row in batch['rows']:
                statement.add(query, row)

        We could optimize further by removing bound_statements altogether but we'd have to duplicate much
        more driver's code (BoundStatement.bind()).
        """
        statement = BatchStatement(batch_type=BatchType.UNLOGGED, consistency_level=self.consistency_level)
        statement.replicas = replicas
        statement.keyspace = self.ks
        statement._statements_and_parameters = [(True, query.query_id, query.bind(r).values) for r in batch['rows']]
        return statement

    def make_non_prepared_batch_statement(self, query, _, batch, replicas):
        statement = BatchStatement(batch_type=BatchType.UNLOGGED, consistency_level=self.consistency_level)
        statement.replicas = replicas
        statement.keyspace = self.ks
        statement._statements_and_parameters = [(False, query % (','.join(r),), ()) for r in batch['rows']]
        return statement

    def convert_rows(self, conv, chunk):
        """
        Return converted rows and report any errors during conversion.
        """
        def filter_row_values(row):
            return [v for i, v in enumerate(row) if i not in self.skip_column_indexes]

        if self.skip_column_indexes:
            rows = [filter_row_values(r) for r in list(csv.reader(chunk['rows'], **self.dialect_options))]
        else:
            rows = list(csv.reader(chunk['rows'], **self.dialect_options))

        errors = defaultdict(list)

        def convert_row(r):
            try:
                return conv.convert_row(r)
            except Exception, err:
                errors[err.message].append(r)
                return None

        converted_rows = filter(None, [convert_row(r) for r in rows])

        if errors:
            for msg, rows in errors.iteritems():
                self.report_error(ParseError(msg), chunk, rows)
        return converted_rows

    def maybe_inject_failures(self, batch):
        """
        Examine self.test_failures and see if token_range is either a token range
        supposed to cause a failure (failing_range) or to terminate the worker process
        (exit_range). If not then call prepare_export_query(), which implements the
        normal behavior.
        """
        if 'failing_batch' in self.test_failures:
            failing_batch = self.test_failures['failing_batch']
            if failing_batch['id'] == batch['id']:
                if batch['attempts'] < failing_batch['failures']:
                    statement = SimpleStatement("INSERT INTO badtable (a, b) VALUES (1, 2)",
                                                consistency_level=self.consistency_level)
                    return statement

        if 'exit_batch' in self.test_failures:
            exit_batch = self.test_failures['exit_batch']
            if exit_batch['id'] == batch['id']:
                sys.exit(1)

        return None  # carry on as normal

    @staticmethod
    def make_batch(batch_id, rows, attempts=1):
        return {'id': batch_id, 'rows': rows, 'attempts': attempts}

    def split_into_batches(self, chunk, conv, tm):
        """
        Batch rows by ring position or replica.
        If there are at least min_batch_size rows for a ring position then split these rows into
        groups of max_batch_size and send a batch for each group, using all replicas for this ring position.
        Otherwise, we are forced to batch by replica, and here unfortunately we can only choose one replica to
        guarantee common replicas across partition keys. We are typically able
        to batch by ring position for small clusters or when VNODES are not used. For large clusters with VNODES
        it may not be possible, in this case it helps to increase the CHUNK SIZE but up to a limit, otherwise
        we may choke the cluster.
        """

        rows_by_ring_pos = defaultdict(list)
        errors = defaultdict(list)

        min_batch_size = self.min_batch_size
        max_batch_size = self.max_batch_size
        ring = tm.ring

        get_row_partition_key_values = conv.get_row_partition_key_values_fcn()
        pk_to_token_value = tm.pk_to_token_value
        get_ring_pos = tm.get_ring_pos
        make_batch = self.make_batch

        for row in chunk['rows']:
            try:
                pk = get_row_partition_key_values(row)
                rows_by_ring_pos[get_ring_pos(ring, pk_to_token_value(pk))].append(row)
            except Exception, e:
                errors[e.message].append(row)

        if errors:
            for msg, rows in errors.iteritems():
                self.report_error(ParseError(msg), chunk, rows)

        replicas = tm.replicas
        filter_replicas = tm.filter_replicas
        rows_by_replica = defaultdict(list)
        for ring_pos, rows in rows_by_ring_pos.iteritems():
            if len(rows) > min_batch_size:
                for i in xrange(0, len(rows), max_batch_size):
                    yield filter_replicas(replicas[ring_pos]), make_batch(chunk['id'], rows[i:i + max_batch_size])
            else:
                # select only the first valid replica to guarantee more overlap or none at all
                rows_by_replica[filter_replicas(replicas[ring_pos])[:1]].extend(rows)

        # Now send the batches by replica
        for replicas, rows in rows_by_replica.iteritems():
            for i in xrange(0, len(rows), max_batch_size):
                yield replicas, make_batch(chunk['id'], rows[i:i + max_batch_size])

    def result_callback(self, _, batch, chunk):
        self.update_chunk(batch['rows'], chunk)

    def err_callback(self, response, batch, chunk, replicas):
        err_is_final = batch['attempts'] >= self.max_attempts
        self.report_error(response, chunk, batch['rows'], batch['attempts'], err_is_final)
        if not err_is_final:
            batch['attempts'] += 1
            statement = self.make_statement(self.query, self.conv, chunk, batch, replicas)
            future = self.session.execute_async(statement)
            future.add_callbacks(callback=self.result_callback, callback_args=(batch, chunk),
                                 errback=self.err_callback, errback_args=(batch, chunk, replicas))

    def report_error(self, err, chunk=None, rows=None, attempts=1, final=True):
        if self.debug and sys.exc_info()[1] == err:
            traceback.print_exc()
        self.outmsg.send(ImportTaskError(err.__class__.__name__, err.message, rows, attempts, final))
        if final and chunk is not None:
            self.update_chunk(rows, chunk)

    def update_chunk(self, rows, chunk):
        chunk['imported'] += len(rows)
        if chunk['imported'] == chunk['num_rows_sent']:
            self.outmsg.send(ImportProcessResult(chunk['num_rows_sent']))


class RateMeter(object):

    def __init__(self, log_fcn, update_interval=0.25, log_file=''):
        self.log_fcn = log_fcn  # the function for logging, may be None to disable logging
        self.update_interval = update_interval  # how often we update in seconds
        self.log_file = log_file  # an optional file where to log statistics in addition to stdout
        self.start_time = time.time()  # the start time
        self.last_checkpoint_time = self.start_time  # last time we logged
        self.current_rate = 0.0  # rows per second
        self.current_record = 0  # number of records since we last updated
        self.total_records = 0   # total number of records

        if os.path.isfile(self.log_file):
            os.unlink(self.log_file)

    def increment(self, n=1):
        self.current_record += n
        self.maybe_update()

    def maybe_update(self, sleep=False):
        if self.current_record == 0:
            return

        new_checkpoint_time = time.time()
        time_difference = new_checkpoint_time - self.last_checkpoint_time
        if time_difference >= self.update_interval:
            self.update(new_checkpoint_time)
            self.log_message()
        elif sleep:
            remaining_time = time_difference - self.update_interval
            if remaining_time > 0.000001:
                time.sleep(remaining_time)

    def update(self, new_checkpoint_time):
        time_difference = new_checkpoint_time - self.last_checkpoint_time
        if time_difference >= 1e-09:
            self.current_rate = self.get_new_rate(self.current_record / time_difference)

        self.last_checkpoint_time = new_checkpoint_time
        self.total_records += self.current_record
        self.current_record = 0

    def get_new_rate(self, new_rate):
        """
         return the rate of the last period: this is the new rate but
         averaged with the last rate to smooth a bit
        """
        if self.current_rate == 0.0:
            return new_rate
        else:
            return (self.current_rate + new_rate) / 2.0

    def get_avg_rate(self):
        """
         return the average rate since we started measuring
        """
        time_difference = time.time() - self.start_time
        return self.total_records / time_difference if time_difference >= 1e-09 else 0

    def log_message(self):
        if not self.log_fcn:
            return

        output = 'Processed: %d rows; Rate: %7.0f rows/s; Avg. rate: %7.0f rows/s\r' % \
                 (self.total_records, self.current_rate, self.get_avg_rate())
        self.log_fcn(output, eol='\r')
        if self.log_file:
            with open(self.log_file, "a") as f:
                f.write(output + '\n')

    def get_total_records(self):
        self.update(time.time())
        self.log_message()
        return self.total_records<|MERGE_RESOLUTION|>--- conflicted
+++ resolved
@@ -1470,13 +1470,8 @@
     def __init__(self, params):
         ChildProcess.__init__(self, params=params, target=self.run)
         options = params['options']
-<<<<<<< HEAD
-        self.encoding = options.copy['encoding']
         self.float_precision = options.copy['floatprecision']
         self.double_precision = options.copy['doubleprecision']
-=======
-        self.float_precision = options.copy['float_precision']
->>>>>>> c3bf2f47
         self.nullval = options.copy['nullval']
         self.max_requests = options.copy['maxrequests']
 
